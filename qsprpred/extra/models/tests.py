"""
Test module for testing extra models.

"""

from typing import Type

from parameterized import parameterized
from sklearn.cross_decomposition import PLSRegression
from xgboost import XGBClassifier, XGBRegressor

from qsprpred.extra.data.descriptors.sets import ProDec
from qsprpred.tasks import TargetProperty, TargetTasks
from ..data.utils.testing.path_mixins import DataSetsMixInExtras
from ..models.pcm import SklearnPCMModel
from ...utils.testing.base import QSPRTestCase
from ...utils.testing.check_mixins import ModelCheckMixIn
from ...utils.testing.path_mixins import ModelDataSetsPathMixIn


class ModelDataSetsMixInExtras(ModelDataSetsPathMixIn, DataSetsMixInExtras):
    """This class holds the tests for testing models in extras."""


class TestPCM(ModelDataSetsMixInExtras, ModelCheckMixIn, QSPRTestCase):
    """Test class for testing PCM models."""

    def setUp(self):
        super().setUp()
        self.setUpPaths()

    def getModel(
        self,
        name: str,
        alg: Type | None = None,
        parameters: dict | None = None,
        random_state: int | None = None,
    ):
        """Initialize dataset and model.

        Args:
            name (str): Name of the model.
            alg (Type | None): Algorithm class.
            parameters (dict | None): Parameters to use.
            random_state (int | None): Random seed to use.

        Returns:
            SklearnPCMModel: Initialized model.
        """
        return SklearnPCMModel(
            base_dir=self.generatedModelsPath,
            alg=alg,
            name=name,
            parameters=parameters,
            random_state=random_state,
        )

    @parameterized.expand(
        [
            (
                alg_name,
                [{"name": "pchembl_value_Median", "task": TargetTasks.REGRESSION}],
                alg_name,
                alg,
                random_state,
            )
            for alg, alg_name in ((XGBRegressor, "XGBR"),)
            for random_state in ([None], [1, 42], [42, 42])
        ]
        + [
            (
                alg_name,
                [{"name": "pchembl_value_Median", "task": TargetTasks.REGRESSION}],
                alg_name,
                alg,
                [None],
            )
            for alg, alg_name in ((PLSRegression, "PLSR"),)
        ]
        + [
            (
                alg_name,
                [
                    {
                        "name": "pchembl_value_Median",
                        "task": TargetTasks.SINGLECLASS,
                        "th": [6.5],
                    }
                ],
                alg_name,
                alg,
                random_state,
            )
            for alg, alg_name in ((XGBClassifier, "XGBC"),)
            for random_state in ([None], [1, 42], [42, 42])
        ]
    )
    def testRegressionBasicFitPCM(
        self,
        _,
        props: list[TargetProperty | dict],
        model_name: str,
        model_class: Type,
        random_state: list[int | None],
    ):
        """Test model training for regression models.

        Args:
            _: Name of the test.
            props (list[TargetProperty | dict]): List of target properties.
            model_name (str): Name of the model.
            model_class (Type): Class of the model.

        """
        if model_name not in ["SVR", "PLSR"]:
            parameters = {"n_jobs": self.nCPU}
        else:
            parameters = None
        # initialize dataset
        prep = self.getDefaultPrep()
        prep["feature_calculators"] = prep["feature_calculators"] + [
            ProDec(["Sneath"], self.getMSAProvider(self.generatedDataPath))
        ]
        dataset = self.createPCMDataSet(
            name=f"{model_name}_{props[0]['task']}_pcm",
            target_props=props,
            preparation_settings=prep,
            random_state=random_state[0],
        )
        # initialize model for training from class
        model = self.getModel(
            name=f"{model_name}_{props[0]['task']}",
            alg=model_class,
            parameters=parameters,
            random_state=random_state[0],
        )
        self.fitTest(model, dataset)
        predictor = SklearnPCMModel(
            name=f"{model_name}_{props[0]['task']}", base_dir=model.baseDir
        )
<<<<<<< HEAD

        for protein_id in sorted(set(dataset.getProperty(dataset.proteinCol))):
            subset = dataset.searchOnProperty(
                dataset.proteinCol, [protein_id], exact=True
=======
        pred_use_probas, pred_not_use_probas = self.predictorTest(
            predictor, protein_id=dataset.getDF()["accession"].iloc[0]
        )
        if random_state[0] is not None:
            model = self.getModel(
                name=f"{model_name}_{props[0]['task']}",
                alg=model_class,
                parameters=parameters,
                random_state=random_state[1],
            )
            self.fitTest(model, dataset)
            predictor = SklearnPCMModel(
                name=f"{model_name}_{props[0]['task']}", base_dir=model.baseDir
>>>>>>> 26d91b87
            )
            if random_state[0] is not None:
                model = self.getModel(
                    name=f"{model_name}_{props[0]['task']}",
                    alg=model_class,
                    dataset=dataset,
                    parameters=parameters,
                    random_state=random_state[1],
                )
                self.fitTest(model)
                predictor_new = SklearnPCMModel(
                    name=f"{model_name}_{props[0]['task']}", base_dir=model.baseDir
                )
                self.predictorTest(
                    predictor,
                    subset,
                    comparison_model=predictor_new,
                    protein_id=protein_id,
                    expect_equal_result=random_state[0] == random_state[1],
                )
            else:
                self.predictorTest(
                    predictor,
                    subset,
                    protein_id=protein_id,
                )<|MERGE_RESOLUTION|>--- conflicted
+++ resolved
@@ -138,32 +138,15 @@
         predictor = SklearnPCMModel(
             name=f"{model_name}_{props[0]['task']}", base_dir=model.baseDir
         )
-<<<<<<< HEAD
 
         for protein_id in sorted(set(dataset.getProperty(dataset.proteinCol))):
             subset = dataset.searchOnProperty(
                 dataset.proteinCol, [protein_id], exact=True
-=======
-        pred_use_probas, pred_not_use_probas = self.predictorTest(
-            predictor, protein_id=dataset.getDF()["accession"].iloc[0]
-        )
-        if random_state[0] is not None:
-            model = self.getModel(
-                name=f"{model_name}_{props[0]['task']}",
-                alg=model_class,
-                parameters=parameters,
-                random_state=random_state[1],
-            )
-            self.fitTest(model, dataset)
-            predictor = SklearnPCMModel(
-                name=f"{model_name}_{props[0]['task']}", base_dir=model.baseDir
->>>>>>> 26d91b87
             )
             if random_state[0] is not None:
                 model = self.getModel(
                     name=f"{model_name}_{props[0]['task']}",
                     alg=model_class,
-                    dataset=dataset,
                     parameters=parameters,
                     random_state=random_state[1],
                 )
