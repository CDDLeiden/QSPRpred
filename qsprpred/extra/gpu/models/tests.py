import os
from importlib import import_module, util
from typing import Type
from unittest import TestCase

import chemprop
import pandas as pd
import pytest
import torch
from parameterized import parameterized
from sklearn import metrics
from sklearn.impute import SimpleImputer
from sklearn.model_selection import ShuffleSplit

from qsprpred.data.descriptors.calculators import MoleculeDescriptorsCalculator
from qsprpred.data.descriptors.sets import SmilesDesc
from qsprpred.data.sampling.splits import RandomSplit
from qsprpred.tasks import ModelTasks, TargetTasks

from ....data.tables.qspr import QSPRDataset
from ....extra.gpu.models.chemprop import ChempropModel
from ....extra.gpu.models.dnn import DNNModel
from ....extra.gpu.models.neural_network import STFullyConnected
from ....models import CrossValAssessor
from ....models.metrics import SklearnMetrics
from ....models.monitors import BaseMonitor, FileMonitor, ListMonitor
from ....utils.testing.check_mixins import ModelCheckMixIn, MonitorsCheckMixIn
from ....utils.testing.path_mixins import ModelDataSetsPathMixIn

GPUS = list(range(torch.cuda.device_count()))


class NeuralNet(ModelDataSetsPathMixIn, ModelCheckMixIn, TestCase):
    """This class holds the tests for the DNNModel class."""
<<<<<<< HEAD
=======

    def setUp(self):
        """Set up the test case."""
        super().setUp()
        self.setUpPaths()

>>>>>>> dfaae227
    @property
    def gridFile(self):
        """Return the path to the grid file with test
        search spaces for hyperparameter optimization.
        """
        return f"{os.path.dirname(__file__)}/test_files/search_space_test.json"

    @staticmethod
    def getModel(
        base_dir: str,
        name: str,
        alg: Type | None = None,
        dataset: QSPRDataset = None,
        parameters: dict | None = None,
        random_state: int | None = None,
    ):
        """Initialize model with data set.

        Args:
            base_dir: Base directory for model.
            name: Name of the model.
            alg: Algorithm to use.
            dataset: Data set to use.
            parameters: Parameters to use.
            random_state: Random seed to use for random operations.
        """
        return DNNModel(
            base_dir=base_dir,
            alg=alg,
            data=dataset,
            name=name,
            parameters=parameters,
            gpus=GPUS,
            patience=3,
            tol=0.02,
            random_state=random_state,
        )

    @parameterized.expand(
        [
            (f"{alg_name}_{task}", task, alg_name, alg, th, [None])
            for alg, alg_name, task, th in (
                (STFullyConnected, "STFullyConnected", TargetTasks.REGRESSION, None),
                (STFullyConnected, "STFullyConnected", TargetTasks.SINGLECLASS, [6.5]),
                (
                    STFullyConnected,
                    "STFullyConnected",
                    TargetTasks.MULTICLASS,
                    [0, 1, 10, 1100],
                ),
            )
        ] + [
            (f"{alg_name}_{task}", task, alg_name, alg, th, random_state)
            for alg, alg_name, task, th in
            ((STFullyConnected, "STFullyConnected", TargetTasks.REGRESSION, None), )
            for random_state in ([None], [1, 42], [42, 42])
        ]
    )
    def testSingleTaskModel(
        self,
        _,
        task: TargetTasks,
        alg_name: str,
        alg: Type,
        th: float,
        random_state: list[int] | None,
    ):
        """Test the DNNModel model in one configuration.

        Args:
            task: Task to test.
            alg_name: Name of the algorithm.
            alg: Algorithm to use.
            th: Threshold to use for classification models.
            random_state: Seed to be used for random operations.
        """
        # initialize dataset
        dataset = self.createLargeTestDataSet(
            name=f"{alg_name}_{task}",
            target_props=[{
                "name": "CL",
                "task": task,
                "th": th
            }],
            preparation_settings=self.getDefaultPrep(),
        )

        # initialize model for training from class
        alg_name = f"{alg_name}_{task}_th={th}"
        model = self.getModel(
            base_dir=self.generatedModelsPath,
            name=f"{alg_name}",
            alg=alg,
            dataset=dataset,
            random_state=random_state[0],
        )
        self.fitTest(model)
        predictor = DNNModel(
            name=alg_name, base_dir=model.baseDir, random_state=random_state[0]
        )
        pred_use_probas, pred_not_use_probas = self.predictorTest(predictor)
        if random_state[0] is not None:
            model.cleanFiles()
            model = self.getModel(
                base_dir=self.generatedModelsPath,
                name=f"{alg_name}",
                alg=alg,
                dataset=dataset,
                random_state=random_state[1],
            )
            self.fitTest(model)
            predictor = DNNModel(
                name=alg_name, base_dir=model.baseDir, random_state=random_state[1]
            )
            self.predictorTest(
                predictor,
                expect_equal_result=random_state[0] == random_state[1],
                expected_pred_use_probas=pred_use_probas,
                expected_pred_not_use_probas=pred_not_use_probas,
            )


class ChemProp(ModelDataSetsPathMixIn, ModelCheckMixIn, TestCase):
    """This class holds the tests for the DNNModel class."""
<<<<<<< HEAD
=======

    def setUp(self):
        super().setUp()
        self.setUpPaths()

>>>>>>> dfaae227
    @property
    def gridFile(self):
        """Return the path to the grid file with test
        search spaces for hyperparameter optimization.
        """
        return f"{os.path.dirname(__file__)}/test_files/search_space_test.json"

    @staticmethod
    def getModel(
        base_dir: str,
        name: str,
        dataset: QSPRDataset = None,
        parameters: dict | None = None,
    ):
        """Initialize model with data set.

        Args:
            base_dir: Base directory for model.
            name: Name of the model.
            dataset: Data set to use.
            parameters: Parameters to use.
        """
        if parameters is None:
            parameters = {}

        parameters["gpu"] = GPUS[0] if len(GPUS) > 0 else None
        parameters["epochs"] = 2
        return ChempropModel(
            base_dir=base_dir, data=dataset, name=name, parameters=parameters
        )

    @parameterized.expand(
        [
            (f"{alg_name}_{task}", task, alg_name, th) for alg_name, task, th in (
                ("MoleculeModel", TargetTasks.REGRESSION, None),
                ("MoleculeModel", TargetTasks.SINGLECLASS, [6.5]),
                ("MoleculeModel", TargetTasks.MULTICLASS, [0, 1, 10, 1100]),
            )
        ]
    )
    def testSingleTaskModel(self, _, task: TargetTasks, alg_name: str, th: float):
        """Test the DNNModel model in one configuration.

        Args:
            task: Task to test.
            alg_name: Name of the algorithm.
            th: Threshold to use for classification models.
        """
        # initialize dataset
        dataset = self.createLargeTestDataSet(
            name=f"{alg_name}_{task}",
            target_props=[{
                "name": "CL",
                "task": task,
                "th": th
            }],
            preparation_settings=None,
        )
        dataset.prepareDataset(
            feature_calculators=[
                MoleculeDescriptorsCalculator(desc_sets=[SmilesDesc()])
            ],
            split=RandomSplit(test_fraction=0.1),
        )
        # initialize model for training from class
        alg_name = f"{alg_name}_{task}_th={th}"
        model = self.getModel(
            base_dir=self.generatedModelsPath, name=f"{alg_name}", dataset=dataset
        )
        self.fitTest(model)
        predictor = ChempropModel(name=alg_name, base_dir=model.baseDir)
        self.predictorTest(predictor)

    @parameterized.expand(
        [
            (f"{alg_name}_{task}", task, alg_name) for alg_name, task in (
                ("MoleculeModel", ModelTasks.MULTITASK_REGRESSION),
                ("MoleculeModel", ModelTasks.MULTITASK_SINGLECLASS),
            )
        ]
    )
    def testMultiTaskmodel(self, _, task: TargetTasks, alg_name: str):
        """Test the DNNModel model in one configuration.

        Args:
            task: Task to test.
            alg_name: Name of the algorithm.
        """
        if task == ModelTasks.MULTITASK_REGRESSION:
            target_props = [
                {
                    "name": "fu",
                    "task": TargetTasks.SINGLECLASS,
                    "th": [0.3]
                },
                {
                    "name": "CL",
                    "task": TargetTasks.SINGLECLASS,
                    "th": [6.5]
                },
            ]
        else:
            target_props = [
                {
                    "name": "fu",
                    "task": TargetTasks.SINGLECLASS,
                    "th": [0.3],
                    "imputer": SimpleImputer(strategy="mean"),
                },
                {
                    "name": "CL",
                    "task": TargetTasks.SINGLECLASS,
                    "th": [6.5],
                    "imputer": SimpleImputer(strategy="mean"),
                },
            ]
        # initialize dataset
        dataset = self.createLargeTestDataSet(
            name=f"{alg_name}_{task}",
            target_props=target_props,
            preparation_settings=None,
        )
        dataset.prepareDataset(
            feature_calculators=[
                MoleculeDescriptorsCalculator(desc_sets=[SmilesDesc()])
            ],
            split=RandomSplit(test_fraction=0.1),
        )
        # initialize model for training from class
        alg_name = f"{alg_name}_{task}"
        model = self.getModel(
            base_dir=self.generatedModelsPath, name=f"{alg_name}", dataset=dataset
        )
        self.fitTest(model)
        predictor = ChempropModel(name=alg_name, base_dir=model.baseDir)
        self.predictorTest(predictor)

    def testConsistency(self):
        """Test if QSPRpred Chemprop and Chemprop models are consistent."""
        # initialize dataset
        dataset = self.createLargeTestDataSet(
            name="consistency_data",
            target_props=[{
                "name": "CL",
                "task": TargetTasks.REGRESSION
            }],
            preparation_settings=None,
        )
        dataset.prepareDataset(
            feature_calculators=[
                MoleculeDescriptorsCalculator(desc_sets=[SmilesDesc()])
            ],
            split=RandomSplit(test_fraction=0.1),
        )
        # initialize model for training from class
        model = self.getModel(
            base_dir=self.generatedModelsPath,
            name="consistency_data",
            dataset=dataset
        )

        # chemprop by default uses sklearn rmse (squared=False) as metric
        rmse = metrics.make_scorer(
            metrics.mean_squared_error, greater_is_better=False, squared=False
        )

        # Run 1 fold of bootstrap cross validation (default cross validation in chemprop is bootstrap)
        assessor = CrossValAssessor(
            scoring=SklearnMetrics(rmse),
            split=ShuffleSplit(
                n_splits=1, test_size=0.1, random_state=dataset.randomState
            ),
        )
        qsprpred_score = assessor(
            model, split=RandomSplit(test_fraction=0.1, dataset=dataset)
        )
        qsprpred_score = -qsprpred_score[0]  # qsprpred_score is negative rmse

        # save the cross-validation train, test and validation split to
        # compare with true Chemprop model from the base monitor
        df_train = pd.DataFrame(
            assessor.monitor.fits[0]["fitData"]["X_train"], columns=["smiles"]
        )
        df_train["pchembl_value_Mean"] = assessor.monitor.fits[0]["fitData"]["y_train"]
        df_train.to_csv(
            f"{self.generatedModelsPath}/consistency_data_train.csv", index=False
        )

        df_val = pd.DataFrame(
            assessor.monitor.fits[0]["fitData"]["X_val"], columns=["smiles"]
        )
        df_val["pchembl_value_Mean"] = assessor.monitor.fits[0]["fitData"]["y_val"]
        df_val.to_csv(
            f"{self.generatedModelsPath}/consistency_data_val.csv", index=False
        )

        df_test = pd.DataFrame(assessor.monitor.foldData[0]["X_test"])
        df_test.rename(columns={"Descriptor_SmilesDesc_SMILES": "smiles"}, inplace=True)
        df_test["pchembl_value_Mean"] = assessor.monitor.foldData[0]["y_test"]
        df_test.to_csv(
            f"{self.generatedModelsPath}/consistency_data_test.csv", index=False
        )

        # run chemprop with the same data and parameters
        arguments = [
            "--data_path",
            f"{self.generatedModelsPath}/consistency_data_train.csv",
            "--separate_val_path",
            f"{self.generatedModelsPath}/consistency_data_val.csv",
            "--separate_test_path",
            f"{self.generatedModelsPath}/consistency_data_test.csv",
            "--dataset_type",
            "regression",
            "--save_dir",
            self.generatedModelsPath,
            "--epochs",
            "2",
            "--gpu",
            str(GPUS[0]) if len(GPUS) > 0 else None,
            "--seed",
            str(model.randomState),
            "--pytorch_seed",
            str(model.randomState),
        ]

        args = chemprop.args.TrainArgs().parse_args(arguments)
        chemprop_score, _ = chemprop.train.cross_validate(
            args=args, train_func=chemprop.train.run_training
        )

        # compare the scores
        print(f"QSPRpred score: {qsprpred_score}")
        print(f"Chemprop score: {chemprop_score}")
        self.assertAlmostEqual(qsprpred_score, chemprop_score, places=5)


@pytest.mark.skipif((spec := util.find_spec("cupy")) is None, reason="requires cupy")
class TestPyBoostModel(ModelDataSetsPathMixIn, ModelCheckMixIn, TestCase):
    """This class holds the tests for the PyBoostModel class."""
<<<<<<< HEAD
=======

    def setUp(self):
        super().setUp()
        self.setUpPaths()

>>>>>>> dfaae227
    @staticmethod
    def getModel(
        base_dir: str,
        name: str,
        dataset: QSPRDataset = None,
        parameters: dict | None = None,
    ):
        """Create a PyBoostModel model.

        Args:
            name (str): the name of the model
            dataset (QSPRDataset, optional): the dataset to use. Defaults to None.
            parameters (dict, optional): the parameters to use. Defaults to None.

        Returns:
            PyBoostModel the model
        """
        if parameters is None:
            parameters = {}
        parameters["ntrees"] = 10

        return import_module("..pyboost", __name__).PyBoostModel(
            base_dir=base_dir,
            data=dataset,
            name=name,
            parameters=parameters,
        )

    @parameterized.expand(
        [
            ("PyBoost", TargetTasks.REGRESSION, "PyBoost", params) for params in [
                {
                    "loss": "mse",
                    "metric": "r2_score",
                },
                # {
                #     "loss": import_module("..custom_loss", __name__).MSEwithNaNLoss(),
                #     "metric": "r2_score"
                # },
                # {
                #     "loss": "mse",
                #     "metric": import_module("..custom_metrics", __name__).NaNR2Score()
                # },
                # {
                #     "loss": "mse",
                #     "metric":import_module("..custom_metrics",__name__).NaNRMSEScore()
                # },
            ]
        ]
    )
    def testRegressionPyBoostFit(self, _, task, model_name, parameters):
        """Test model training for regression models."""
        parameters["verbose"] = -1
        # initialize dataset
        dataset = self.createLargeTestDataSet(
            target_props=[{
                "name": "CL",
                "task": task
            }],
            preparation_settings=self.getDefaultPrep(),
        )
        # initialize model for training from class
        model = self.getModel(
            base_dir=self.generatedModelsPath,
            name=f"{model_name}_{task}",
            dataset=dataset,
            parameters=parameters,
        )
        self.fitTest(model)
        predictor = import_module("..pyboost", __name__).PyBoostModel(
            name=f"{model_name}_{task}", base_dir=model.baseDir
        )
        self.predictorTest(predictor)

    @parameterized.expand(
        [
            (f"{'PyBoost'}_{task}", task, th, "PyBoost", params)
            for params, task, th in (
                ({
                    "loss": "bce",
                    "metric": "auc"
                }, TargetTasks.SINGLECLASS, [6.5]),
                ({
                    "loss": "crossentropy"
                }, TargetTasks.MULTICLASS, [0, 1, 10, 1100]),
            )
        ]
    )
    def testClassificationPyBoostFit(self, _, task, th, model_name, parameters):
        """Test model training for classification models."""
        parameters["verbose"] = -1
        # initialize dataset
        dataset = self.createLargeTestDataSet(
            target_props=[{
                "name": "CL",
                "task": task,
                "th": th
            }],
            preparation_settings=self.getDefaultPrep(),
        )
        # test classifier
        # initialize model for training from class
        model = self.getModel(
            base_dir=self.generatedModelsPath,
            name=f"{model_name}_{task}",
            dataset=dataset,
            parameters=parameters,
        )
        self.fitTest(model)
        predictor = import_module("..pyboost", __name__).PyBoostModel(
            name=f"{model_name}_{task}", base_dir=model.baseDir
        )
        self.predictorTest(predictor)

    @parameterized.expand(
        [
            ("PyBoost", "PyBoost", params) for params in [
                {
                    "loss": "mse",
                    "metric": "r2_score"
                },
                # {
                #     "loss": import_module("..custom_loss", __name__).MSEwithNaNLoss(),
                #     "metric": "r2_score"
                # },
                # {
                #     "loss": "mse",
                #     "metric": import_module("..custom_metrics",__name__).NaNR2Score()
                # },
            ]
        ]
    )
    def testRegressionMultiTaskFit(self, _, model_name, parameters):
        """Test model training for multitask regression models."""
        parameters["verbose"] = -1
        # initialize dataset
        dataset = self.createLargeTestDataSet(
            target_props=[
                {
                    "name": "fu",
                    "task": TargetTasks.REGRESSION,
                    "imputer": SimpleImputer(strategy="mean"),
                },
                {
                    "name": "CL",
                    "task": TargetTasks.REGRESSION,
                    "imputer": SimpleImputer(strategy="mean"),
                },
            ],
            preparation_settings=self.getDefaultPrep(),
        )
        # test classifier
        # initialize model for training from class
        model = self.getModel(
            base_dir=self.generatedModelsPath,
            name=f"{model_name}_multitask_regression",
            dataset=dataset,
            parameters=parameters,
        )
        self.fitTest(model)
        predictor = import_module("..pyboost", __name__).PyBoostModel(
            name=f"{model_name}_multitask_regression", base_dir=model.baseDir
        )
        self.predictorTest(predictor)

    # FIXME: This test fails because the PyBoost default auc does not handle
    # mutlitask data and the custom NaN AUC metric is not JSON serializable.

    # @parameterized.expand(
    #     [
    #         ("PyBoost", "PyBoost", params) for params in [
    #             # {
    #             #     "loss": "bce",
    #             #     "metric": "auc"
    #             # },
    #             # {
    #             #     "loss": import_module("..custom_loss", __name__).BCEWithNaNLoss(),
    #             #     "metric": "auc"
    #             # },
    #             {
    #                 "loss": "bce",
    #                 "metric": NaNAucMetric()
    #             },
    #         ]
    #     ]
    # )
    # def testClassificationMultiTaskFit(self, _, model_name, parameters):
    #     """Test model training for multitask classification models."""
    #     parameters["verbose"] = -1

    #     # initialize dataset
    #     dataset = self.createLargeTestDataSet(
    #         target_props=[
    #             {
    #                 "name": "fu",
    #                 "task": TargetTasks.SINGLECLASS,
    #                 "th": [0.3]
    #             },
    #             {
    #                 "name": "CL",
    #                 "task": TargetTasks.SINGLECLASS,
    #                 "th": [6.5]
    #             },
    #         ],
    #         preparation_settings=self.getDefaultPrep(),
    #     )
    #     # test classifier
    #     # initialize model for training from class
    #     model = self.getModel(
    #         base_dir=self.generatedModelsPath,
    #         name=f"{model_name}_multitask_classification",
    #         dataset=dataset,
    #         parameters=parameters,
    #     )
    #     self.fitTest(model)
    #     predictor = import_module("..pyboost", __name__).PyBoostModel(
    #         name=f"{model_name}_multitask_classification", base_dir=model.baseDir
    #     )
    #     self.predictorTest(predictor)


class TestNNMonitoring(MonitorsCheckMixIn, TestCase):
    """This class holds the tests for the monitoring classes."""
<<<<<<< HEAD
=======

    def setUp(self):
        super().setUp()
        self.setUpPaths()

>>>>>>> dfaae227
    @property
    def gridFile(self):
        """Return the path to the grid file with test
        search spaces for hyperparameter optimization.
        """
        return f"{os.path.dirname(__file__)}/test_files/search_space_test.json"

    def testBaseMonitor(self):
        model = DNNModel(
            base_dir=self.generatedModelsPath,
            data=self.createLargeTestDataSet(
                preparation_settings=self.getDefaultPrep()
            ),
            name="STFullyConnected",
            gpus=GPUS,
            patience=3,
            tol=0.02,
            random_state=42,
        )
        self.runMonitorTest(model, BaseMonitor, self.baseMonitorTest, True)

    def testFileMonitor(self):
        model = DNNModel(
            base_dir=self.generatedModelsPath,
            data=self.createLargeTestDataSet(
                preparation_settings=self.getDefaultPrep()
            ),
            name="STFullyConnected",
            gpus=GPUS,
            patience=3,
            tol=0.02,
            random_state=42,
        )
        self.runMonitorTest(model, BaseMonitor, self.baseMonitorTest, True)

    def testListMonitor(self):
        """Test the list monitor"""
        model = DNNModel(
            base_dir=self.generatedModelsPath,
            data=self.createLargeTestDataSet(
                preparation_settings=self.getDefaultPrep()
            ),
            name="STFullyConnected",
            gpus=GPUS,
            patience=3,
            tol=0.02,
            random_state=42,
        )
        self.runMonitorTest(
            model,
            ListMonitor,
            self.listMonitorTest,
            True,
            [BaseMonitor(), FileMonitor()],
        )<|MERGE_RESOLUTION|>--- conflicted
+++ resolved
@@ -32,15 +32,12 @@
 
 class NeuralNet(ModelDataSetsPathMixIn, ModelCheckMixIn, TestCase):
     """This class holds the tests for the DNNModel class."""
-<<<<<<< HEAD
-=======
 
     def setUp(self):
         """Set up the test case."""
         super().setUp()
         self.setUpPaths()
 
->>>>>>> dfaae227
     @property
     def gridFile(self):
         """Return the path to the grid file with test
@@ -165,14 +162,11 @@
 
 class ChemProp(ModelDataSetsPathMixIn, ModelCheckMixIn, TestCase):
     """This class holds the tests for the DNNModel class."""
-<<<<<<< HEAD
-=======
 
     def setUp(self):
         super().setUp()
         self.setUpPaths()
 
->>>>>>> dfaae227
     @property
     def gridFile(self):
         """Return the path to the grid file with test
@@ -412,14 +406,11 @@
 @pytest.mark.skipif((spec := util.find_spec("cupy")) is None, reason="requires cupy")
 class TestPyBoostModel(ModelDataSetsPathMixIn, ModelCheckMixIn, TestCase):
     """This class holds the tests for the PyBoostModel class."""
-<<<<<<< HEAD
-=======
 
     def setUp(self):
         super().setUp()
         self.setUpPaths()
 
->>>>>>> dfaae227
     @staticmethod
     def getModel(
         base_dir: str,
@@ -643,14 +634,11 @@
 
 class TestNNMonitoring(MonitorsCheckMixIn, TestCase):
     """This class holds the tests for the monitoring classes."""
-<<<<<<< HEAD
-=======
 
     def setUp(self):
         super().setUp()
         self.setUpPaths()
 
->>>>>>> dfaae227
     @property
     def gridFile(self):
         """Return the path to the grid file with test
