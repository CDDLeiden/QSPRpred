--- conflicted
+++ resolved
@@ -150,11 +150,7 @@
         """
         alg = ChempropMoleculeModel  # wrapper for chemprop.models.MoleculeModel
         self.quietLogger = quiet_logger
-<<<<<<< HEAD
-        super().__init__(base_dir, alg, data, name, parameters, autoload, random_state)
-=======
-        super().__init__(base_dir, alg, name, parameters, autoload)
->>>>>>> 26d91b87
+        super().__init__(base_dir, alg, name, parameters, autoload, random_state)
         self.chempropLogger = chemprop.utils.create_logger(
             name="chemprop_logger", save_dir=self.outDir, quiet=quiet_logger
         )
