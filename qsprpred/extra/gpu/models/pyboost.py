--- conflicted
+++ resolved
@@ -276,13 +276,8 @@
 
 class MSEwithNaNLoss(MSELoss):
     """
-<<<<<<< HEAD
-    Masked MSE loss function. Custom loss wrapper for pyboost that can handle missing data,
-    as adapted from the tutorials in https://github.com/sb-ai-lab/Py-Boost
-=======
     Masked MSE loss function. Custom loss wrapper for pyboost that can handle
     missing data, as adapted from the tutorials in https://github.com/sb-ai-lab/Py-Boost
->>>>>>> cf06e081
     """
     def base_score(self, y_true):
         # Replace .mean with nanmean function to calc base score
@@ -306,13 +301,8 @@
 
 class BCEWithNaNLoss(BCELoss):
     """
-<<<<<<< HEAD
-    Masked BCE loss function. Custom loss wrapper for pyboost that can handle missing data,
-    as adapted from the tutorials in https://github.com/sb-ai-lab/Py-Boost
-=======
     Masked BCE loss function. Custom loss wrapper for pyboost that can handle missing
     data, as adapted from the tutorials in https://github.com/sb-ai-lab/Py-Boost
->>>>>>> cf06e081
     """
     def base_score(self, y_true):
         # Replace .mean with nanmean function to calc base score
@@ -400,8 +390,4 @@
         return np.mean(aucs)
 
     def compare(self, v0, v1):
-<<<<<<< HEAD
-
-=======
->>>>>>> cf06e081
         return v0 > v1