"""Module with definitions of various extra descriptor sets:

- `Mordred`: Descriptors from molecular descriptor calculation software Mordred.
- `Mold2`: Descriptors from molecular descriptor calculation software Mold2.
- `PaDEL`: Descriptors from molecular descriptor calculation software PaDEL.
- `ProDec`: Protein descriptors from the ProDec package.

"""
<<<<<<< HEAD
=======

>>>>>>> e06bf857
from abc import ABC, abstractmethod

import mordred
import numpy as np
import pandas as pd
import prodec
from Mold2_pywrapper import Mold2 as Mold2_calculator
<<<<<<< HEAD
from mordred import descriptors as mordreddescriptors
from PaDEL_pywrapper import PaDEL as PaDEL_calculator
=======
from mordred import descriptors as Mordred_descriptors
from PaDEL_pywrapper import PaDEL as PaDELCalculator
>>>>>>> e06bf857
from PaDEL_pywrapper import descriptors as PaDEL_descriptors
from rdkit import Chem

from ....data.utils.descriptorsets import DescriptorSet, MoleculeDescriptorSet


class Mordred(MoleculeDescriptorSet):
    """Descriptors from molecular descriptor calculation software Mordred.

    From https://github.com/mordred-descriptor/mordred.

<<<<<<< HEAD
    Arguments:
        descs (list): list of mordred descriptor names
        version (str): version of mordred
        ignore_3D (bool): ignore 3D information
        config (str): path to config file
    """
    def __init__(self, descs=None, version=None, ignore_3D=False, config=None):
        """
        Initialize the descriptor with the same arguments as you would pass to
        `DescriptorsCalculator` function of Mordred.

        With the exception of the `descs` argument which can also be a list of mordred
        descriptor names instead of a mordred descriptor module.

        Args:
            descs: list of Mordred descriptor names, a Mordred descriptor module or None
                for all mordred descriptors.
            version (str): version of mordred.
            ignore_3D (bool): ignore 3D information.
            config (str): path to config file?
        """
        if descs:
            # if mordred descriptor module is passed, convert to list of descriptor instances # noqa: E501
=======

    Attributes:
        descriptors (list[str]): List of Mordred descriptor names.
        version (str): version of mordred
        ignore_3D (bool): ignore 3D information
        config (str): path to config file if available

    """
    def __init__(
            self,
            descs: list[str] | None = None,
            version: str | None = None,
            ignore_3D: bool = False,
            config: str | None = None
    ):
        """
        Initialize the descriptor with the same arguments as you would pass
        to `DescriptorsCalculator` function of Mordred, except the
        `descs` argument, which can also be a `list` of mordred descriptor names instead
        of a mordred descriptor module.

        Args:
            descs (list[str]):
                List of Mordred descriptor names, a Mordred descriptor module
                or `None` for all mordred descriptors
            version (str): version of mordred
            ignore_3D (bool): ignore 3D information
            config (str): path to config file?
        """
        if descs:
            # if mordred descriptor module is passed,
            # convert to list of descriptor instances
>>>>>>> e06bf857
            if not isinstance(descs, list):
                descs = mordred.Calculator(descs).descriptors
        else:
            # use all mordred descriptors if no descriptors are specified
            descs = mordred.Calculator(Mordred_descriptors).descriptors
        # init member variables
        self.version = version
        self.ignore3D = ignore_3D
        self.config = config
<<<<<<< HEAD

        self._isFP = False

        self._mordred = None

        # convert to list(descriptor names) if descriptor instances are passed
=======
        self._isFP = False
        self._mordred = None
        # convert to list of descriptor names if descriptor instances are passed
>>>>>>> e06bf857
        self.descriptors = [str(d) for d in descs]

    def __call__(self, mols: list[str, Chem.Mol]) -> [pd.DataFrame, np.ndarray]:
        return self._mordred.pandas(self.iterMols(mols), quiet=True, nproc=1).values

    @property
<<<<<<< HEAD
    def isFP(self):
=======
    def is_fp(self):
>>>>>>> e06bf857
        return self._isFP

    @property
    def settings(self):
        return {
            "descs": self.descriptors,
            "version": self.version,
<<<<<<< HEAD
            "ignore_3D": self.ignore3D,
=======
            "ignore_3D": self.ignore_3D,
>>>>>>> e06bf857
            "config": self.config,
        }

    @property
    def descriptors(self):
        return self._descriptors

    @descriptors.setter
    def descriptors(self, names: list[str]):
        """Set the descriptors to calculate.

<<<<<<< HEAD
        Converts a list of Mordred descriptor names to Mordred descriptor instances
        which is used to initialize the a Mordred calculator with the specified
        descriptors.

        Args:
            names: list of Mordred descriptor names.
=======
        Converts a list of Mordred descriptor names to Mordred descriptor instances,
        which is used to initialize a Mordred calculator with the specified descriptors.

        Args:
            names (list[str]): List of Mordred descriptor names.
>>>>>>> e06bf857
        """
        calc = mordred.Calculator(Mordred_descriptors)
        self._mordred = mordred.Calculator(
            [d for d in calc.descriptors if str(d) in names],
            version=self.version,
<<<<<<< HEAD
            ignore_3D=self.ignore3D,
=======
            ignore_3D=self.ignore_3D,
>>>>>>> e06bf857
            config=self.config,
        )
        self._descriptors = names

    def __str__(self):
        return "Mordred"


class Mold2(MoleculeDescriptorSet):
    """Descriptors from molecular descriptor calculation software Mold2.

    From https://github.com/OlivierBeq/Mold2_pywrapper.
    Initialize the descriptor with no arguments.
    All descriptors are always calculated.
<<<<<<< HEAD

    Arguments:
        descs: names of Mold2 descriptors to be calculated (e.g. D001)
    """
    def __init__(self, descs: list[str] | None = None):
        """Initialize a PaDEL calculator.
=======
    """
    def __init__(self, descs: list[str] | None = None):
        """Initialize a Mold2 descriptor calculator.
>>>>>>> e06bf857

        Args:
            descs (list[str] | None):
                names of Mold2 descriptors to be calculated (e.g. D001)
        """
        self._isFP = False
        self._descs = descs
        self._mold2 = Mold2_calculator()
<<<<<<< HEAD
        self._default_descs = self._mold2.calculate(
            [Chem.MolFromSmiles("C")], show_banner=False
        ).columns.tolist()
        self._descriptors = self._default_descs[:]
=======
        self._defaultDescs = self._mold2.calculate(
            [Chem.MolFromSmiles("C")], show_banner=False
        ).columns.tolist()
        self._descriptors = self._defaultDescs[:]
>>>>>>> e06bf857
        self._keepindices = list(range(len(self._descriptors)))

    def __call__(self, mols: list[str, Chem.Mol]) -> [pd.DataFrame, np.ndarray]:
        values = self._mold2.calculate(self.iterMols(mols), show_banner=False)
        # Drop columns
        values = values[self._descriptors].values
        return values

    @property
    def isFP(self):
        return self._isFP

    @property
    def settings(self):
        return {"descs": self._descs}

    @property
    def descriptors(self):
        return self._descriptors

    @descriptors.setter
    def descriptors(self, names: list[str] | None = None):
<<<<<<< HEAD
=======
        """Set the descriptors to calculate.

        Args:
            names (list[str] | None): list of Mold2 descriptor names
        """
>>>>>>> e06bf857
        if names is None:
            self._descriptors = self._defaultDescs[:]
            self._keepindices = list(range(len(self._descriptors)))
            return
        # Find descriptors not part of Mold2
        remainder = set(names).difference(set(self._defaultDescs))
        if len(remainder) > 0:
            raise ValueError(
                f'names are not valid Mold2 descriptor names: {", ".join(remainder)}'
            )
        else:
            new_indices = []
            new_descs = []
            for i, desc_name in enumerate(self._defaultDescs):
                if desc_name in names:
                    new_indices.append(i)
                    new_descs.append(self._defaultDescs[i])
            self._descriptors = new_descs
            self._keepindices = new_indices

    def __str__(self):
        return "Mold2"


class PaDEL(MoleculeDescriptorSet):
    """Descriptors from molecular descriptor calculation software PaDEL.

    From https://github.com/OlivierBeq/PaDEL_pywrapper.

<<<<<<< HEAD
    Arguments:
        descs: list of PaDEL descriptor short names
        ignore_3D (bool): skip 3D descriptor calculation
=======
    Attributes:
        descriptors (list[str]): list of PaDEL descriptor names
>>>>>>> e06bf857
    """
    def __init__(self, descs: list[str] | None = None, ignore_3D: bool = True):
        """Initialize a PaDEL calculator

        Args:
            descs: list of PaDEL descriptor short names
            ignore_3D (bool): skip 3D descriptor calculation
        """
        self._descs = descs
<<<<<<< HEAD
        self._ignore3D = ignore_3D

        self._isFP = False

=======
        self._ignore_3D = ignore_3D
        self._is_fp = False
>>>>>>> e06bf857
        # Obtain default descriptor names
        self._nameMapping = {}
        for descriptor in PaDEL_descriptors:
            # Skip if desc is 3D and set to be ignored
            if ignore_3D and descriptor.is_3D:
                continue
            for name in descriptor.description.name:
                self._nameMapping[name] = descriptor
        # Initialize descriptors and calculator
        if descs is None:
            self.descriptors = None
        else:
            self.descriptors = descs

    def __call__(self, mols: list[str, Chem.Mol]) -> [pd.DataFrame, np.ndarray]:
        mols = [Chem.AddHs(mol) for mol in self.iterMols(mols)]
        values = self._padel.calculate(mols, show_banner=False, njobs=1)
        intersection = list(set(self._keep).intersection(values.columns))
        values = values[intersection]
        return values

    @property
    def isFP(self):
        return self._isFP

    @property
    def settings(self):
<<<<<<< HEAD
        return {"descs": self._descs, "ignore_3D": self._ignore3D}
=======
        return {"descs": self._descs, "ignore_3D": self._ignore_3D}
>>>>>>> e06bf857

    @property
    def descriptors(self):
        return self._keep

    @descriptors.setter
    def descriptors(self, names: list[str] | None = None):
<<<<<<< HEAD
        # From name to PaDEL descriptor sub-classes
=======
        """Set the descriptors to calculate.

        Args:
            names (list[str] | None): list of PaDEL descriptor names
        """
        # convert from name to PaDEL descriptor sub-classes
>>>>>>> e06bf857
        if names is None:
            self._descriptors = list(set(self._nameMapping.values()))
        else:
            remainder = set(names).difference(set(self._nameMapping.keys()))
            if len(remainder) > 0:
                raise ValueError(
<<<<<<< HEAD
                    "names are not valid PaDEL descriptor names: "
                    f"{', '.join(remainder)}"
                )
            self._descriptors = list({self._name_mapping[name] for name in names})
        # Instantiate calculator
        self._padel = PaDEL_calculator(self._descriptors, ignore_3D=self._ignore3D)
        # Set names to keep when calculating
        if names is None:
            self._keep = [
                name for name, desc in self._name_mapping.items()
=======
                    f'names are not valid PaDEL descriptor names: {", ".join(remainder)}'
                )
            self._descriptors = list({self._nameMapping[name] for name in names})
        # Instantiate calculator
        self._padel = PaDELCalculator(self._descriptors, ignore_3D=self._ignore_3D)
        # Set names to keep when calculating
        if names is None:
            self._keep = [
                name for name, desc in self._nameMapping.items()
>>>>>>> e06bf857
                if desc in self._descriptors
            ]
        else:
            self._keep = names

    def __str__(self):
        return "PaDEL"


class ProteinDescriptorSet(DescriptorSet):
<<<<<<< HEAD
    """
    Abstract base class for protein descriptor sets.
=======
    """Abstract base class for protein descriptor sets."""
>>>>>>> e06bf857

    Arguments:
        acc_keys: target accession keys, the resulting data frame will be indexed by
        these keys
        sequences: optional list of protein sequences matched to the accession keys
        **kwargs: additional data mapped to the accession keys, each parameter
            should follow the same format as the sequences (dict(str : str))
    """
    @abstractmethod
<<<<<<< HEAD
    def __call__(self, acc_keys, sequences: dict[str:str] = None, **kwargs):
=======
    def __call__(self, acc_keys: list[str], sequences: dict[str, str] = None, **kwargs):
>>>>>>> e06bf857
        """
        Calculate the protein descriptors for a given target.

        Args:
<<<<<<< HEAD
            acc_keys: target accession keys, the resulting data frame will be indexed by
            these keys
            sequences: optional list of protein sequences matched to the accession keys
            **kwargs: additional data mapped to the accession keys, each parameter
                should follow the same format as the sequences (dict(str : str))

        Returns:
            a data frame of descriptor values of shape (acc_keys, n_descriptors),
                indexed by acc_keys
        """


class NeedsMSAMixIn(ABC):  # FIXME - Inherit ABC but no abstract method # noqa: B024
    """Abstract base class for descriptorsets that need a multiple sequence alignment.
=======
            acc_keys (list[str]):
                target accession keys, the resulting data frame
                will be indexed by these keys
            sequences (dict[str, str]):
                optional list of protein sequences matched to the accession keys
            **kwargs:
                additional data passed from `ProteinDescriptorCalculator`

        Returns:
            pd.DataFrame:
                a data frame of descriptor values of shape (acc_keys, n_descriptors),
                indexed by `acc_keys`
        """


class NeedsMSAMixIn(ABC):
    """Provides an interface for protein descriptors that require
    a multiple sequence alignment.

    Derive from this interface and implement to receive a multiple sequence alignment
    from `ProteinDescriptorCalculator`.

    Attributes:
        msa (dict[str, str]):
            mapping of accession keys to sequences with gaps
            from the multiple sequence alignment

    """
>>>>>>> e06bf857

    Arguments
        msa (dict): mapping of accession keys to sequences from the multiple
            sequence alignment."""
    def __init__(self):
        self.msa = None

<<<<<<< HEAD
    def setMSA(self, msa: dict[str:str]):
=======
    def setMSA(self, msa: dict[str, str]):
>>>>>>> e06bf857
        """
        Set the multiple sequence alignment for the protein descriptor set.

        Args:
<<<<<<< HEAD
            msa (dict): mapping of accession keys to sequences from the multiple
                sequence alignment
=======
            msa (dict):
                mapping of accession keys to gapped sequences as obtained
                from the multiple sequence alignment (all values must
                be the same length)
>>>>>>> e06bf857
        """
        self.msa = msa


<<<<<<< HEAD
class ProDecDescriptorSet(ProteinDescriptorSet, NeedsMSAMixIn):
    def __init__(self, sets: list[str] | None = None):
=======
class ProDec(ProteinDescriptorSet, NeedsMSAMixIn):
    """Protein descriptors from the ProDec package.

    See https://github.com/OlivierBeq/ProDEC.

    Attributes:
        sets (list[str]):
            list of ProDec descriptor names  (see https://github.com/OlivierBeq/ProDEC)
        factory (prodec.ProteinDescriptors):
            factory to calculate descriptors
    """

    def __init__(self, sets: list[str] | None = None):
        """Initialize a ProDec calculator.

        Args:
            sets:
                list of ProDec descriptor names, if `None`, all available are used
                (see https://github.com/OlivierBeq/ProDEC)
        """
>>>>>>> e06bf857
        super().__init__()
        self._settings = {"sets": sets}
        self.factory = prodec.ProteinDescriptors()
        self.sets = self.factory.available_descriptors if sets is None else sets
        self._descriptors = None

    @staticmethod
    def calculateDescriptor(
            factory: prodec.ProteinDescriptors,
            msa: dict[str, str],
            descriptor: str
    ):
        """
<<<<<<< HEAD
        Calculate a protein descriptor for given targets using given multiple sequence
        alignment.

        Args:
            factory (ProteinDescriptors): factory to create the descriptor
            msa (dict): mapping of accession keys to sequences from the multiple
                sequence alignment
            descriptor (str): name of the descriptor to calculate

        Returns:
            a data frame of descriptor values of shape (acc_keys, n_descriptors),
                indexed by acc_keys
=======
        Calculate a protein descriptor for given targets
        using a given multiple sequence alignment.

        Args:
            factory (ProteinDescriptors):
                factory to create the descriptor
            msa (dict):
                mapping of accession keys to sequences from the multiple
                sequence alignment
            descriptor (str):
                name of the descriptor to calculate (see
                https://github.com/OlivierBeq/ProDEC)

        Returns:
            a data frame of descriptor values of shape (acc_keys, n_descriptors),
            indexed by acc_keys
>>>>>>> e06bf857
        """
        # Get protein descriptor from ProDEC
        prodec_descriptor = factory.get_descriptor(descriptor)
        # Calculate descriptor features for aligned sequences of interest
        protein_features = prodec_descriptor.pandas_get(msa.values(), ids=msa.keys())
        protein_features.set_index("ID", inplace=True)
        return protein_features

<<<<<<< HEAD
    def __call__(self, acc_keys, sequences: dict[str:str] = None, **kwargs):
        df = pd.DataFrame(index=pd.Index(acc_keys, name="ID"))
        for descriptor in self.sets:
            df = df.merge(
                self.calculate_descriptor(self.factory, self.msa, descriptor),
                left_index=True,
                right_index=True,
            )

=======
    def __call__(self, acc_keys: list[str], sequences: dict[str, str] = None, **kwargs):
        """
        Calculate the protein descriptors for a given target.

        Args:
            acc_keys:
                target accession keys, defines the resulting index of
                the returned `pd.DataFrame`
            sequences:
                optional list of protein sequences matched to the accession keys
            **kwargs:
                any additional data passed from `ProteinDescriptorCalculator`

        Returns:
            a data frame of descriptor values of shape (acc_keys, n_descriptors),
        """
        # calculate descriptors
        df = pd.DataFrame(index=pd.Index(acc_keys, name="ID"))
        for descriptor in self.sets:
            df = df.merge(
                self.calculateDescriptor(self.factory, self.msa, descriptor),
                left_index=True,
                right_index=True,
            )
        # Keep only descriptors that were requested to keep
>>>>>>> e06bf857
        if not self._descriptors:
            self._descriptors = df.columns.tolist()
        else:
            df.drop(
                columns=[col for col in df.columns if col not in self._descriptors],
                inplace=True,
            )
<<<<<<< HEAD

=======
>>>>>>> e06bf857
        return df

    @property
    def descriptors(self):
        return self._descriptors

    @descriptors.setter
    def descriptors(self, value):
        self._descriptors = value

    @property
    def isFP(self):
        return False

    @property
    def settings(self):
        return self._settings

    def __str__(self):
        return "ProDec"<|MERGE_RESOLUTION|>--- conflicted
+++ resolved
@@ -6,24 +6,16 @@
 - `ProDec`: Protein descriptors from the ProDec package.
 
 """
-<<<<<<< HEAD
-=======
-
->>>>>>> e06bf857
-from abc import ABC, abstractmethod
+
+from abc import abstractmethod
 
 import mordred
 import numpy as np
 import pandas as pd
 import prodec
 from Mold2_pywrapper import Mold2 as Mold2_calculator
-<<<<<<< HEAD
-from mordred import descriptors as mordreddescriptors
-from PaDEL_pywrapper import PaDEL as PaDEL_calculator
-=======
 from mordred import descriptors as Mordred_descriptors
 from PaDEL_pywrapper import PaDEL as PaDELCalculator
->>>>>>> e06bf857
 from PaDEL_pywrapper import descriptors as PaDEL_descriptors
 from rdkit import Chem
 
@@ -35,45 +27,20 @@
 
     From https://github.com/mordred-descriptor/mordred.
 
-<<<<<<< HEAD
-    Arguments:
-        descs (list): list of mordred descriptor names
-        version (str): version of mordred
-        ignore_3D (bool): ignore 3D information
-        config (str): path to config file
-    """
-    def __init__(self, descs=None, version=None, ignore_3D=False, config=None):
-        """
-        Initialize the descriptor with the same arguments as you would pass to
-        `DescriptorsCalculator` function of Mordred.
-
-        With the exception of the `descs` argument which can also be a list of mordred
-        descriptor names instead of a mordred descriptor module.
-
-        Args:
-            descs: list of Mordred descriptor names, a Mordred descriptor module or None
-                for all mordred descriptors.
-            version (str): version of mordred.
-            ignore_3D (bool): ignore 3D information.
-            config (str): path to config file?
-        """
-        if descs:
-            # if mordred descriptor module is passed, convert to list of descriptor instances # noqa: E501
-=======
 
     Attributes:
-        descriptors (list[str]): List of Mordred descriptor names.
+        descs (list[str]): List of Mordred descriptor names.
         version (str): version of mordred
         ignore_3D (bool): ignore 3D information
         config (str): path to config file if available
 
     """
     def __init__(
-            self,
-            descs: list[str] | None = None,
-            version: str | None = None,
-            ignore_3D: bool = False,
-            config: str | None = None
+        self,
+        descs: list[str] | None = None,
+        version: str | None = None,
+        ignore_3D: bool = False,
+        config: str | None = None
     ):
         """
         Initialize the descriptor with the same arguments as you would pass
@@ -82,9 +49,8 @@
         of a mordred descriptor module.
 
         Args:
-            descs (list[str]):
-                List of Mordred descriptor names, a Mordred descriptor module
-                or `None` for all mordred descriptors
+            descs (list[str]): List of Mordred descriptor names, a Mordred descriptor
+                module or `None` for all mordred descriptors
             version (str): version of mordred
             ignore_3D (bool): ignore 3D information
             config (str): path to config file?
@@ -92,7 +58,6 @@
         if descs:
             # if mordred descriptor module is passed,
             # convert to list of descriptor instances
->>>>>>> e06bf857
             if not isinstance(descs, list):
                 descs = mordred.Calculator(descs).descriptors
         else:
@@ -102,29 +67,16 @@
         self.version = version
         self.ignore3D = ignore_3D
         self.config = config
-<<<<<<< HEAD
-
-        self._isFP = False
-
-        self._mordred = None
-
-        # convert to list(descriptor names) if descriptor instances are passed
-=======
         self._isFP = False
         self._mordred = None
         # convert to list of descriptor names if descriptor instances are passed
->>>>>>> e06bf857
         self.descriptors = [str(d) for d in descs]
 
     def __call__(self, mols: list[str, Chem.Mol]) -> [pd.DataFrame, np.ndarray]:
         return self._mordred.pandas(self.iterMols(mols), quiet=True, nproc=1).values
 
     @property
-<<<<<<< HEAD
     def isFP(self):
-=======
-    def is_fp(self):
->>>>>>> e06bf857
         return self._isFP
 
     @property
@@ -132,11 +84,7 @@
         return {
             "descs": self.descriptors,
             "version": self.version,
-<<<<<<< HEAD
-            "ignore_3D": self.ignore3D,
-=======
             "ignore_3D": self.ignore_3D,
->>>>>>> e06bf857
             "config": self.config,
         }
 
@@ -148,30 +96,17 @@
     def descriptors(self, names: list[str]):
         """Set the descriptors to calculate.
 
-<<<<<<< HEAD
-        Converts a list of Mordred descriptor names to Mordred descriptor instances
-        which is used to initialize the a Mordred calculator with the specified
-        descriptors.
-
-        Args:
-            names: list of Mordred descriptor names.
-=======
         Converts a list of Mordred descriptor names to Mordred descriptor instances,
         which is used to initialize a Mordred calculator with the specified descriptors.
 
         Args:
             names (list[str]): List of Mordred descriptor names.
->>>>>>> e06bf857
         """
         calc = mordred.Calculator(Mordred_descriptors)
         self._mordred = mordred.Calculator(
             [d for d in calc.descriptors if str(d) in names],
             version=self.version,
-<<<<<<< HEAD
-            ignore_3D=self.ignore3D,
-=======
             ignore_3D=self.ignore_3D,
->>>>>>> e06bf857
             config=self.config,
         )
         self._descriptors = names
@@ -186,18 +121,12 @@
     From https://github.com/OlivierBeq/Mold2_pywrapper.
     Initialize the descriptor with no arguments.
     All descriptors are always calculated.
-<<<<<<< HEAD
 
     Arguments:
         descs: names of Mold2 descriptors to be calculated (e.g. D001)
     """
     def __init__(self, descs: list[str] | None = None):
-        """Initialize a PaDEL calculator.
-=======
-    """
-    def __init__(self, descs: list[str] | None = None):
         """Initialize a Mold2 descriptor calculator.
->>>>>>> e06bf857
 
         Args:
             descs (list[str] | None):
@@ -206,17 +135,10 @@
         self._isFP = False
         self._descs = descs
         self._mold2 = Mold2_calculator()
-<<<<<<< HEAD
-        self._default_descs = self._mold2.calculate(
-            [Chem.MolFromSmiles("C")], show_banner=False
-        ).columns.tolist()
-        self._descriptors = self._default_descs[:]
-=======
         self._defaultDescs = self._mold2.calculate(
             [Chem.MolFromSmiles("C")], show_banner=False
         ).columns.tolist()
         self._descriptors = self._defaultDescs[:]
->>>>>>> e06bf857
         self._keepindices = list(range(len(self._descriptors)))
 
     def __call__(self, mols: list[str, Chem.Mol]) -> [pd.DataFrame, np.ndarray]:
@@ -239,14 +161,11 @@
 
     @descriptors.setter
     def descriptors(self, names: list[str] | None = None):
-<<<<<<< HEAD
-=======
         """Set the descriptors to calculate.
 
         Args:
             names (list[str] | None): list of Mold2 descriptor names
         """
->>>>>>> e06bf857
         if names is None:
             self._descriptors = self._defaultDescs[:]
             self._keepindices = list(range(len(self._descriptors)))
@@ -276,14 +195,8 @@
 
     From https://github.com/OlivierBeq/PaDEL_pywrapper.
 
-<<<<<<< HEAD
-    Arguments:
-        descs: list of PaDEL descriptor short names
-        ignore_3D (bool): skip 3D descriptor calculation
-=======
     Attributes:
         descriptors (list[str]): list of PaDEL descriptor names
->>>>>>> e06bf857
     """
     def __init__(self, descs: list[str] | None = None, ignore_3D: bool = True):
         """Initialize a PaDEL calculator
@@ -293,15 +206,10 @@
             ignore_3D (bool): skip 3D descriptor calculation
         """
         self._descs = descs
-<<<<<<< HEAD
         self._ignore3D = ignore_3D
 
         self._isFP = False
 
-=======
-        self._ignore_3D = ignore_3D
-        self._is_fp = False
->>>>>>> e06bf857
         # Obtain default descriptor names
         self._nameMapping = {}
         for descriptor in PaDEL_descriptors:
@@ -329,11 +237,7 @@
 
     @property
     def settings(self):
-<<<<<<< HEAD
         return {"descs": self._descs, "ignore_3D": self._ignore3D}
-=======
-        return {"descs": self._descs, "ignore_3D": self._ignore_3D}
->>>>>>> e06bf857
 
     @property
     def descriptors(self):
@@ -341,45 +245,29 @@
 
     @descriptors.setter
     def descriptors(self, names: list[str] | None = None):
-<<<<<<< HEAD
-        # From name to PaDEL descriptor sub-classes
-=======
         """Set the descriptors to calculate.
 
         Args:
             names (list[str] | None): list of PaDEL descriptor names
         """
         # convert from name to PaDEL descriptor sub-classes
->>>>>>> e06bf857
         if names is None:
             self._descriptors = list(set(self._nameMapping.values()))
         else:
             remainder = set(names).difference(set(self._nameMapping.keys()))
             if len(remainder) > 0:
                 raise ValueError(
-<<<<<<< HEAD
                     "names are not valid PaDEL descriptor names: "
                     f"{', '.join(remainder)}"
                 )
-            self._descriptors = list({self._name_mapping[name] for name in names})
+            self._descriptors = list({self._nameMapping[name] for name in names})
         # Instantiate calculator
-        self._padel = PaDEL_calculator(self._descriptors, ignore_3D=self._ignore3D)
+        self._padel = PaDELCalculator(self._descriptors, ignore_3D=self._ignore3D)
         # Set names to keep when calculating
         if names is None:
             self._keep = [
-                name for name, desc in self._name_mapping.items()
-=======
-                    f'names are not valid PaDEL descriptor names: {", ".join(remainder)}'
-                )
-            self._descriptors = list({self._nameMapping[name] for name in names})
-        # Instantiate calculator
-        self._padel = PaDELCalculator(self._descriptors, ignore_3D=self._ignore_3D)
-        # Set names to keep when calculating
-        if names is None:
-            self._keep = [
-                name for name, desc in self._nameMapping.items()
->>>>>>> e06bf857
-                if desc in self._descriptors
+                name
+                for name, desc in self._nameMapping.items() if desc in self._descriptors
             ]
         else:
             self._keep = names
@@ -389,12 +277,8 @@
 
 
 class ProteinDescriptorSet(DescriptorSet):
-<<<<<<< HEAD
     """
     Abstract base class for protein descriptor sets.
-=======
-    """Abstract base class for protein descriptor sets."""
->>>>>>> e06bf857
 
     Arguments:
         acc_keys: target accession keys, the resulting data frame will be indexed by
@@ -404,31 +288,11 @@
             should follow the same format as the sequences (dict(str : str))
     """
     @abstractmethod
-<<<<<<< HEAD
-    def __call__(self, acc_keys, sequences: dict[str:str] = None, **kwargs):
-=======
     def __call__(self, acc_keys: list[str], sequences: dict[str, str] = None, **kwargs):
->>>>>>> e06bf857
         """
         Calculate the protein descriptors for a given target.
 
         Args:
-<<<<<<< HEAD
-            acc_keys: target accession keys, the resulting data frame will be indexed by
-            these keys
-            sequences: optional list of protein sequences matched to the accession keys
-            **kwargs: additional data mapped to the accession keys, each parameter
-                should follow the same format as the sequences (dict(str : str))
-
-        Returns:
-            a data frame of descriptor values of shape (acc_keys, n_descriptors),
-                indexed by acc_keys
-        """
-
-
-class NeedsMSAMixIn(ABC):  # FIXME - Inherit ABC but no abstract method # noqa: B024
-    """Abstract base class for descriptorsets that need a multiple sequence alignment.
-=======
             acc_keys (list[str]):
                 target accession keys, the resulting data frame
                 will be indexed by these keys
@@ -444,7 +308,7 @@
         """
 
 
-class NeedsMSAMixIn(ABC):
+class NeedsMSAMixIn:
     """Provides an interface for protein descriptors that require
     a multiple sequence alignment.
 
@@ -457,40 +321,22 @@
             from the multiple sequence alignment
 
     """
->>>>>>> e06bf857
-
-    Arguments
-        msa (dict): mapping of accession keys to sequences from the multiple
-            sequence alignment."""
     def __init__(self):
         self.msa = None
 
-<<<<<<< HEAD
-    def setMSA(self, msa: dict[str:str]):
-=======
     def setMSA(self, msa: dict[str, str]):
->>>>>>> e06bf857
         """
         Set the multiple sequence alignment for the protein descriptor set.
 
         Args:
-<<<<<<< HEAD
-            msa (dict): mapping of accession keys to sequences from the multiple
-                sequence alignment
-=======
             msa (dict):
                 mapping of accession keys to gapped sequences as obtained
                 from the multiple sequence alignment (all values must
                 be the same length)
->>>>>>> e06bf857
         """
         self.msa = msa
 
 
-<<<<<<< HEAD
-class ProDecDescriptorSet(ProteinDescriptorSet, NeedsMSAMixIn):
-    def __init__(self, sets: list[str] | None = None):
-=======
 class ProDec(ProteinDescriptorSet, NeedsMSAMixIn):
     """Protein descriptors from the ProDec package.
 
@@ -502,7 +348,6 @@
         factory (prodec.ProteinDescriptors):
             factory to calculate descriptors
     """
-
     def __init__(self, sets: list[str] | None = None):
         """Initialize a ProDec calculator.
 
@@ -511,7 +356,6 @@
                 list of ProDec descriptor names, if `None`, all available are used
                 (see https://github.com/OlivierBeq/ProDEC)
         """
->>>>>>> e06bf857
         super().__init__()
         self._settings = {"sets": sets}
         self.factory = prodec.ProteinDescriptors()
@@ -520,25 +364,9 @@
 
     @staticmethod
     def calculateDescriptor(
-            factory: prodec.ProteinDescriptors,
-            msa: dict[str, str],
-            descriptor: str
+        factory: prodec.ProteinDescriptors, msa: dict[str, str], descriptor: str
     ):
         """
-<<<<<<< HEAD
-        Calculate a protein descriptor for given targets using given multiple sequence
-        alignment.
-
-        Args:
-            factory (ProteinDescriptors): factory to create the descriptor
-            msa (dict): mapping of accession keys to sequences from the multiple
-                sequence alignment
-            descriptor (str): name of the descriptor to calculate
-
-        Returns:
-            a data frame of descriptor values of shape (acc_keys, n_descriptors),
-                indexed by acc_keys
-=======
         Calculate a protein descriptor for given targets
         using a given multiple sequence alignment.
 
@@ -555,7 +383,6 @@
         Returns:
             a data frame of descriptor values of shape (acc_keys, n_descriptors),
             indexed by acc_keys
->>>>>>> e06bf857
         """
         # Get protein descriptor from ProDEC
         prodec_descriptor = factory.get_descriptor(descriptor)
@@ -564,17 +391,6 @@
         protein_features.set_index("ID", inplace=True)
         return protein_features
 
-<<<<<<< HEAD
-    def __call__(self, acc_keys, sequences: dict[str:str] = None, **kwargs):
-        df = pd.DataFrame(index=pd.Index(acc_keys, name="ID"))
-        for descriptor in self.sets:
-            df = df.merge(
-                self.calculate_descriptor(self.factory, self.msa, descriptor),
-                left_index=True,
-                right_index=True,
-            )
-
-=======
     def __call__(self, acc_keys: list[str], sequences: dict[str, str] = None, **kwargs):
         """
         Calculate the protein descriptors for a given target.
@@ -600,7 +416,6 @@
                 right_index=True,
             )
         # Keep only descriptors that were requested to keep
->>>>>>> e06bf857
         if not self._descriptors:
             self._descriptors = df.columns.tolist()
         else:
@@ -608,10 +423,7 @@
                 columns=[col for col in df.columns if col not in self._descriptors],
                 inplace=True,
             )
-<<<<<<< HEAD
-
-=======
->>>>>>> e06bf857
+
         return df
 
     @property
