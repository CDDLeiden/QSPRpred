--- conflicted
+++ resolved
@@ -11,32 +11,16 @@
 - `CDKKlekotaRothFP`: CDK hashed Klekota-Roth fingerprint
 
 """
-<<<<<<< HEAD
-from PaDEL_pywrapper import PaDEL as PaDEL_calculator
-from PaDEL_pywrapper import descriptor as cdk_fps
-
-from qsprpred.data.utils.descriptor_utils.interfaces import Fingerprint
-
-
-class CDKFP(Fingerprint):
-    """Class for calculating CDK fingerprint.
-
-    Attributes:
-        size (int): Number of bits in the CDK fingerprints (ignored for others)
-        searchDepth (int): Search depth for the CDK fingerprints (ignored for others)
-    """
-    def __init__(self, size: int = 1024, searchDepth: int = 7):
-=======
 
 import numpy as np
 from PaDEL_pywrapper import PaDEL as PaDEL_calculator
 from PaDEL_pywrapper import descriptor as cdk_fps
 from rdkit import Chem
 
-from .....data.utils.descriptor_utils.fingerprints import fingerprint
-
-
-class CDKFP(fingerprint):
+from .....data.utils.descriptor_utils.fingerprints import Fingerprint
+
+
+class CDKFP(Fingerprint):
     """The CDK fingerprint.
 
     Attributes:
@@ -50,7 +34,6 @@
             size (int): size of the fingerprint
             search_depth (int): search depth of the fingerprint
         """
->>>>>>> e06bf857
         self.size = size
         self.searchDepth = search_depth
         fp = cdk_fps.FP(size=size, searchDepth=search_depth)
@@ -141,15 +124,11 @@
 class CDKGraphOnlyFP(Fingerprint):
     """CDK fingerprint ignoring bond orders.
 
-<<<<<<< HEAD
     Attributes:
         size (int): Number of bits in the CDK fingerprints (ignored for others)
         searchDepth (int): Search depth for the CDK fingerprints (ignored for others)
     """
-    def __init__(self, size: int = 1024, searchDepth: int = 7):
-=======
-    def __init__(self, size=1024, search_depth: int = 7):
->>>>>>> e06bf857
+    def __init__(self, size: int = 1024, search_depth: int = 7):
         self.size = size
         self.searchDepth = search_depth
         fp = cdk_fps.GraphOnlyFP(size=size, searchDepth=self.searchDepth)
@@ -239,25 +218,14 @@
     """CDK Substructure fingerprint.
 
     Based on SMARTS patterns for functional group classification by Christian Laggner.
-<<<<<<< HEAD
-
-    Attributes:
-        useCounts (bool): If True, use the count version of the fingerprint.
-    """
-    def __init__(self, useCounts: bool = False):
-        self.useCounts = useCounts
-        if useCounts:
-=======
 
     Attributes:
         useCounts (bool):
             whether to use counts instead of presence/absence
     """
     def __init__(self, use_counts: bool = False):
-
         self.useCounts = use_counts
         if use_counts:
->>>>>>> e06bf857
             fp = cdk_fps.SubstructureFPCount
         else:
             fp = cdk_fps.SubstructureFP
@@ -277,11 +245,7 @@
 
     @property
     def settings(self):
-<<<<<<< HEAD
-        return {"useCounts": self.useCounts}
-=======
         return {"use_counts": self.useCounts}
->>>>>>> e06bf857
 
     def __len__(self):
         return 307
@@ -293,16 +257,7 @@
 
 
 class CDKKlekotaRothFP(Fingerprint):
-    """CDK Klekota & Roth fingerprint.
-
-<<<<<<< HEAD
-    Attributes:
-        useCounts (bool): If True, use the count version of the fingerprint.
-    """
-    def __init__(self, useCounts: bool = False):
-        self.useCounts = useCounts
-        if useCounts:
-=======
+    """CDK Klekota & Roth fingerprint."""
     def __init__(self, use_counts: bool = False):
         """Initialise the fingerprint.
 
@@ -312,7 +267,6 @@
         """
         self.useCounts = use_counts
         if use_counts:
->>>>>>> e06bf857
             fp = cdk_fps.KlekotaRothFPCount
         else:
             fp = cdk_fps.KlekotaRothFP
@@ -332,11 +286,7 @@
 
     @property
     def settings(self):
-<<<<<<< HEAD
-        return {"useCounts": self.useCounts}
-=======
         return {"use_counts": self.useCounts}
->>>>>>> e06bf857
 
     def __len__(self):
         return 4860
@@ -347,14 +297,7 @@
         return "CDKKlekotaRothFP"
 
 
-<<<<<<< HEAD
 class CDKAtomPairs2DFP(Fingerprint):
-    """CDK atom pairs and topological fingerprint."""
-    def __init__(self, useCounts: bool = False):
-        self.useCounts = useCounts
-        if useCounts:
-=======
-class CDKAtomPairs2DFP(fingerprint):
     """CDK atom pairs and topological fingerprint.
 
     Attributes:
@@ -371,37 +314,27 @@
         """
         self.useCounts = use_counts
         if use_counts:
->>>>>>> e06bf857
             fp = cdk_fps.AtomPairs2DFPCount
         else:
             fp = cdk_fps.AtomPairs2DFP
         self._padel = PaDEL_calculator([fp])
 
-<<<<<<< HEAD
-    def getFingerprints(self, mols):
-        """Return the CDK atom pairs and topological fingerprint for the input
-        molecules.
-=======
-    def getFingerprints(self, mols: list[Chem.Mol]) -> np.ndarray:
-        """Return the CDK atom pairs and topological fingerprint for the input molecules.
->>>>>>> e06bf857
-
-        Args:
-            mols (list[Chem.Mol]):
-                molecules to obtain the fingerprint of
-
-        Returns:
-            np.ndarray: `np.ndarray` of fingerprints for `mols`
-        """
-        return self._padel.calculate(mols, show_banner=False).values
-
-    @property
-    def settings(self):
-<<<<<<< HEAD
-        return {"useCounts": self.useCounts}
-=======
+    def getFingerprints(self, mols: list[Chem.Mol]) -> np.ndarray:
+        """
+        Return the CDK atom pairs and topological fingerprint for the input molecules.
+
+        Args:
+            mols (list[Chem.Mol]):
+                molecules to obtain the fingerprint of
+
+        Returns:
+            np.ndarray: `np.ndarray` of fingerprints for `mols`
+        """
+        return self._padel.calculate(mols, show_banner=False).values
+
+    @property
+    def settings(self):
         return {"use_counts": self.useCounts}
->>>>>>> e06bf857
 
     def __len__(self):
         return 780
