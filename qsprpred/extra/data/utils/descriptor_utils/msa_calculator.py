"""
Various implementations of multiple sequence alignment (MSA).

The MSA providers are used to align sequences for protein descriptor calculation. This
is required for the calculation of descriptors that are based on sequence alignments,
such as `ProDec`.
"""

import json
from abc import ABC, abstractmethod

import Bio
import Bio.SeqIO as Bio_SeqIO
from Bio.Align.Applications import ClustalOmegaCommandline, MafftCommandline
<<<<<<< HEAD

from .....logs import logger

=======

from .....logs import logger


class MSAProvider(ABC):
    """Interface for multiple sequence alignment providers.

    This interface defines how calculation and storage of
    multiple sequence alignments (MSAs) is handled.
    """
>>>>>>> e06bf857

class MSAProvider(ABC):
    """Class to provide multiple sequence alignment functionality."""
    @abstractmethod
<<<<<<< HEAD
    def __call__(self, sequences: dict[str:str], **kwargs):
=======
    def __call__(
            self,
            sequences: dict[str:str] | None = None,
            **kwargs
    ) -> dict[str:str] | None:
>>>>>>> e06bf857
        """
        Aligns the sequences and returns the alignment.

        Args:
<<<<<<< HEAD
            sequences: dictionary of sequences to align, keys are sequence IDs (i.e.
                accession keys) and values are sequences themselves.
            **kwargs: additional arguments to be passed to the alignment algorithm, can
                also just be metadata to be stored with the alignment
=======
            sequences:
                dictionary of sequences to align, keys are sequence IDs
                (i.e. accession keys) and values are sequences themselves.
                If no sequences are passed, the current alignment is returned.
            **kwargs:
                additional arguments to be passed to the alignment algorithm,
                can also just be metadata to be stored with the alignment

        Returns:
            alignment (dict[str:str] | None):
                the alignment, `None` if no sequences are and
                current alignment is `None` (see `current` property)
>>>>>>> e06bf857
        """

    @property
    @abstractmethod
<<<<<<< HEAD
    def current(self):
        """
        Returns the current alignment as a dictionary where keys are sequence IDs as
        `str` and values are aligned sequences as `str`.
=======
    def current(self) -> dict[str:str] | None:
        """The current alignment.

        Returns the current alignment as a dictionary where keys are sequence IDs
        as `str` and values are aligned sequences as `str`. The values are of the
        same length and contain gaps ("-") where necessary. If the alignment
        is not yet calculated, `None` is returned.

        Returns:
            alignment (dict[str:str] | None): the current alignment
>>>>>>> e06bf857
        """

    @classmethod
    @abstractmethod
    def fromFile(cls, fname: str) -> "MSAProvider":
        """
        Creates an MSA provider object from a JSON file.

        Args:
            fname (str): file name of the JSON file to load the provider from

        Returns:
            provider (MSAProvider): the loaded provider
        """

    @abstractmethod
<<<<<<< HEAD
    def toFile(self, fname: str):
=======
    def toFile(self, fname: str) -> str:
>>>>>>> e06bf857
        """
        Saves the MSA provider to a JSON file.

        Args:
            fname (str): file name of the JSON file to save the provider to

        Returns:
            path (str): path to the saved file
        """


class BioPythonMSA(MSAProvider, ABC):
<<<<<<< HEAD
    """Common functionality for MSA providers using BioPython command line wrappers.

    Attributes:
        outDir (str): directory to save the alignment to.
        fname (str): file name of the alignment file.
    """
    def __init__(self, out_dir: str = ".", fname: str = "alignment.aln-fasta.fasta"):
        self.outDir = out_dir
        self.fName = fname
        self.cache = {}
        self._current = None

    def getFromCache(self, target_ids: list[str]):
=======
    """
    Common functionality for MSA providers using BioPython command line wrappers.

    Attributes:
        outDir: directory to save the alignment to
        fname: file name of the alignment file
        cache: cache of alignments performed so far by the provider
    """
    def __init__(self, out_dir: str = ".", fname: str = "alignment.aln-fasta.fasta"):
        """Initializes the MSA provider.

        Args:
            out_dir (str): directory to save the alignment to
            fname (str): file name of the alignment file
        """
        self.outDir = out_dir
        self.fname = fname
        self.cache = {}
        self._current = None

    def getFromCache(self, target_ids: list[str]) -> dict[str:str] | None:
        """
        Gets the alignment from the cache if it exists for a `list` of sequence IDs.
        Args:
            target_ids (list[str]):
                list of sequence IDs to get the alignment for,

        Returns:
            alignment (dict[str:str] | None):
                the alignment if it exists in the cache, `None` otherwise

        """
>>>>>>> e06bf857
        key = "~".join(target_ids)
        if key in self.cache:
            return self.cache[key]

    def saveToCache(self, target_ids: list[str], alignment: dict[str:str]):
<<<<<<< HEAD
=======
        """Saves the alignment to the cache for a `list` of sequence IDs.

        Args:
            target_ids (list[str]):
                list of sequence IDs to save the alignment for
            alignment (dict[str:str]):
                the alignment to save

        """
>>>>>>> e06bf857
        key = "~".join(target_ids)
        self.cache[key] = alignment

    def currentToFile(self, fname: str):
        """
        Saves the current alignment to a JSON file.
        """
        if self.current:
            with open(fname, "w") as f:
                json.dump(self.current, f)
        else:
            logger.warning("No current alignment to save. File not created.")

<<<<<<< HEAD
    def currentFromFile(self, fname: str):
        """Loads the alignment from a JSON file."""
=======
    def currentFromFile(self, fname: str) -> dict[str:str]:
        """
        Loads the alignment from a JSON file.

        Args:
            fname (str): file name of the JSON file to load the alignment from

        Returns:
            alignment (dict[str:str]): the loaded alignment
        """
>>>>>>> e06bf857
        with open(fname, "r") as f:
            self._current = json.load(f)
            self.saveToCache(sorted(self.current.keys()), self.current)
            return self.current

    @property
    def current(self):
        return self._current

    @classmethod
<<<<<<< HEAD
    def fromFile(cls, fname: str) -> "MSAProvider":
        """Loads a MSA provider from a JSON file.

        Args:
            fname (str): file name of the JSON file to load the provider from

        Returns:
            MSAProvider: a MSA provider object
        """
=======
    def fromFile(cls, fname: str) -> "BioPythonMSA":
>>>>>>> e06bf857
        with open(fname, "r") as f:
            data = json.load(f)

        ret = cls(data["out_dir"], data["fname"])
        ret.currentFromFile(data["current"])
        return ret

<<<<<<< HEAD
    def toFile(self, fname: str):
=======
    def toFile(self, fname: str) -> str:
>>>>>>> e06bf857
        with open(fname, "w") as f:
            json.dump(
                {
                    "out_dir": self.outDir,
<<<<<<< HEAD
                    "fname": self.fName,
=======
                    "fname": self.fname,
>>>>>>> e06bf857
                    "current": f"{fname}.msa",
                    "class": f"{self.__class__.__module__}.{self.__class__.__name__}",
                },
                f,
            )
        self.currentToFile(f"{fname}.msa")

<<<<<<< HEAD
    def parseSequences(self, sequences, **kwargs):
        """
        Create object with sequences and the passed metadata. Save the sequences to a
        file that will serve as input to the command line tools.
=======
    def parseSequences(self, sequences: dict[str, str], **kwargs) -> tuple[str, int]:
        """Create object with sequences and the passed metadata.

        Saves the sequences to a file that will serve
        as input to the command line tools.
>>>>>>> e06bf857

        Args:
            sequences (dict[str,str]): sequences to align
            **kwargs: metadata to be stored with the alignment

        Returns:
            sequences_path (str): path to the file with the sequences
            n_sequences (int): number of sequences in the file
        """
        records = []
        target_ids = []
        for target_id in sequences:
            records.append(
                Bio_SeqIO.SeqRecord(
                    seq=Bio.Seq.Seq(sequences[target_id]),
                    id=target_id,
                    name=target_id,
                    description=" ".join([f"{k}={v}" for k, v in kwargs.items()]),
                )
            )
            target_ids.append(target_id)
        sequences_path = f"{self.outDir}/sequences.fasta"
        # Write sequences as .fasta file
        return sequences_path, Bio_SeqIO.write(records, sequences_path, "fasta")

<<<<<<< HEAD
    def parseAlignment(self, sequences: dict[str:str]):
=======
    def parseAlignment(self, sequences: dict[str:str]) -> dict[str, str]:
>>>>>>> e06bf857
        """
        Parse the alignment from the output file of the alignment algorithm.

        Args:
            sequences: the original dictionary of sequences that were aligned

        Returns:
            the aligned sequences mapped to their IDs
        """
<<<<<<< HEAD

        alignment = dict(
            zip(
                sequences.keys(),
                [
                    str(seq.seq)
                    for seq in Bio.SeqIO.parse(f"{self.outDir}/{self.fName}", "fasta")
                ],
            )
        )
=======
        alignment = dict(zip(
                sequences.keys(),
                [
                    str(seq.seq)
                    for seq in Bio.SeqIO.parse(f"{self.outDir}/{self.fname}", "fasta")
                ],
            ))
>>>>>>> e06bf857
        self.saveToCache(sorted(sequences.keys()), alignment)
        self._current = alignment
        return alignment


class MAFFT(BioPythonMSA):
    """
<<<<<<< HEAD
    Multiple sequence alignment provider using the MAFFT cross-platform program:
    - https://mafft.cbrc.jp/alignment/software/
=======
    Multiple sequence alignment provider using the MAFFT cross-platform program
    (https://mafft.cbrc.jp/alignment/software/). Uses the BioPython wrapper for MAFFT
    (https://biopython.org/docs/1.76/api/Bio.Align.Applications.html#Bio.Align.Applications.MafftCommandline). # noqa
>>>>>>> e06bf857

    Uses the BioPython wrapper:
    https://biopython.org/docs/1.76/api/Bio.Align.Applications.html#Bio.Align.Applications.MafftCommandline
    """
<<<<<<< HEAD
    def __call__(self, sequences: dict[str:str], **kwargs):
=======
    def __call__(
            self,
            sequences: dict[str:str] | None = None,
            **kwargs
    ) -> dict[str, str] | None:
>>>>>>> e06bf857
        """
        MSA with MAFFT and BioPython.

        Args:
<<<<<<< HEAD
            sequences: dictionary of sequences to align, keys are sequence IDs (i.e.
                accession keys) and values are sequences themselves
            **kwargs: additional arguments to be passed to the alignment algorithm, can
                also just be metadata to be stored with the alignment"""
=======
            sequences (dict[str,str]):
                dictionary of sequences to align, keys are sequence IDs
                (i.e. accession keys) and values are sequences themselves
            **kwargs:
                additional arguments to be passed to the alignment algorithm,
                can also just be metadata to be stored with the alignment

        Returns:
            alignment (dict[str,str]):
                dictionary of aligned sequences, keys are sequence IDs

        """
>>>>>>> e06bf857
        # if no sequences are provided, return current alignment
        if not sequences:
            return self.current
        # check if we have the alignment cached
        alignment = self.getFromCache(sorted(sequences.keys()))
        if alignment:
            self._current = alignment
            return alignment
        # Parse sequences
        sequences_path, _ = self.parseSequences(sequences, **kwargs)
        # Run mafft
        cmd = MafftCommandline(
            cmd="mafft",
            auto=True,
            input=sequences_path,
            clustalout=False,
        )
        stdout, stderr = cmd()
        with open(f"{self.outDir}/{self.fName}", "w") as handle:
            handle.write(stdout)
        return self.parseAlignment(sequences)


class ClustalMSA(BioPythonMSA):
<<<<<<< HEAD
    def __call__(self, sequences: dict[str:str], **kwargs):
=======
    """
    Multiple sequence alignment provider using the Clustal Omega Linux program
    (http://www.clustal.org/omega/). Uses the BioPython wrapper for Clustal Omega
    (https://biopython.org/docs/1.76/api/Bio.Align.Applications.html#Bio.Align.Applications.ClustalOmegaCommandline). # noqa
    """

    def __call__(self, sequences: dict[str:str] = None, **kwargs) -> dict[str, str] | None:
        """
        MSA with Clustal Omega and BioPython.

        Args:
            sequences (dict[str,str]):
                dictionary of sequences to align, keys are sequence IDs
            **kwargs:
                additional arguments to be passed to the alignment algorithm,

        Returns:
            alignment (dict[str,str]):
                the aligned sequences mapped to their IDs
        """

>>>>>>> e06bf857
        # if no sequences are provided, return current alignment
        if not sequences:
            return self.current
        # check if we have the alignment cached
        alignment = self.getFromCache(sorted(sequences.keys()))
        if alignment:
            self._current = alignment
            return alignment
        # Parse sequences
        sequences_path, _ = self.parseSequences(sequences, **kwargs)
        # Run clustal omega
        clustal_omega_cline = ClustalOmegaCommandline(
            infile=sequences_path,
            outfile=f"{self.outDir}/alignment.aln-fasta.fasta",
            verbose=True,
            auto=True,
            force=True,
            outfmt="fasta",
        )
        clustal_omega_cline()
<<<<<<< HEAD

=======
>>>>>>> e06bf857
        return self.parseAlignment(sequences)<|MERGE_RESOLUTION|>--- conflicted
+++ resolved
@@ -12,11 +12,6 @@
 import Bio
 import Bio.SeqIO as Bio_SeqIO
 from Bio.Align.Applications import ClustalOmegaCommandline, MafftCommandline
-<<<<<<< HEAD
-
-from .....logs import logger
-
-=======
 
 from .....logs import logger
 
@@ -27,30 +22,14 @@
     This interface defines how calculation and storage of
     multiple sequence alignments (MSAs) is handled.
     """
->>>>>>> e06bf857
-
-class MSAProvider(ABC):
-    """Class to provide multiple sequence alignment functionality."""
     @abstractmethod
-<<<<<<< HEAD
-    def __call__(self, sequences: dict[str:str], **kwargs):
-=======
-    def __call__(
-            self,
-            sequences: dict[str:str] | None = None,
-            **kwargs
-    ) -> dict[str:str] | None:
->>>>>>> e06bf857
+    def __call__(self,
+                 sequences: dict[str:str] | None = None,
+                 **kwargs) -> dict[str:str] | None:
         """
         Aligns the sequences and returns the alignment.
 
         Args:
-<<<<<<< HEAD
-            sequences: dictionary of sequences to align, keys are sequence IDs (i.e.
-                accession keys) and values are sequences themselves.
-            **kwargs: additional arguments to be passed to the alignment algorithm, can
-                also just be metadata to be stored with the alignment
-=======
             sequences:
                 dictionary of sequences to align, keys are sequence IDs
                 (i.e. accession keys) and values are sequences themselves.
@@ -63,17 +42,10 @@
             alignment (dict[str:str] | None):
                 the alignment, `None` if no sequences are and
                 current alignment is `None` (see `current` property)
->>>>>>> e06bf857
         """
 
     @property
     @abstractmethod
-<<<<<<< HEAD
-    def current(self):
-        """
-        Returns the current alignment as a dictionary where keys are sequence IDs as
-        `str` and values are aligned sequences as `str`.
-=======
     def current(self) -> dict[str:str] | None:
         """The current alignment.
 
@@ -84,7 +56,6 @@
 
         Returns:
             alignment (dict[str:str] | None): the current alignment
->>>>>>> e06bf857
         """
 
     @classmethod
@@ -101,11 +72,7 @@
         """
 
     @abstractmethod
-<<<<<<< HEAD
-    def toFile(self, fname: str):
-=======
     def toFile(self, fname: str) -> str:
->>>>>>> e06bf857
         """
         Saves the MSA provider to a JSON file.
 
@@ -118,41 +85,26 @@
 
 
 class BioPythonMSA(MSAProvider, ABC):
-<<<<<<< HEAD
-    """Common functionality for MSA providers using BioPython command line wrappers.
+    """
+    Common functionality for MSA providers using BioPython command line wrappers.
 
     Attributes:
-        outDir (str): directory to save the alignment to.
-        fname (str): file name of the alignment file.
+        outDir: directory to save the alignment to
+        fname: file name of the alignment file
+        cache: cache of alignments performed so far by the provider
     """
     def __init__(self, out_dir: str = ".", fname: str = "alignment.aln-fasta.fasta"):
+        """Initializes the MSA provider.
+
+        Args:
+            out_dir (str): directory to save the alignment to
+            fname (str): file name of the alignment file
+        """
         self.outDir = out_dir
         self.fName = fname
         self.cache = {}
         self._current = None
 
-    def getFromCache(self, target_ids: list[str]):
-=======
-    """
-    Common functionality for MSA providers using BioPython command line wrappers.
-
-    Attributes:
-        outDir: directory to save the alignment to
-        fname: file name of the alignment file
-        cache: cache of alignments performed so far by the provider
-    """
-    def __init__(self, out_dir: str = ".", fname: str = "alignment.aln-fasta.fasta"):
-        """Initializes the MSA provider.
-
-        Args:
-            out_dir (str): directory to save the alignment to
-            fname (str): file name of the alignment file
-        """
-        self.outDir = out_dir
-        self.fname = fname
-        self.cache = {}
-        self._current = None
-
     def getFromCache(self, target_ids: list[str]) -> dict[str:str] | None:
         """
         Gets the alignment from the cache if it exists for a `list` of sequence IDs.
@@ -165,14 +117,11 @@
                 the alignment if it exists in the cache, `None` otherwise
 
         """
->>>>>>> e06bf857
         key = "~".join(target_ids)
         if key in self.cache:
             return self.cache[key]
 
     def saveToCache(self, target_ids: list[str], alignment: dict[str:str]):
-<<<<<<< HEAD
-=======
         """Saves the alignment to the cache for a `list` of sequence IDs.
 
         Args:
@@ -182,7 +131,6 @@
                 the alignment to save
 
         """
->>>>>>> e06bf857
         key = "~".join(target_ids)
         self.cache[key] = alignment
 
@@ -196,10 +144,6 @@
         else:
             logger.warning("No current alignment to save. File not created.")
 
-<<<<<<< HEAD
-    def currentFromFile(self, fname: str):
-        """Loads the alignment from a JSON file."""
-=======
     def currentFromFile(self, fname: str) -> dict[str:str]:
         """
         Loads the alignment from a JSON file.
@@ -210,7 +154,6 @@
         Returns:
             alignment (dict[str:str]): the loaded alignment
         """
->>>>>>> e06bf857
         with open(fname, "r") as f:
             self._current = json.load(f)
             self.saveToCache(sorted(self.current.keys()), self.current)
@@ -221,19 +164,7 @@
         return self._current
 
     @classmethod
-<<<<<<< HEAD
-    def fromFile(cls, fname: str) -> "MSAProvider":
-        """Loads a MSA provider from a JSON file.
-
-        Args:
-            fname (str): file name of the JSON file to load the provider from
-
-        Returns:
-            MSAProvider: a MSA provider object
-        """
-=======
     def fromFile(cls, fname: str) -> "BioPythonMSA":
->>>>>>> e06bf857
         with open(fname, "r") as f:
             data = json.load(f)
 
@@ -241,20 +172,12 @@
         ret.currentFromFile(data["current"])
         return ret
 
-<<<<<<< HEAD
-    def toFile(self, fname: str):
-=======
     def toFile(self, fname: str) -> str:
->>>>>>> e06bf857
         with open(fname, "w") as f:
             json.dump(
                 {
                     "out_dir": self.outDir,
-<<<<<<< HEAD
                     "fname": self.fName,
-=======
-                    "fname": self.fname,
->>>>>>> e06bf857
                     "current": f"{fname}.msa",
                     "class": f"{self.__class__.__module__}.{self.__class__.__name__}",
                 },
@@ -262,18 +185,11 @@
             )
         self.currentToFile(f"{fname}.msa")
 
-<<<<<<< HEAD
-    def parseSequences(self, sequences, **kwargs):
-        """
-        Create object with sequences and the passed metadata. Save the sequences to a
-        file that will serve as input to the command line tools.
-=======
     def parseSequences(self, sequences: dict[str, str], **kwargs) -> tuple[str, int]:
         """Create object with sequences and the passed metadata.
 
         Saves the sequences to a file that will serve
         as input to the command line tools.
->>>>>>> e06bf857
 
         Args:
             sequences (dict[str,str]): sequences to align
@@ -299,11 +215,7 @@
         # Write sequences as .fasta file
         return sequences_path, Bio_SeqIO.write(records, sequences_path, "fasta")
 
-<<<<<<< HEAD
-    def parseAlignment(self, sequences: dict[str:str]):
-=======
     def parseAlignment(self, sequences: dict[str:str]) -> dict[str, str]:
->>>>>>> e06bf857
         """
         Parse the alignment from the output file of the alignment algorithm.
 
@@ -313,7 +225,6 @@
         Returns:
             the aligned sequences mapped to their IDs
         """
-<<<<<<< HEAD
 
         alignment = dict(
             zip(
@@ -324,15 +235,6 @@
                 ],
             )
         )
-=======
-        alignment = dict(zip(
-                sequences.keys(),
-                [
-                    str(seq.seq)
-                    for seq in Bio.SeqIO.parse(f"{self.outDir}/{self.fname}", "fasta")
-                ],
-            ))
->>>>>>> e06bf857
         self.saveToCache(sorted(sequences.keys()), alignment)
         self._current = alignment
         return alignment
@@ -340,37 +242,19 @@
 
 class MAFFT(BioPythonMSA):
     """
-<<<<<<< HEAD
-    Multiple sequence alignment provider using the MAFFT cross-platform program:
+    Multiple sequence alignment provider using the MAFFT cross-platform program
     - https://mafft.cbrc.jp/alignment/software/
-=======
-    Multiple sequence alignment provider using the MAFFT cross-platform program
-    (https://mafft.cbrc.jp/alignment/software/). Uses the BioPython wrapper for MAFFT
-    (https://biopython.org/docs/1.76/api/Bio.Align.Applications.html#Bio.Align.Applications.MafftCommandline). # noqa
->>>>>>> e06bf857
-
-    Uses the BioPython wrapper:
-    https://biopython.org/docs/1.76/api/Bio.Align.Applications.html#Bio.Align.Applications.MafftCommandline
-    """
-<<<<<<< HEAD
-    def __call__(self, sequences: dict[str:str], **kwargs):
-=======
-    def __call__(
-            self,
-            sequences: dict[str:str] | None = None,
-            **kwargs
-    ) -> dict[str, str] | None:
->>>>>>> e06bf857
+
+    Uses the BioPython wrapper for MAFFT:
+    - https://biopython.org/docs/1.76/api/Bio.Align.Applications.html#Bio.Align.Applications.MafftCommandline
+    """
+    def __call__(self,
+                 sequences: dict[str:str] | None = None,
+                 **kwargs) -> dict[str, str] | None:
         """
         MSA with MAFFT and BioPython.
 
         Args:
-<<<<<<< HEAD
-            sequences: dictionary of sequences to align, keys are sequence IDs (i.e.
-                accession keys) and values are sequences themselves
-            **kwargs: additional arguments to be passed to the alignment algorithm, can
-                also just be metadata to be stored with the alignment"""
-=======
             sequences (dict[str,str]):
                 dictionary of sequences to align, keys are sequence IDs
                 (i.e. accession keys) and values are sequences themselves
@@ -383,7 +267,6 @@
                 dictionary of aligned sequences, keys are sequence IDs
 
         """
->>>>>>> e06bf857
         # if no sequences are provided, return current alignment
         if not sequences:
             return self.current
@@ -408,16 +291,16 @@
 
 
 class ClustalMSA(BioPythonMSA):
-<<<<<<< HEAD
-    def __call__(self, sequences: dict[str:str], **kwargs):
-=======
     """
     Multiple sequence alignment provider using the Clustal Omega Linux program
-    (http://www.clustal.org/omega/). Uses the BioPython wrapper for Clustal Omega
-    (https://biopython.org/docs/1.76/api/Bio.Align.Applications.html#Bio.Align.Applications.ClustalOmegaCommandline). # noqa
-    """
-
-    def __call__(self, sequences: dict[str:str] = None, **kwargs) -> dict[str, str] | None:
+    - http://www.clustal.org/omega/
+
+    Uses the BioPython wrapper for Clustal Omega
+    - https://biopython.org/docs/1.76/api/Bio.Align.Applications.html#Bio.Align.Applications.ClustalOmegaCommandline
+    """
+    def __call__(self,
+                 sequences: dict[str:str] = None,
+                 **kwargs) -> dict[str, str] | None:
         """
         MSA with Clustal Omega and BioPython.
 
@@ -432,7 +315,6 @@
                 the aligned sequences mapped to their IDs
         """
 
->>>>>>> e06bf857
         # if no sequences are provided, return current alignment
         if not sequences:
             return self.current
@@ -453,8 +335,4 @@
             outfmt="fasta",
         )
         clustal_omega_cline()
-<<<<<<< HEAD
-
-=======
->>>>>>> e06bf857
         return self.parseAlignment(sequences)