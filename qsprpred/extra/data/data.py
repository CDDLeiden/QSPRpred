"""
data

Created by: Martin Sicho
On: 12.05.23, 17:14
"""
from typing import Callable

import pandas as pd

from ...data.data import MoleculeTable, QSPRDataset, TargetProperty
from ...data.utils.descriptorcalculator import (
    DescriptorsCalculator,
    MoleculeDescriptorsCalculator,
)
from ...logs import logger
from .utils.descriptorcalculator import ProteinDescriptorCalculator


class PCMDataSet(QSPRDataset):
    """Extension of `QSARDataset` for PCM modelling.

    It allows specification of a column with protein identifiers
    and the calculation of protein descriptors.

    Attributes:
        proteinCol (str):
            name of column in df containing the protein target identifier (usually a
            UniProt ID) to use for protein descriptors for PCM modelling
            and other protein related tasks.
        proteinSeqProvider (Callable):
            function that takes a list of protein identifiers and returns a `dict`
            mapping those identifiers to their sequences. Defaults to `None`.
    """
    def __init__(
        self,
        name: str,
        protein_col: str,
        target_props: list[TargetProperty | dict],
        df: pd.DataFrame = None,
        smiles_col: str = "SMILES",
        protein_seq_provider: Callable = None,
        add_rdkit: bool = False,
        store_dir: str = ".",
        overwrite: bool = False,
        n_jobs: int = 1,
        chunk_size: int = 50,
        drop_invalids: bool = True,
        drop_empty: bool = True,
        target_imputer: Callable = None,
        index_cols: list[str] = None,
    ):
        """Construct a data set to handle PCM data.

        Args:
            name (str): data name, used in saving the data
            protein_col (str): name of column in df containing the protein target
                identifier (usually a UniProt ID) to use for protein descriptors for PCM
                modelling and other protein related tasks.
            protein_seq_provider: Callable = None, optional):
                function that takes a list of protein identifiers and returns a `dict`
                mapping those identifiers to their sequences. Defaults to `None`.
            target_props (list[TargetProperty | dict]):
                target properties,
                names should correspond with target column name in `df`
            df (pd.DataFrame, optional):
                input dataframe containing smiles and target property.
                Defaults to `None`.
            smiles_col (str, optional):
                name of column in `df` containing SMILES. Defaults to "SMILES".
            add_rdkit (bool, optional):
                if `True`, column with rdkit molecules will be added to `df`.
                Defaults to `False`.
            store_dir (str, optional):
                directory for saving the output data. Defaults to '.'.
            overwrite (bool, optional):
                if `True`, existing data will be overwritten. Defaults to `False`.
            n_jobs (int, optional):
                number of parallel jobs. If <= 0, all available cores will be used.
                Defaults to 1.
            chunk_size (int, optional):
                chunk size for parallel processing. Defaults to 50.
            drop_invalids (bool, optional):
                If `True`, invalid SMILES will be dropped. Defaults to `True`.
            drop_empty (bool, optional):
                If `True`, rows with empty SMILES will be dropped. Defaults to `True`.
            target_imputer (Callable, optional):
                imputer for missing target property values. Defaults to `None`.
            index_cols (List[str], optional):
                columns to be used as index in the dataframe.
                Defaults to `None` in which case a custom ID will be generated.

        Raises:
            `ValueError`:
                Raised if threshold given with non-classification task.
        """
        super().__init__(
            name,
            df=df,
            smilescol=smiles_col,
            add_rdkit=add_rdkit,
            store_dir=store_dir,
            overwrite=overwrite,
            n_jobs=n_jobs,
            chunk_size=chunk_size,
            drop_invalids=drop_invalids,
            index_cols=index_cols,
            target_props=target_props,
            target_imputer=target_imputer,
            drop_empty=drop_empty,
        )
<<<<<<< HEAD
        self.proteinCol = protein_col
        self.proteinSeqProvider = protein_seq_provider

    def addProteinDescriptors(
        self,
        calculator: ProteinDescriptorCalculator,
        recalculate: bool = False,
        featurize: bool = True
    ):
=======
        self.proteincol = proteincol
        self.proteinseqprovider = proteinseqprovider

    def getProteinKeys(self) -> list[str]:
        """Return a list of keys identifying the proteins in the data frame.

        Returns:
            keys (list): List of protein keys.
        """
        return self.df[self.proteincol].unique().tolist()

    def getProteinSequences(self) -> dict[str, str]:
        """Return a dictionary of protein sequences for the proteins in the data frame.

        Returns:
            sequences (dict): Dictionary of protein sequences.
        """
        if not self.proteinseqprovider:
            raise ValueError("Protein sequence provider not set. Cannot get protein sequences.")
        return self.proteinseqprovider(self.getProteinKeys())

    def addProteinDescriptors(self, calculator: ProteinDescriptorCalculator, recalculate=False, featurize=True):
>>>>>>> 003bcafb
        """
        Add protein descriptors to the data frame.

        Args:
            calculator (ProteinDescriptorCalculator):
                `ProteinDescriptorCalculator` instance to use.
            recalculate (bool):
                Whether to recalculate descriptors even if they are already present
                in the data frame.
            featurize (bool):
                Whether to featurize the descriptors after adding them
                to the data frame.
        """
        if recalculate:
            self.dropDescriptors(calculator)
        elif self.getDescriptorNames(prefix=calculator.getPrefix()):
            logger.warning(
                f"Protein descriptors already exist in {self.name}. "
                f"Use `recalculate=True` to overwrite them."
            )
            return

        if not self.proteinCol:
            raise ValueError(
                "Protein column not set. Cannot calculate protein descriptors."
            )
        # calculate the descriptors
        sequences, info = (
            self.proteinSeqProvider(self.df[self.proteinCol].unique().tolist())
            if self.proteinSeqProvider else (None, {})
        )
        descriptors = calculator(self.df[self.proteinCol].unique(), sequences, **info)
        descriptors[self.proteinCol] = descriptors.index.values

        # add the descriptors to the descriptor list
        self.attachDescriptors(calculator, descriptors, [self.proteinCol])
        self.featurize(update_splits=featurize)

    @staticmethod
    def fromSDF(name, filename, smiles_prop, *args, **kwargs):
        raise NotImplementedError(
            f"SDF loading not implemented for {PCMDataSet.__name__}, yet. "
            f"Use `PCMDataSet.fromMolTable` to convert a `MoleculeTable`"
            f"read from an SDF instead."
        )

    @staticmethod
    def fromMolTable(
        mol_table: MoleculeTable,
        protein_col: str,
        target_props: list[TargetProperty | dict] = None,
        name: str = None,
        **kwargs,
    ) -> "PCMDataSet":
        """Construct a data set to handle PCM data from a `MoleculeTable`.

        Args:
            mol_table (MoleculeTable):
                `MoleculeTable` instance containing the PCM data.
            protein_col (str):
                name of column in df containing the protein target identifier (usually a
                UniProt ID) to use for protein descriptors for PCM modelling
                and other protein related tasks.
            target_props (list[TargetProperty | dict], optional):
                target properties,
                names should correspond with target column name in `df`
            name (str, optional):
                data name, used in saving the data. Defaults to `None`.
            **kwargs:
                keyword arguments to be passed to the `PCMDataset` constructor.

        Returns:
            PCMDataSet:
                `PCMDataset` instance containing the PCM data.
        """
        kwargs["store_dir"] = (
            mol_table.storeDir if "store_dir" not in kwargs else kwargs["store_dir"]
        )
        name = mol_table.name if name is None else name
        ds = PCMDataSet(
            name,
            protein_col,
            target_props=target_props,
            df=mol_table.getDF(),
            **kwargs
        )
        if not ds.descriptors and mol_table.descriptors:
            ds.descriptors = mol_table.descriptors
            ds.descriptorCalculators = mol_table.descriptorCalculators
        return ds

    def addFeatures(
        self,
        feature_calculators: list[DescriptorsCalculator] | None = None,
        recalculate: bool = False
    ):
        """Add features to the feature matrix.

        Args:
            feature_calculators (list[DescriptorsCalculator], optional):
                list of feature calculators to use. Defaults to `None` in which case
            recalculate:
                whether to recalculate features even if they are already present
        """
        for calc in feature_calculators:
            if isinstance(calc, MoleculeDescriptorsCalculator):
                self.addDescriptors(calc, recalculate=recalculate, featurize=False)
            elif isinstance(calc, ProteinDescriptorCalculator):
                self.addProteinDescriptors(
                    calc, recalculate=recalculate, featurize=False
                )
            else:
                raise ValueError("Unknown feature calculator type: %s" % type(calc))<|MERGE_RESOLUTION|>--- conflicted
+++ resolved
@@ -109,27 +109,16 @@
             target_imputer=target_imputer,
             drop_empty=drop_empty,
         )
-<<<<<<< HEAD
         self.proteinCol = protein_col
         self.proteinSeqProvider = protein_seq_provider
 
-    def addProteinDescriptors(
-        self,
-        calculator: ProteinDescriptorCalculator,
-        recalculate: bool = False,
-        featurize: bool = True
-    ):
-=======
-        self.proteincol = proteincol
-        self.proteinseqprovider = proteinseqprovider
-
     def getProteinKeys(self) -> list[str]:
         """Return a list of keys identifying the proteins in the data frame.
 
         Returns:
             keys (list): List of protein keys.
         """
-        return self.df[self.proteincol].unique().tolist()
+        return self.df[self.proteinCol].unique().tolist()
 
     def getProteinSequences(self) -> dict[str, str]:
         """Return a dictionary of protein sequences for the proteins in the data frame.
@@ -137,12 +126,16 @@
         Returns:
             sequences (dict): Dictionary of protein sequences.
         """
-        if not self.proteinseqprovider:
+        if not self.proteinSeqProvider:
             raise ValueError("Protein sequence provider not set. Cannot get protein sequences.")
-        return self.proteinseqprovider(self.getProteinKeys())
-
-    def addProteinDescriptors(self, calculator: ProteinDescriptorCalculator, recalculate=False, featurize=True):
->>>>>>> 003bcafb
+        return self.proteinSeqProvider(self.getProteinKeys())
+
+    def addProteinDescriptors(
+            self,
+            calculator: ProteinDescriptorCalculator,
+            recalculate=False,
+            featurize=True
+    ):
         """
         Add protein descriptors to the data frame.
 
@@ -176,7 +169,6 @@
         )
         descriptors = calculator(self.df[self.proteinCol].unique(), sequences, **info)
         descriptors[self.proteinCol] = descriptors.index.values
-
         # add the descriptors to the descriptor list
         self.attachDescriptors(calculator, descriptors, [self.proteinCol])
         self.featurize(update_splits=featurize)
