--- conflicted
+++ resolved
@@ -204,25 +204,17 @@
             ds.descriptorCalculators = mol_table.descriptorCalculators
         return ds
 
-<<<<<<< HEAD
     def addFeatures(
         self,
         feature_calculators: list[DescriptorsCalculator] = None,
-        recalulate=False
-    ):
-=======
-    def addFeatures(self, feature_calculators : List[DescriptorsCalculator] = None, recalculate=False):
->>>>>>> f00d6b03
+        recalculate=False
+    ):
         for calc in feature_calculators:
             if isinstance(calc, MoleculeDescriptorsCalculator):
                 self.addDescriptors(calc, recalculate=recalculate, featurize=False)
             elif isinstance(calc, ProteinDescriptorCalculator):
-<<<<<<< HEAD
                 self.addProteinDescriptors(
-                    calc, recalculate=recalulate, featurize=False
+                    calc, recalculate=recalculate, featurize=False
                 )
-=======
-                self.addProteinDescriptors(calc, recalculate=recalculate, featurize=False)
->>>>>>> f00d6b03
             else:
                 raise ValueError("Unknown feature calculator type: %s" % type(calc))