#!/usr/bin/env python

import argparse
import json
import os
import os.path
import random
import sys
from datetime import datetime
from importlib.util import find_spec

import numpy as np
import optuna
import pandas as pd
from qsprpred.data.data import QSPRDataset
from qsprpred.data.utils.datafilters import papyrusLowQualityFilter
from qsprpred.data.utils.datasplitters import (
    ManualSplit,
    randomsplit,
    scaffoldsplit,
    temporalsplit,
)
from qsprpred.data.utils.descriptorcalculator import MoleculeDescriptorsCalculator
from qsprpred.data.utils.descriptorsets import (
    DrugExPhyschem,
    FingerprintSet,
    PredictorDesc,
    rdkit_descs,
)
<<<<<<< HEAD
from qsprpred.extra.data.utils.descriptorsets import Mordred, Mold2, PaDEL, ExtendedValenceSignature
=======
>>>>>>> edb25d73
from qsprpred.data.utils.featurefilters import (
    BorutaFilter,
    highCorrelationFilter,
    lowVarianceFilter,
)
from qsprpred.data.utils.scaffolds import Murcko
from qsprpred.deep.models.models import QSPRDNN
from qsprpred.extra.data.utils.descriptorsets import Mold2, Mordred, PaDEL
from qsprpred.logs.utils import backUpFiles, commit_hash, enable_file_logger
from qsprpred.models.models import QSPRsklearn
from qsprpred.models.tasks import TargetTasks
from sklearn.ensemble import RandomForestClassifier, RandomForestRegressor
from sklearn.impute import SimpleImputer
from sklearn.preprocessing import StandardScaler


def QSPRArgParser(txt=None):
    """Define and read command line arguments."""
    parser = argparse.ArgumentParser(formatter_class=argparse.ArgumentDefaultsHelpFormatter)

    # base arguments
    parser.add_argument('-b', '--base_dir', type=str, default='.',
                        help="Base directory which contains a folder 'data' with input files")
    parser.add_argument('-de', '--debug', action='store_true')
    parser.add_argument('-ran', '--random_state', type=int, default=1, help="Seed for the random state")
    parser.add_argument('-i', '--input', type=str, default='dataset.tsv',
                        help="tsv file name that contains SMILES and property value column")
    parser.add_argument('-ncpu', '--ncpu', type=int, default=8,
                        help="Number of CPUs")

    # model target arguments
    parser.add_argument('-sm', '--smilescol', type=str, default='SMILES', help="Name of the column in the dataset\
                        containing the smiles.")
    parser.add_argument('-pr', '--properties', type=str, nargs='+', action='append',
                        help="properties to be predicted identifiers. Add this argument for each model to be trained \
                              e.g. for one multi-task model for CL and Fu and one single task for CL do:\
                              -pr CL Fu -pr CL")
    parser.add_argument('-im', '--imputation', type=str, choices=['mean', 'median', 'most_frequent'])

    # model type arguments
    parser.add_argument('-r', '--regression', type=str, default=None,
                        help="If True, only regression model, if False, only classification, default both")
    parser.add_argument('-th', '--threshold', type=json.loads,
                        help='Threshold on predicted property for classification. if len th larger than 1,\
                              these values will used for multiclass classification (then lower and upper boundary \
                              need to be included, e.g. for three classes [0,1],[1,2],[2,3]: 0,1,2,3)\
                              This needs to be given for each property included in any of the models as follows, e.g.\
                              -th \'{"CL":[6.5],"fu":[0,1,2,3,4]}\'. Note. no spaces and surround by single quotes')

    # Data pre-processing arguments
    parser.add_argument('-lq', "--low_quality", action='store_true', help="If lq, than low quality data will be \
                        should be a column 'Quality' where all 'Low' will be removed")
    parser.add_argument('-lt', '--log_transform', type=json.loads,
                        help='For each property if its values need to be log-tranformed. This arg only has an effect \
                              when mode is regression, otherwise will be ignored!\
                              This needs to be given for each property included in any of the models as follows, e.g.\
                              -lt \'{"CL":True,"fu":False}\'. Note. no spaces and surround by single quotes')

    # Data set split arguments
    parser.add_argument('-sp', '--split', type=str, choices=['random', 'time', 'scaffold', 'manual'], default='random',
                        help="Split type (Randomsplit, scaffoldsplit, manualsplit and temporalsplit)."
                        "If manualsplit is chosen, a column 'datasplit' with values 'train' and 'test' is required."
                        "If scaffoldsplit or temporalsplit is chosen, you can specify the split_fraction with -sf."
                        "If temporalsplit is chosen, you can specify the split_time with -st and the split_timecolumn with -stc.")
    parser.add_argument('-sf', '--split_fraction', type=float, default=0.1,
                        help="Fraction of the dataset used as test set. Used for randomsplit and scaffoldsplit")
    parser.add_argument('-st', '--split_time', type=float, default=2015,
                        help="Temporal split limit. Used for temporal split.")
    parser.add_argument('-stc', '--split_timecolumn', type=str, default="Year",
                        help="Temporal split time column. Used for temporal split.")

    # features to calculate
    parser.add_argument('-fe', '--features', type=str, choices=['Morgan', 'RDkit', 'Mordred', 'Mold2',
                                                                'PaDEL', 'DrugEx', 'Signature'],
                        nargs='*')
    parser.add_argument('-pd', '--predictor_descs', type=str, nargs='+',
                        help="It is also possible to use a QSPRpred model(s) as molecular feature(s). Give\
                        the path(s) to the metadata of the model(s) relative to the base_directory.")

    # feature filters
    parser.add_argument('-lv', '--low_variability', type=float, default=None, help="low variability threshold\
                        for feature removal.")
    parser.add_argument('-hc', '--high_correlation', type=float, default=None, help="high correlation threshold\
                        for feature removal.")
    parser.add_argument('-bf', '--boruta_filter', action='store_true', help="boruta filter with random forest")

    # other
    parser.add_argument('-fv', '--fill_value', type=float, default=np.nan,
                        help="Fill value for missing values in the calculated features")
    parser.add_argument('-ng', '--no_git', action='store_true',
                        help="If on, git hash is not retrieved")

    if txt:
        args = parser.parse_args(txt)
    else:
        args = parser.parse_args()

    # If no regression argument, does both regression and classification
    if args.regression is None:
        args.regression = [True, False]
    elif args.regression.lower() in ['true', 'reg', 'regression']:
        args.regression = [True]
    elif args.regression.lower() in ['false', 'cls', 'classification']:
        args.regression = [False]
    else:
        sys.exit("invalid regression arg given")

    return args


def QSPR_dataprep(args):
    """Optimize, evaluate and train estimators."""
    if not os.path.exists(args.base_dir + '/qspr/data'):
        os.makedirs(args.base_dir + '/qspr/data')

    for reg in args.regression:
        for props in args.properties:
            props_name = '_'.join(props)
            log.info(f"Property: {props_name}")
            try:
                df = pd.read_csv(f'{args.base_dir}/data/{args.input}', sep='\t')
            except BaseException:
                log.error(f'Dataset file ({args.base_dir}/data/{args.input}) not found')
                sys.exit()

            # prepare dataset for training QSPR model
            target_props = []
            for prop in props:
                th = args.threshold[prop] if args.threshold else None
                if reg:
                    task = TargetTasks.REGRESSION
                else:
                    if th is None:
                        task = TargetTasks.MULTICLASS if len(
                            df[prop].dropna().unique()) > 2 else TargetTasks.SINGLECLASS
                        th = 'precomputed'
                    else:
                        task = TargetTasks.SINGLECLASS if len(th) == 1 else TargetTasks.MULTICLASS
                if task == TargetTasks.REGRESSION and th:
                    log.warning("Threshold argument specified with regression. Threshold will be ignored.")
                    th = None
                log_transform = np.log if args.log_transform and args.log_transform[prop] else None
                target_props.append({"name": prop, "task": task, "th": th, "transformer": log_transform})

            # missing value imputation
            if args.imputation is not None:
                if args.imputation == 'mean':
                    imputer = SimpleImputer(strategy='mean')
                elif args.imputation == 'median':
                    imputer = SimpleImputer(strategy='median')
                elif args.imputation == 'most_frequent':
                    imputer = SimpleImputer(strategy='most_frequent')
                else:
                    sys.exit("invalid impute arg given")

            mydataset = QSPRDataset(
                f"{props_name}_{task}",
                target_props=target_props,
                df=df,
                smilescol=args.smilescol,
                n_jobs=args.ncpu,
                store_dir=f"{args.base_dir}/qspr/data/",
                overwrite=True,
                target_imputer=imputer if args.imputation is not None else None)

            # data filters
            datafilters = []
            if args.low_quality:
                datafilters.append(papyrusLowQualityFilter())

            # data splitter
            if args.split == 'scaffold':
                split = scaffoldsplit(test_fraction=args.split_fraction, scaffold=Murcko(), dataset=mydataset)
            elif args.split == 'time':
                split = temporalsplit(timesplit=args.split_time, timeprop=args.split_timecolumn, dataset=mydataset)
            elif args.split == 'manual':
                if "datasplit" not in df.columns:
                    raise ValueError("No datasplit column found in dataset."
                                     "Please add a column 'datasplit' with values 'train' and 'test' if using manual split.")
                split = ManualSplit(splitcol=df["datasplit"], trainval="train", testval="test")
            else:
                split = randomsplit(test_fraction=args.split_fraction)

            # feature calculator
            descriptorsets = []
            if 'Morgan' in args.features:
                descriptorsets.append(FingerprintSet(fingerprint_type="MorganFP", radius=3, nBits=2048))
            if 'RDkit' in args.features:
                descriptorsets.append(rdkit_descs())
            if 'Mordred' in args.features:
                descriptorsets.append(Mordred())
            if 'Mold2' in args.features:
                descriptorsets.append(Mold2())
            if 'PaDEL' in args.features:
                descriptorsets.append(PaDEL())
            if 'DrugEx' in args.features:
                descriptorsets.append(DrugExPhyschem())
            if 'Signature' in args.features:
                descriptorsets.append(ExtendedValenceSignature(depth=1))
            if args.predictor_descs:
                for predictor_path in args.predictor_descs:
                    # load in predictor from files
                    if "DNN" in predictor_path:
                        descriptorsets.append(PredictorDesc(QSPRDNN.fromFile(predictor_path)))
                    else:
                        descriptorsets.append(PredictorDesc(QSPRsklearn.fromFile(predictor_path)))

            # feature filters
            featurefilters = []
            if args.low_variability:
                featurefilters.append(lowVarianceFilter(th=args.low_variability))
            if args.high_correlation:
                featurefilters.append(highCorrelationFilter(th=args.high_correlation))
            if args.boruta_filter:
                if args.regression:
                    featurefilters.append(BorutaFilter(estimator=RandomForestRegressor(n_jobs=args.ncpu)))
                else:
                    featurefilters.append(BorutaFilter(estimator=RandomForestClassifier(n_jobs=args.ncpu)))

            # prepare dataset for modelling
            mydataset.prepareDataset(feature_calculators=[MoleculeDescriptorsCalculator(descriptorsets)],
                                     datafilters=datafilters, split=split, feature_filters=featurefilters,
                                     feature_standardizer=StandardScaler(), feature_fill_value=0.0)

            # save dataset files and fingerprints
            mydataset.save()


if __name__ == '__main__':
    args = QSPRArgParser()

    # Set random seeds
    random.seed(args.random_state)
    np.random.seed(args.random_state)
    if find_spec('torch') is not None:
        import torch
        torch.manual_seed(args.random_state)
    os.environ['TF_DETERMINISTIC_OPS'] = str(args.random_state)

    # Backup files
    tasks = ['REG' if reg == True else 'CLS' for reg in args.regression]
    file_prefixes = [f'{property}_{task}' for task in tasks for property in args.properties]
    backup_msg = backUpFiles(
        args.base_dir,
        'qspr/data',
        tuple(file_prefixes),
        cp_suffix=[
            'calculators',
            'standardizer',
            'meta'])

    if not os.path.exists(f'{args.base_dir}/qspr/data'):
        os.makedirs(f'{args.base_dir}/qspr/data')

    logSettings = enable_file_logger(
        os.path.join(args.base_dir, 'qspr/data'),
        'QSPRdata.log',
        args.debug,
        __name__,
        commit_hash(os.path.dirname(os.path.realpath(__file__))) if not args.no_git else None,
        vars(args),
        disable_existing_loggers=False
    )

    log = logSettings.log
    log.info(backup_msg)

    # Add optuna logging
    optuna.logging.enable_propagation()  # Propagate logs to the root logger.
    optuna.logging.disable_default_handler()  # Stop showing logs in sys.stderr.
    optuna.logging.set_verbosity(optuna.logging.DEBUG)

    # Create json log file with used commandline arguments
    print(json.dumps(vars(args), sort_keys=False, indent=2))
    with open(f'{args.base_dir}/qspr/data/QSPRdata.json', 'w') as f:
        json.dump(vars(args), f)

    # Optimize, evaluate and train estimators according to QSPR arguments
    log.info('Data preparation started: %s' % datetime.now().strftime('%Y-%m-%d %H:%M:%S'))

    QSPR_dataprep(args)

    log.info('Data preparation completed: %s' % datetime.now().strftime('%Y-%m-%d %H:%M:%S'))<|MERGE_RESOLUTION|>--- conflicted
+++ resolved
@@ -27,10 +27,7 @@
     PredictorDesc,
     rdkit_descs,
 )
-<<<<<<< HEAD
 from qsprpred.extra.data.utils.descriptorsets import Mordred, Mold2, PaDEL, ExtendedValenceSignature
-=======
->>>>>>> edb25d73
 from qsprpred.data.utils.featurefilters import (
     BorutaFilter,
     highCorrelationFilter,
