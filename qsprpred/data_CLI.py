#!/usr/bin/env python

import argparse
import json
import os
import os.path
import random
import sys
from datetime import datetime
from importlib.util import find_spec

import numpy as np
import optuna
import pandas as pd
from sklearn.ensemble import RandomForestClassifier, RandomForestRegressor
from sklearn.impute import SimpleImputer
from sklearn.preprocessing import StandardScaler

from .data.data import QSPRDataset
from .data.utils.datafilters import papyrusLowQualityFilter
from .data.utils.datasplitters import (
    ManualSplit,
    RandomSplit,
    ScaffoldSplit,
    TemporalSplit,
)
from .data.utils.descriptorcalculator import MoleculeDescriptorsCalculator
from .data.utils.descriptorsets import (
    DrugExPhyschem,
    FingerprintSet,
    PredictorDesc,
    RDKitDescs,
)
<<<<<<< HEAD
from .data.utils.featurefilters import (
=======
from qsprpred.extra.data.utils.descriptorsets import Mordred, Mold2, PaDEL, ExtendedValenceSignature
from qsprpred.data.utils.featurefilters import (
>>>>>>> 003bcafb
    BorutaFilter,
    HighCorrelationFilter,
    LowVarianceFilter,
)
from .data.utils.scaffolds import Murcko
from .deep.models.models import QSPRDNN
from .extra.data.utils.descriptorsets import Mold2, Mordred, PaDEL
from .logs.utils import backup_files, commit_hash, enable_file_logger
from .models.models import QSPRsklearn
from .models.tasks import TargetTasks


def QSPRArgParser(txt=None):
    """Define and read command line arguments."""
    parser = argparse.ArgumentParser(
        formatter_class=argparse.ArgumentDefaultsHelpFormatter
    )

    # base arguments
    parser.add_argument(
        "-b",
        "--base_dir",
        type=str,
        default=".",
        help="Base directory which contains a folder 'data' with input files",
    )
    parser.add_argument("-de", "--debug", action="store_true")
    parser.add_argument(
        "-ran", "--random_state", type=int, default=1, help="Seed for the random state"
    )
    parser.add_argument(
        "-i",
        "--input",
        type=str,
        default="dataset.tsv",
        help="tsv file name that contains SMILES and property value column",
    )
    parser.add_argument("-ncpu", "--ncpu", type=int, default=8, help="Number of CPUs")

    # model target arguments
    parser.add_argument(
        "-sm",
        "--smilescol",
        type=str,
        default="SMILES",
        help="Name of the column in the dataset\
                        containing the smiles.",
    )
    parser.add_argument(
        "-pr",
        "--properties",
        type=str,
        nargs="+",
        action="append",
        help=(
            "properties to be predicted identifiers. Add this argument for each model "
            "to be trained e.g. for one multi-task model for CL and Fu and one single "
            "task for CL do: -pr CL Fu -pr CL"
        ),
    )
    parser.add_argument(
        "-im", "--imputation", type=str, choices=["mean", "median", "most_frequent"]
    )

    # model type arguments
    parser.add_argument(
        "-r",
        "--regression",
        type=str,
        default=None,
        help=
        "If True, only regression model, if False, only classification, default both",
    )
    parser.add_argument(
        "-th",
        "--threshold",
        type=json.loads,
        help=(
            "Threshold on predicted property for classification. if len th larger "
            "than 1, these values will used for multiclass classification (then "
            "lower and upper boundary need to be included, e.g. for three classes "
            "[0,1],[1,2],[2,3]: 0,1,2,3) This needs to be given for each property "
            "included in any of the models as follows, e.g. -th "
            "\"{'CL':[6.5],'fu':[0,1,2,3,4]}\". Note: no spaces and surround "
            "by single quotes"
        ),
    )

    # Data pre-processing arguments
    parser.add_argument(
        "-lq",
        "--low_quality",
        action="store_true",
        help="If lq, than low quality data will be \
                        should be a column 'Quality' where all 'Low' will be removed",
    )
    parser.add_argument(
        "-lt",
        "--log_transform",
        type=json.loads,
        help=(
            "For each property if its values need to be log-tranformed. This arg only "
            "has an effect when mode is regression, otherwise will be ignored! This "
            "needs to be given for each property included in any of the models as "
            "follows, e.g. -lt \"{'CL':True,'fu':False}\". Note: no spaces and "
            "surround by single quotes"
        ),
    )

    # Data set split arguments
    parser.add_argument(
        "-sp",
        "--split",
        type=str,
        choices=["random", "time", "scaffold", "manual"],
        default="random",
        help=(
            "Split type (Randomsplit, ScaffoldSplit, manualsplit and TemporalSplit)."
            "If manualsplit is chosen, a column 'datasplit' with values 'train' and "
            "'test' is required. If ScaffoldSplit or TemporalSplit is chosen, you can "
            "specify the split_fraction with -sf. If TemporalSplit is chosen, you can "
            "specify the split_time with -st and the split_timecolumn with -stc."
        ),
    )
    parser.add_argument(
        "-sf",
        "--split_fraction",
        type=float,
        default=0.1,
        help=(
            "Fraction of the dataset used as test set. "
            "Used for RandomSplit and ScaffoldSplit"
        ),
    )
    parser.add_argument(
        "-st",
        "--split_time",
        type=float,
        default=2015,
        help="Temporal split limit. Used for temporal split.",
    )
    parser.add_argument(
        "-stc",
        "--split_timecolumn",
        type=str,
        default="Year",
        help="Temporal split time column. Used for temporal split.",
    )

    # features to calculate
<<<<<<< HEAD
    parser.add_argument(
        "-fe",
        "--features",
        type=str,
        choices=["Morgan", "RDkit", "Mordred", "Mold2", "PaDEL", "DrugEx"],
        nargs="*",
    )
    parser.add_argument(
        "-pd",
        "--predictor_descs",
        type=str,
        nargs="+",
        help=(
            "It is also possible to use a QSPRpred model(s) as molecular feature(s). "
            "Give the path(s) to the metadata of the model(s) relative to the "
            "base_directory."
        ),
    )
=======
    parser.add_argument('-fe', '--features', type=str, choices=['Morgan', 'RDkit', 'Mordred', 'Mold2',
                                                                'PaDEL', 'DrugEx', 'Signature'],
                        nargs='*')
    parser.add_argument('-pd', '--predictor_descs', type=str, nargs='+',
                        help="It is also possible to use a QSPRpred model(s) as molecular feature(s). Give\
                        the path(s) to the metadata of the model(s) relative to the base_directory.")
>>>>>>> 003bcafb

    # feature filters
    parser.add_argument(
        "-lv",
        "--low_variability",
        type=float,
        default=None,
        help="low variability threshold\
                        for feature removal.",
    )
    parser.add_argument(
        "-hc",
        "--high_correlation",
        type=float,
        default=None,
        help="high correlation threshold\
                        for feature removal.",
    )
    parser.add_argument(
        "-bf",
        "--boruta_filter",
        action="store_true",
        help="boruta filter with random forest",
    )

    # other
    parser.add_argument(
        "-fv",
        "--fill_value",
        type=float,
        default=np.nan,
        help="Fill value for missing values in the calculated features",
    )
    parser.add_argument(
        "-ng", "--no_git", action="store_true", help="If on, git hash is not retrieved"
    )

    if txt:
        args = parser.parse_args(txt)
    else:
        args = parser.parse_args()

    # If no regression argument, does both regression and classification
    if args.regression is None:
        args.regression = [True, False]
    elif args.regression.lower() in ["true", "reg", "regression"]:
        args.regression = [True]
    elif args.regression.lower() in ["false", "cls", "classification"]:
        args.regression = [False]
    else:
        sys.exit("invalid regression arg given")

    return args


def QSPR_dataprep(args):
    """Optimize, evaluate and train estimators."""
    if not os.path.exists(args.base_dir + "/qspr/data"):
        os.makedirs(args.base_dir + "/qspr/data")

    for reg in args.regression:
        for props in args.properties:
            props_name = "_".join(props)
            log.info(f"Property: {props_name}")
            try:
                df = pd.read_csv(f"{args.base_dir}/data/{args.input}", sep="\t")
            except BaseException:
                log.error(f"Dataset file ({args.base_dir}/data/{args.input}) not found")
                sys.exit()

            # prepare dataset for training QSPR model
            target_props = []
            for prop in props:
                th = args.threshold[prop] if args.threshold else None
                if reg:
                    task = TargetTasks.REGRESSION
                elif th is None:
                    task = (
                        TargetTasks.MULTICLASS
                        if len(df[prop].dropna().unique()) > 2  # noqa: PLR2004
                        else TargetTasks.SINGLECLASS
                    )
                    th = "precomputed"
                else:
                    task = (
                        TargetTasks.SINGLECLASS
                        if len(th) == 1 else TargetTasks.MULTICLASS
                    )
                if task == TargetTasks.REGRESSION and th:
                    log.warning(
                        "Threshold argument specified with regression. "
                        "Threshold will be ignored."
                    )
                    th = None
                log_transform = (
                    np.log if args.log_transform and args.log_transform[prop] else None
                )
                target_props.append(
                    {
                        "name": prop,
                        "task": task,
                        "th": th,
                        "transformer": log_transform
                    }
                )

            # missing value imputation
            if args.imputation is not None:
                if args.imputation == "mean":
                    imputer = SimpleImputer(strategy="mean")
                elif args.imputation == "median":
                    imputer = SimpleImputer(strategy="median")
                elif args.imputation == "most_frequent":
                    imputer = SimpleImputer(strategy="most_frequent")
                else:
                    sys.exit("invalid impute arg given")

            mydataset = QSPRDataset(
                f"{props_name}_{task}",
                target_props=target_props,
                df=df,
                smilescol=args.smilescol,
                n_jobs=args.ncpu,
                store_dir=f"{args.base_dir}/qspr/data/",
                overwrite=True,
                target_imputer=imputer if args.imputation is not None else None,
            )

            # data filters
            datafilters = []
            if args.low_quality:
                datafilters.append(papyrusLowQualityFilter())

            # data splitter
            if args.split == "scaffold":
                split = ScaffoldSplit(
                    test_fraction=args.split_fraction,
                    scaffold=Murcko(),
                    dataset=mydataset,
                )
            elif args.split == "time":
                split = TemporalSplit(
                    timesplit=args.split_time,
                    timeprop=args.split_timecolumn,
                    dataset=mydataset,
                )
            elif args.split == "manual":
                if "datasplit" not in df.columns:
                    raise ValueError(
                        "No datasplit column found in dataset. Please add a column "
                        "'datasplit' with values 'train' and 'test' if using manual "
                        "split."
                    )
                split = ManualSplit(
                    splitcol=df["datasplit"], trainval="train", testval="test"
                )
            else:
                split = RandomSplit(test_fraction=args.split_fraction)

            # feature calculator
            descriptorsets = []
            if "Morgan" in args.features:
                descriptorsets.append(
                    FingerprintSet(fingerprint_type="MorganFP", radius=3, nBits=2048)
                )
            if "RDkit" in args.features:
                descriptorsets.append(RDKitDescs())
            if "Mordred" in args.features:
                descriptorsets.append(Mordred())
            if "Mold2" in args.features:
                descriptorsets.append(Mold2())
            if "PaDEL" in args.features:
                descriptorsets.append(PaDEL())
            if "DrugEx" in args.features:
                descriptorsets.append(DrugExPhyschem())
            if 'Signature' in args.features:
                descriptorsets.append(ExtendedValenceSignature(depth=1))
            if args.predictor_descs:
                for predictor_path in args.predictor_descs:
                    # load in predictor from files
                    if "DNN" in predictor_path:
                        descriptorsets.append(
                            PredictorDesc(QSPRDNN.fromFile(predictor_path))
                        )
                    else:
                        descriptorsets.append(
                            PredictorDesc(QSPRsklearn.fromFile(predictor_path))
                        )

            # feature filters
            featurefilters = []
            if args.low_variability:
                featurefilters.append(LowVarianceFilter(th=args.low_variability))
            if args.high_correlation:
                featurefilters.append(HighCorrelationFilter(th=args.high_correlation))
            if args.boruta_filter:
                if args.regression:
                    featurefilters.append(
                        BorutaFilter(estimator=RandomForestRegressor(n_jobs=args.ncpu))
                    )
                else:
                    featurefilters.append(
                        BorutaFilter(
                            estimator=RandomForestClassifier(n_jobs=args.ncpu)
                        )
                    )

            # prepare dataset for modelling
            mydataset.prepareDataset(
                feature_calculators=[MoleculeDescriptorsCalculator(descriptorsets)],
                datafilters=datafilters,
                split=split,
                feature_filters=featurefilters,
                feature_standardizer=StandardScaler(),
                feature_fill_value=0.0,
            )

            # save dataset files and fingerprints
            mydataset.save()


if __name__ == "__main__":
    args = QSPRArgParser()

    # Set random seeds
    random.seed(args.random_state)
    np.random.seed(args.random_state)
    if find_spec("torch") is not None:
        import torch

        torch.manual_seed(args.random_state)
    os.environ["TF_DETERMINISTIC_OPS"] = str(args.random_state)

    # Backup files
    tasks = ["REG" if reg is True else "CLS" for reg in args.regression]
    file_prefixes = [
        f"{property}_{task}" for task in tasks for property in args.properties
    ]
    backup_msg = backup_files(
        args.base_dir,
        "qspr/data",
        tuple(file_prefixes),
        cp_suffix=["calculators", "standardizer", "meta"],
    )

    if not os.path.exists(f"{args.base_dir}/qspr/data"):
        os.makedirs(f"{args.base_dir}/qspr/data")

    logSettings = enable_file_logger(
        os.path.join(args.base_dir, "qspr/data"),
        "QSPRdata.log",
        args.debug,
        __name__,
        commit_hash(os.path.dirname(os.path.realpath(__file__)))
        if not args.no_git else None,
        vars(args),
        disable_existing_loggers=False,
    )

    log = logSettings.log
    log.info(backup_msg)

    # Add optuna logging
    optuna.logging.enable_propagation()  # Propagate logs to the root logger.
    optuna.logging.disable_default_handler()  # Stop showing logs in sys.stderr.
    optuna.logging.set_verbosity(optuna.logging.DEBUG)

    # Create json log file with used commandline arguments
    print(json.dumps(vars(args), sort_keys=False, indent=2))
    with open(f"{args.base_dir}/qspr/data/QSPRdata.json", "w") as f:
        json.dump(vars(args), f)

    # Optimize, evaluate and train estimators according to QSPR arguments
    log.info(
        "Data preparation started: %s" % datetime.now().strftime("%Y-%m-%d %H:%M:%S")
    )

    QSPR_dataprep(args)

    log.info(
        "Data preparation completed: %s" % datetime.now().strftime("%Y-%m-%d %H:%M:%S")
    )<|MERGE_RESOLUTION|>--- conflicted
+++ resolved
@@ -31,16 +31,12 @@
     PredictorDesc,
     RDKitDescs,
 )
-<<<<<<< HEAD
 from .data.utils.featurefilters import (
-=======
-from qsprpred.extra.data.utils.descriptorsets import Mordred, Mold2, PaDEL, ExtendedValenceSignature
-from qsprpred.data.utils.featurefilters import (
->>>>>>> 003bcafb
     BorutaFilter,
     HighCorrelationFilter,
     LowVarianceFilter,
 )
+from .extra.data.utils.descriptorsets import Mordred, Mold2, PaDEL, ExtendedValenceSignature
 from .data.utils.scaffolds import Murcko
 from .deep.models.models import QSPRDNN
 from .extra.data.utils.descriptorsets import Mold2, Mordred, PaDEL
@@ -54,7 +50,6 @@
     parser = argparse.ArgumentParser(
         formatter_class=argparse.ArgumentDefaultsHelpFormatter
     )
-
     # base arguments
     parser.add_argument(
         "-b",
@@ -75,7 +70,6 @@
         help="tsv file name that contains SMILES and property value column",
     )
     parser.add_argument("-ncpu", "--ncpu", type=int, default=8, help="Number of CPUs")
-
     # model target arguments
     parser.add_argument(
         "-sm",
@@ -100,7 +94,6 @@
     parser.add_argument(
         "-im", "--imputation", type=str, choices=["mean", "median", "most_frequent"]
     )
-
     # model type arguments
     parser.add_argument(
         "-r",
@@ -124,7 +117,6 @@
             "by single quotes"
         ),
     )
-
     # Data pre-processing arguments
     parser.add_argument(
         "-lq",
@@ -145,7 +137,6 @@
             "surround by single quotes"
         ),
     )
-
     # Data set split arguments
     parser.add_argument(
         "-sp",
@@ -185,9 +176,7 @@
         default="Year",
         help="Temporal split time column. Used for temporal split.",
     )
-
     # features to calculate
-<<<<<<< HEAD
     parser.add_argument(
         "-fe",
         "--features",
@@ -206,15 +195,6 @@
             "base_directory."
         ),
     )
-=======
-    parser.add_argument('-fe', '--features', type=str, choices=['Morgan', 'RDkit', 'Mordred', 'Mold2',
-                                                                'PaDEL', 'DrugEx', 'Signature'],
-                        nargs='*')
-    parser.add_argument('-pd', '--predictor_descs', type=str, nargs='+',
-                        help="It is also possible to use a QSPRpred model(s) as molecular feature(s). Give\
-                        the path(s) to the metadata of the model(s) relative to the base_directory.")
->>>>>>> 003bcafb
-
     # feature filters
     parser.add_argument(
         "-lv",
@@ -238,7 +218,6 @@
         action="store_true",
         help="boruta filter with random forest",
     )
-
     # other
     parser.add_argument(
         "-fv",
@@ -250,12 +229,10 @@
     parser.add_argument(
         "-ng", "--no_git", action="store_true", help="If on, git hash is not retrieved"
     )
-
     if txt:
         args = parser.parse_args(txt)
     else:
         args = parser.parse_args()
-
     # If no regression argument, does both regression and classification
     if args.regression is None:
         args.regression = [True, False]
@@ -265,7 +242,6 @@
         args.regression = [False]
     else:
         sys.exit("invalid regression arg given")
-
     return args
 
 
@@ -273,7 +249,6 @@
     """Optimize, evaluate and train estimators."""
     if not os.path.exists(args.base_dir + "/qspr/data"):
         os.makedirs(args.base_dir + "/qspr/data")
-
     for reg in args.regression:
         for props in args.properties:
             props_name = "_".join(props)
@@ -283,7 +258,6 @@
             except BaseException:
                 log.error(f"Dataset file ({args.base_dir}/data/{args.input}) not found")
                 sys.exit()
-
             # prepare dataset for training QSPR model
             target_props = []
             for prop in props:
@@ -319,7 +293,6 @@
                         "transformer": log_transform
                     }
                 )
-
             # missing value imputation
             if args.imputation is not None:
                 if args.imputation == "mean":
@@ -330,7 +303,6 @@
                     imputer = SimpleImputer(strategy="most_frequent")
                 else:
                     sys.exit("invalid impute arg given")
-
             mydataset = QSPRDataset(
                 f"{props_name}_{task}",
                 target_props=target_props,
@@ -341,12 +313,10 @@
                 overwrite=True,
                 target_imputer=imputer if args.imputation is not None else None,
             )
-
             # data filters
             datafilters = []
             if args.low_quality:
                 datafilters.append(papyrusLowQualityFilter())
-
             # data splitter
             if args.split == "scaffold":
                 split = ScaffoldSplit(
@@ -372,7 +342,6 @@
                 )
             else:
                 split = RandomSplit(test_fraction=args.split_fraction)
-
             # feature calculator
             descriptorsets = []
             if "Morgan" in args.features:
@@ -402,7 +371,6 @@
                         descriptorsets.append(
                             PredictorDesc(QSPRsklearn.fromFile(predictor_path))
                         )
-
             # feature filters
             featurefilters = []
             if args.low_variability:
@@ -420,7 +388,6 @@
                             estimator=RandomForestClassifier(n_jobs=args.ncpu)
                         )
                     )
-
             # prepare dataset for modelling
             mydataset.prepareDataset(
                 feature_calculators=[MoleculeDescriptorsCalculator(descriptorsets)],
