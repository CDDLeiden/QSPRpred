--- conflicted
+++ resolved
@@ -144,13 +144,11 @@
                 bayesian_params[key] = trial.suggest_float(key, value[1], value[2])
         # evaluate the model with the current parameters and return the score
         y, y_ind = model.data.getTargetPropertiesValues()
-<<<<<<< HEAD
-        score = self.score_func(y, model.evaluate(save=False, parameters=bayesian_params, score_func=self.score_func))
-=======
         score = self.scoreFunc(
-            y, model.evaluate(save=False, parameters=bayesian_params)
-        )
->>>>>>> 981b209e
+            y, model.evaluate(save=False,
+                              parameters=bayesian_params,
+                              score_func=self.score_func)
+        )
         return score
 
 
@@ -186,18 +184,9 @@
         for params in ParameterGrid(self.paramGrid):
             logger.info(params)
             y, y_ind = model.data.getTargetPropertiesValues()
-<<<<<<< HEAD
-            score = self.score_func(y, model.evaluate(save=False, parameters=params, score_func=self.score_func))
-            logger.info('Score: %s' % score)
-            if score > self.best_score:
-                self.best_score = score
-                self.best_params = params
-        
-        logger.info('Grid search ended: %s' % datetime.now().strftime('%Y-%m-%d %H:%M:%S'))
-        logger.info('Grid search best params: %s with score: %s' % (self.best_params, self.best_score))
-        
-=======
-            score = self.scoreFunc(y, model.evaluate(save=False, parameters=params))
+            score = self.scoreFunc(y, model.evaluate(save=False,
+                                                     parameters=params,
+                                                     score_func=self.score_func))
             logger.info("Score: %s" % score)
             if score > self.bestScore:
                 self.bestScore = score
@@ -211,7 +200,6 @@
             (self.bestScore, self.bestScore)
         )
         # save the best parameters to the model if requested
->>>>>>> 981b209e
         if save_params:
             model.saveParams(self.bestParams)
         return self.bestParams