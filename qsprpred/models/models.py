--- conflicted
+++ resolved
@@ -9,7 +9,6 @@
 import os.path
 import sys
 from datetime import datetime
-from functools import partial
 from inspect import isclass
 from typing import Type, Union
 
@@ -23,8 +22,7 @@
 from qsprpred.logs import logger
 from qsprpred.models.interfaces import QSPRModel
 from qsprpred.models.neural_network import STFullyConnected
-from qsprpred.models.tasks import ModelTasks, TargetTasks
-from sklearn import metrics
+from qsprpred.models.tasks import ModelTasks
 from sklearn.base import BaseEstimator
 from sklearn.model_selection import GridSearchCV, ParameterGrid, train_test_split
 from sklearn.svm import SVC, SVR
@@ -397,15 +395,12 @@
             tol (float, optional): minimum absolute improvement of loss necessary to count as progress on best validation score. Defaults to 0.
         """
         super().__init__(base_dir, alg, data, name, parameters, autoload=False)
-<<<<<<< HEAD
 
         if self.task.isMultiTask():
             raise NotImplementedError(
                 'Multitask modelling is not implemented for QSPRDNN models.')
 
-=======
         self.alg = alg
->>>>>>> 7fa3464c
         self.device = device
         self.gpus = gpus
 
@@ -421,14 +416,9 @@
         if autoload:
             self.model = self.loadModel(alg, self.parameters)
 
-<<<<<<< HEAD
-    def loadModel(self, alg: Union[Type, object] = None, params: dict = None):
-        """Load model from file or initialize new model.
-=======
     def loadModel(self, alg: Union[Type, object] = None, params: dict = None, fromFile=True):
         """
-        Load model from file or initialize new model
->>>>>>> 7fa3464c
+        Load model from file or initialize new model.
 
         Args:
             alg (Union[Type, object], optional): model class or instance. Defaults to None.
@@ -494,7 +484,7 @@
         return model
 
     def fit(self, fromFile=True):
-        """Train model on the trainings data, determine best model using test set, save best model.
+        """Train model on the training data, determine best model using test set, save best model.
 
         ** IMPORTANT: evaluate should be run first, so that the average number of epochs from the cross-validation
                         with early stopping can be used for fitting the model.
@@ -566,22 +556,6 @@
             # split cross validation fold train set into train and validation set for early stopping
             X_train_fold, X_val_fold, y_train_fold, y_val_fold = train_test_split(
                 X_train, y_train, test_size=ES_val_size)
-<<<<<<< HEAD
-            train_loader = self.model.get_dataloader(X_train_fold, y_train_fold)
-            ES_valid_loader = self.model.get_dataloader(X_val_fold, y_val_fold)
-            valid_loader = self.model.get_dataloader(X_test)
-
-            # train model cross validation fold train set and use part of that train set for early stopping
-            last_save_epoch = self.model.fit(
-                train_loader, ES_valid_loader, '%s_temp' %
-                self.outPrefix, self.patience, self.tol)
-            last_save_epochs += last_save_epoch
-            logger.info(f'cross validation fold {i}: last save epoch {last_save_epoch}')
-            os.remove('%s_temp_weights.pkg' % self.outPrefix)
-
-            # save cross validation predictions on cross validation fold test set
-            cvs[idx_test] = self.model.predict(valid_loader)
-=======
             train_loader = crossvalmodel.get_dataloader(X_train_fold, y_train_fold)
             ES_valid_loader = crossvalmodel.get_dataloader(X_val_fold, y_val_fold)
             valid_loader = crossvalmodel.get_dataloader(X_test)
@@ -593,7 +567,7 @@
             os.remove('%s_temp_fold%s_weights.pkg' % (self.outPrefix, i))
             os.remove('%s_temp_fold%s.log' % (self.outPrefix, i))
             cvs[idx_test] = crossvalmodel.predict(valid_loader)
->>>>>>> 7fa3464c
+
             fold_counter[idx_test] = i
 
         if save:
@@ -603,23 +577,12 @@
             # save the optimal number of epochs for fitting the model as the average
             # number of epochs from the cross-validation
             self.optimal_epochs = int(math.ceil(last_save_epochs / n_folds)) + 1
-<<<<<<< HEAD
-            self.model = self.model.set_params(**{"n_epochs": self.optimal_epochs})
-
-            # Fit model on all training data and predict on independent test set
-            train_loader = self.model.get_dataloader(X.values, y.values)
-            self.model.fit(train_loader, None, '%s_temp' % self.outPrefix, patience=-1)
-            os.remove('%s_temp_weights.pkg' % self.outPrefix)
-            os.remove('%s_temp.log' % self.outPrefix)
-            inds = self.model.predict(indep_loader)
-=======
             indmodel = indmodel.set_params(**{"n_epochs": self.optimal_epochs})
             train_loader = indmodel.get_dataloader(X.values, y.values)
             indmodel.fit(train_loader, None, '%s_temp_ind' % self.outPrefix, patience=-1)
             os.remove('%s_temp_ind_weights.pkg' % self.outPrefix)
             os.remove('%s_temp_ind.log' % self.outPrefix)
             inds = indmodel.predict(indep_loader)
->>>>>>> 7fa3464c
 
             # save cross validation predictions and independent test set predictions
             train, test = pd.Series(
@@ -668,6 +631,7 @@
 
         logger.info('Grid search started: %s' % datetime.now().strftime('%Y-%m-%d %H:%M:%S'))
         best_score = -np.inf
+        best_params = None
         for params in ParameterGrid(search_space_gs):
             logger.info(params)
 
@@ -681,16 +645,16 @@
                 # split cross-validation train set into train and validation set for early stopping
                 X_train_fold, X_val_fold, y_train_fold, y_val_fold = train_test_split(
                     X_train, y_train, test_size=ES_val_size)
-<<<<<<< HEAD
-                train_loader = self.model.get_dataloader(X_train_fold, y_train_fold)
-                ES_valid_loader = self.model.get_dataloader(X_val_fold, y_val_fold)
-                valid_loader = self.model.get_dataloader(X_test)
+
+                train_loader = crossvalmodel.get_dataloader(X_train_fold, y_train_fold)
+                ES_valid_loader = crossvalmodel.get_dataloader(X_val_fold, y_val_fold)
+                valid_loader = crossvalmodel.get_dataloader(X_test)
 
                 # fit model and predict on validation set
-                self.model.set_params(**params)
-                self.model.fit(train_loader, ES_valid_loader, '%s_temp' % self.outPrefix, self.patience, self.tol)
+                crossvalmodel.set_params(**params)
+                crossvalmodel.fit(train_loader, ES_valid_loader, '%s_temp' % self.outPrefix, self.patience, self.tol)
                 os.remove('%s_temp_weights.pkg' % self.outPrefix)
-                y_pred = self.model.predict(valid_loader)
+                y_pred = crossvalmodel.predict(valid_loader)
 
                 # tranform predictions to the right format for scorer
                 if self.task.isClassification():
@@ -705,23 +669,7 @@
                 fold_scores.append(self.score_func(y_test, y_pred))
             os.remove('%s_temp.log' % self.outPrefix)
 
-            # take mean of scores over all folds and update best parameters if score is better than previous best
-=======
-                train_loader = crossvalmodel.get_dataloader(X_train_fold, y_train_fold)
-                ES_valid_loader = crossvalmodel.get_dataloader(X_val_fold, y_val_fold)
-                valid_loader = crossvalmodel.get_dataloader(X_test)
-                crossvalmodel.fit(
-                    train_loader, ES_valid_loader, '%s_temp_fold%s' %
-                    (self.outPrefix, i), self.patience, self.tol)
-                os.remove('%s_temp_fold%s_weights.pkg' % (self.outPrefix, i))
-                os.remove('%s_temp_fold%s.log' % (self.outPrefix, i))
-                y_pred = crossvalmodel.predict(valid_loader)
-                if self.data.nClasses == 2:
-                    y_pred = y_pred[:, 1]
-                if scoring in self._needs_discrete_to_score:
-                    y = np.where(y > th, 1, 0)
-                fold_scores.append(score_func(y_test, y_pred))
->>>>>>> 7fa3464c
+            # take mean of scores over all folds and update the best parameters if score is better than previous best
             param_score = np.mean(fold_scores)
             if param_score >= best_score:
                 best_params = params
@@ -794,15 +742,10 @@
             elif value[0] == 'uniform':
                 bayesian_params[key] = trial.suggest_float(key, value[1], value[2])
 
-<<<<<<< HEAD
-        self.model.set_params(**bayesian_params)
-
         y, y_ind = self.data.getTargetPropertiesValues()
-=======
-        y, y_ind = self.data.getTargetProperties()
-        if scoring in self._needs_discrete_to_score:
+        if scoring is not None and scoring.needs_discrete_to_score:
             y = np.where(y > th, 1, 0)
->>>>>>> 7fa3464c
+
         score_func = self.get_scoring_func(scoring)
         score = score_func(y, self.evaluate(save=False, parameters=bayesian_params))
         return score
