"""Here the QSPRmodel classes can be found.

At the moment there is a class for sklearn type models
and one for a keras DNN model. To add more types a model class should be added, which
is a subclass of the QSPRModel type.
"""
import os
from copy import deepcopy
from datetime import datetime
from inspect import isclass
from typing import Type, Union

import numpy as np
import optuna
import pandas as pd
import sklearn_json as skljson
from qsprpred.data.data import QSPRDataset
from qsprpred.logs import logger
from qsprpred.models.interfaces import QSPRModel
from qsprpred.models.tasks import ModelTasks
from sklearn.base import BaseEstimator
from sklearn.model_selection import GridSearchCV
from sklearn.svm import SVC, SVR


class QSPRsklearn(QSPRModel):
    """QSPRModel class for sklearn type models.

    This class is a subclass of the QSPRModel type. It is used to create
    QSPR models based on sklearn type models.
    
    Attributes:
        estimator (sklearn model): sklearn estimator
        parameters (dict): dictionary with parameters for the sklearn model
        task (ModelTasks): task of the model
        targetProperties (list): list of target properties
        nTargets (int): number of target properties
    """

    def __init__(self, base_dir: str, alg=None, data: QSPRDataset = None,
                 name: str = None, parameters: dict = None, autoload: bool = True,
                 scoring=None):
        super().__init__(base_dir, alg, data, name, parameters, autoload, scoring)

        if self.task == ModelTasks.MULTITASK_MIXED:
            raise ValueError(
                'MultiTask with a mix of classification and regression tasks is not supported for sklearn models.')

        if self.task == ModelTasks.MULTITASK_MULTICLASS:
            raise NotImplementedError(
                'At the moment there are no supported metrics for multi-task multi-class/mix multi-and-single class classification.')

        # initialize models with defined parameters
        if (type(self.estimator) in [SVC, SVR]):
            logger.warning("parameter max_iter set to 10000 to avoid training getting stuck. \
                            Manually set this parameter if this is not desired.")
            if self.parameters:
                self.parameters.update({'max_iter': 10000})
            else:
                self.parameters = {'max_iter': 10000}

        if self.parameters not in [None, {}] and hasattr(self, "estimator"):
            self.estimator.set_params(**self.parameters)

        logger.info('parameters: %s' % self.parameters)
        logger.debug(f'Model "{self.name}" initialized in: "{self.baseDir}"')

    def fit(self):
        """Build estimator model from entire data set."""
        # check if data is available
        self.checkForData()

        X_all = self.data.getFeatures(concat=True).values
        y_all = self.data.getTargetPropertiesValues(concat=True)
        if not self.task.isMultiTask:
            y_all = y_all.values.ravel()

        fit_set = {'X': X_all}

        if type(self.estimator).__name__ == 'PLSRegression':
            fit_set['Y'] = y_all
        else:
            fit_set['y'] = y_all

        logger.info('Model fit started: %s' % datetime.now().strftime('%Y-%m-%d %H:%M:%S'))
        self.estimator.fit(**fit_set)
        logger.info('Model fit ended: %s' % datetime.now().strftime('%Y-%m-%d %H:%M:%S'))
        self.save()

    def evaluate(self, save=True, parameters=None):
        """Make predictions for crossvalidation and independent test set.

        arguments:
            save (bool): don't save predictions when used in bayesian optimization
            parameters (dict): model parameters, if None, the parameters from the model are used
        """
        evalparams = self.parameters if parameters is None else parameters
        
        # check if data is available
        self.checkForData()

        folds = self.data.createFolds()
        X, X_ind = self.data.getFeatures()
        y, y_ind = self.data.getTargetPropertiesValues()

        # prepare arrays to store molecule ids
        cvs_ids = np.array([None] * len(X))
        inds_ids = X_ind.index.to_numpy()

        # cvs and inds are used to store the predictions for the cross validation and the independent test set
        if self.task.isRegression():
            cvs = np.zeros((y.shape[0], self.nTargets))
        else:
            # cvs, inds need to be lists of arrays for multiclass-multitask classification
            cvs = [np.zeros((y.shape[0], prop.nClasses)) for prop in self.targetProperties]
            inds = [np.zeros((y_ind.shape[0], prop.nClasses)) for prop in self.targetProperties]

        fold_counter = np.zeros(y.shape[0])

        # cross validation
        for i, (X_train, X_test, y_train, y_test, idx_train, idx_test) in enumerate(folds):
            crossvalmodel = self.loadEstimator(evalparams)
            
            logger.info('cross validation fold %s started: %s' % (i, datetime.now().strftime('%Y-%m-%d %H:%M:%S')))

            fold_counter[idx_test] = i

            fit_set = {'X': X_train}

            # self.data.createFolds() returns numpy arrays by default so we don't call `.values` here
            if (isclass(self.alg) and self.alg.__name__ == 'PLSRegression') or (
                    type(self.alg).__name__ == 'PLSRegression'):
                fit_set['Y'] = y_train.ravel()
            else:
                if self.isMultiTask:
                    fit_set['y'] = y_train
                else:
                    fit_set['y'] = y_train.ravel()
<<<<<<< HEAD
            self.estimator.fit(**fit_set)

            if self.task.isRegression():
                preds = self.estimator.predict(X_test)
=======
            crossvalmodel.fit(**fit_set)

            if self.task.isRegression():
                preds = crossvalmodel.predict(X_test)
>>>>>>> 70cb8694
                # some sklearn regression models return 1d arrays and others 2d arrays (e.g. PLSRegression)
                if preds.ndim == 1:
                    preds = preds.reshape(-1, 1)
                cvs[idx_test] = preds
            else:
                # for the multiclass-multitask case predict_proba returns a list of
                # arrays, otherwise a single array is returned
<<<<<<< HEAD
                preds = self.estimator.predict_proba(X_test)
=======
                preds = crossvalmodel.predict_proba(X_test)
>>>>>>> 70cb8694
                for idx in range(len(self.data.targetProperties)):
                    if len(self.data.targetProperties) == 1:
                        cvs[idx][idx_test] = preds
                    else:
                        cvs[idx][idx_test] = preds[idx]
            cvs_ids[idx_test] = X.iloc[idx_test].index.to_numpy()

            logger.info('cross validation fold %s ended: %s' % (i, datetime.now().strftime('%Y-%m-%d %H:%M:%S')))

        # fitting on whole trainingset and predicting on test set
        fit_set = {'X': X}

        if type(self.estimator).__name__ == 'PLSRegression':
            fit_set['Y'] = y.values.ravel()
        else:
            if self.data.isMultiTask:
                fit_set['y'] = y
            else:
                fit_set['y'] = y.values.ravel()

<<<<<<< HEAD
        self.estimator.fit(**fit_set)

        if X_ind.shape[0] > 0:
            if self.task.isRegression():
                preds = self.estimator.predict(X_ind)
=======
        indmodel = self.loadEstimator(evalparams)
        indmodel.fit(**fit_set)

        if X_ind.shape[0] > 0:
            if self.task.isRegression():
                preds = indmodel.predict(X_ind)
>>>>>>> 70cb8694
                # some sklearn regression models return 1d arrays and others 2d arrays (e.g. PLSRegression)
                if preds.ndim == 1:
                    preds = preds.reshape(-1, 1)
                inds = preds
            else:
                # for the multiclass-multitask case predict_proba returns a list of
                # arrays, otherwise a single array is returned
<<<<<<< HEAD
                preds = self.estimator.predict_proba(X_ind)
=======
                preds = indmodel.predict_proba(X_ind)
>>>>>>> 70cb8694
                for idx in range(self.nTargets):
                    if self.nTargets == 1:
                        inds[idx] = preds
                    else:
                        inds[idx] = preds[idx]
        else:
            logger.warning('No independent test set available. Skipping prediction on independent test set.')
            
        # save crossvalidation results
        if save:
            index_name = self.data.getDF().index.name
            ind_index = pd.Index(inds_ids, name=index_name)
            cvs_index = pd.Index(cvs_ids, name=index_name)
            train, test = y.add_suffix('_Label'), y_ind.add_suffix('_Label')
            train, test = pd.DataFrame(
                train.values, columns=train.columns, index=cvs_index), pd.DataFrame(
                test.values, columns=test.columns, index=ind_index)
            for idx, prop in enumerate(self.data.targetProperties):
                if prop.task.isClassification():
                    # convert one-hot encoded predictions to class labels and add to train and test
                    train[f'{prop.name}_Prediction'], test[f'{prop.name}_Prediction'] = np.argmax(
                        cvs[idx], axis=1), np.argmax(inds[idx], axis=1)
                    # add probability columns to train and test set
                    train = pd.concat([train, pd.DataFrame(
                        cvs[idx], index=cvs_index).add_prefix(f'{prop.name}_ProbabilityClass_')], axis=1)
                    test = pd.concat([test, pd.DataFrame(inds[idx], index=ind_index).add_prefix(
                        f'{prop.name}_ProbabilityClass_')], axis=1)
                else:
                    train[f'{prop.name}_Prediction'], test[f'{prop.name}_Prediction'] = cvs[:, idx], inds[:, idx]
            train['Fold'] = fold_counter
            train.to_csv(self.outPrefix + '.cv.tsv', sep='\t')
            test.to_csv(self.outPrefix + '.ind.tsv', sep='\t')

        # Return predictions in the right format for scorer
        if self.task.isRegression():
            return cvs
        else:
            if self.score_func.needs_proba_to_score:
                if self.task in [ModelTasks.SINGLECLASS, ModelTasks.MULTITASK_SINGLECLASS]:
                    return np.transpose([y_pred[:, 1] for y_pred in cvs])
                else:
                    if self.task.isMultiTask():
                        return cvs
                    else:
                        return cvs[0]
            else:
                return np.transpose([np.argmax(y_pred, axis=1) for y_pred in cvs])

    def loadEstimator(self, params: dict = None):
        """Load estimator from alg and params."""
        if params:
            if self.parameters is not None:
                temp_params = deepcopy(self.parameters)
                temp_params.update(params)
                return self.alg(**temp_params)
            else:
                return self.alg(**params)
        elif self.parameters is not None:
            return self.alg(**self.parameters)
        else:
            return self.alg()
    
    def loadEstimatorFromFile(self, params: dict = None, fallback_load: bool = True):
        """Load estimator from file.
        
        Args:
            params (dict): parameters
            fallback_load (bool): if True, init estimator from alg and params if no estimator found at path
        """
        path = f'{self.outPrefix}.json'
        if os.path.isfile(path):
            estimator = skljson.from_json(path)
            self.alg = estimator.__class__
            if params:
                return estimator.set_params(**params)
            else:
                return estimator
        elif fallback_load:
            return self.loadEstimator(params)
        else:
            raise FileNotFoundError(f'No estimator found at {path}, loading estimator from file failed.')

    def saveEstimator(self) -> str:
        estimator_path = f'{self.outPrefix}.json'
        skljson.to_json(self.estimator, estimator_path)
        return estimator_path

    def predict(self, X: Union[pd.DataFrame, np.ndarray, QSPRDataset]):
        if isinstance(X, QSPRDataset):
            X = X.getFeatures(raw=True, concat=True)
        if self.featureStandardizer:
            X = self.featureStandardizer(X)
        return self.estimator.predict(X)

    def predictProba(self, X: Union[pd.DataFrame, np.ndarray, QSPRDataset]):
        if isinstance(X, QSPRDataset):
            X = X.getFeatures(raw=True, concat=True)
        if self.featureStandardizer:
            X = self.featureStandardizer(X)
        return self.estimator.predict_proba(X)<|MERGE_RESOLUTION|>--- conflicted
+++ resolved
@@ -136,17 +136,10 @@
                     fit_set['y'] = y_train
                 else:
                     fit_set['y'] = y_train.ravel()
-<<<<<<< HEAD
-            self.estimator.fit(**fit_set)
-
-            if self.task.isRegression():
-                preds = self.estimator.predict(X_test)
-=======
             crossvalmodel.fit(**fit_set)
 
             if self.task.isRegression():
                 preds = crossvalmodel.predict(X_test)
->>>>>>> 70cb8694
                 # some sklearn regression models return 1d arrays and others 2d arrays (e.g. PLSRegression)
                 if preds.ndim == 1:
                     preds = preds.reshape(-1, 1)
@@ -154,11 +147,7 @@
             else:
                 # for the multiclass-multitask case predict_proba returns a list of
                 # arrays, otherwise a single array is returned
-<<<<<<< HEAD
-                preds = self.estimator.predict_proba(X_test)
-=======
                 preds = crossvalmodel.predict_proba(X_test)
->>>>>>> 70cb8694
                 for idx in range(len(self.data.targetProperties)):
                     if len(self.data.targetProperties) == 1:
                         cvs[idx][idx_test] = preds
@@ -179,20 +168,12 @@
             else:
                 fit_set['y'] = y.values.ravel()
 
-<<<<<<< HEAD
-        self.estimator.fit(**fit_set)
-
-        if X_ind.shape[0] > 0:
-            if self.task.isRegression():
-                preds = self.estimator.predict(X_ind)
-=======
         indmodel = self.loadEstimator(evalparams)
         indmodel.fit(**fit_set)
 
         if X_ind.shape[0] > 0:
             if self.task.isRegression():
                 preds = indmodel.predict(X_ind)
->>>>>>> 70cb8694
                 # some sklearn regression models return 1d arrays and others 2d arrays (e.g. PLSRegression)
                 if preds.ndim == 1:
                     preds = preds.reshape(-1, 1)
@@ -200,11 +181,7 @@
             else:
                 # for the multiclass-multitask case predict_proba returns a list of
                 # arrays, otherwise a single array is returned
-<<<<<<< HEAD
-                preds = self.estimator.predict_proba(X_ind)
-=======
                 preds = indmodel.predict_proba(X_ind)
->>>>>>> 70cb8694
                 for idx in range(self.nTargets):
                     if self.nTargets == 1:
                         inds[idx] = preds
