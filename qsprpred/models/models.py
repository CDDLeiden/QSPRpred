"""Here the QSPRmodel classes can be found.

At the moment there is a class for sklearn type models
and one for a keras DNN model. To add more types a model class should be added, which
is a sublass of the QSPRModel type.
"""
import math
import os
import os.path
import sys
from datetime import datetime
from functools import partial
from inspect import isclass
from typing import Union, Type

import numpy as np
import optuna
import pandas as pd
import sklearn_json as skljson
import torch
from sklearn.base import BaseEstimator

from qsprpred import DEFAULT_DEVICE, DEFAULT_GPUS
from qsprpred.data.data import QSPRDataset
from qsprpred.logs import logger
from qsprpred.models.interfaces import QSPRModel
from qsprpred.models.neural_network import STFullyConnected
from qsprpred.models.tasks import ModelTasks
from sklearn import metrics
from sklearn.model_selection import GridSearchCV, ParameterGrid, train_test_split
from sklearn.svm import SVC, SVR


class QSPRsklearn(QSPRModel):
    """Model initialization, fit, cross validation and hyperparameter optimization for classifion/regression models.

    Attributes:
    data: instance QSPRDataset
    alg:  instance of estimator
    parameters (dict): dictionary of algorithm specific parameters

    Methods:
    init_model: initialize model from saved hyperparameters
    fit: build estimator model from entire data set
    objective: objective used by bayesian optimization
    bayesOptimization: bayesian optimization of hyperparameters using optuna
    gridSearch: optimization of hyperparameters using gridSearch
    """

    def __init__(self, base_dir: str, alg=None, data: QSPRDataset = None, name: str = None, parameters: dict = None, autoload: bool = True):
        super().__init__(base_dir, alg, data, name, parameters, autoload)

<<<<<<< HEAD
=======
        super().__init__(base_dir, data, alg, alg_name, parameters=parameters)
        # Adding scoring functions available for hyperparam optimization:
        self._supported_scoring = [
            'average_precision', 'neg_brier_score', 'neg_log_loss', 'roc_auc',
            'roc_auc_ovo', 'roc_auc_ovo_weighted', 'roc_auc_ovr', 'roc_auc_ovr_weighted']
>>>>>>> ec98df3e
        # initialize models with defined parameters
        if self.data and (type(self.model) in [SVC, SVR]):
            logger.warning("parameter max_iter set to 10000 to avoid training getting stuck. \
                             Manually set this parameter if this is not desired.")
            self.parameters.update({'max_iter': 10000})
            self.model.set_params(**self.parameters)

        logger.info('parameters: %s' % self.parameters)
        logger.debug(f'Model "{self.name}" intialized in: "{self.baseDir}"')

    def fit(self):
        """Build estimator model from entire data set."""

        # check if data is available
        self.checkForData()

        X_all = self.data.getFeatures(concat=True).values
        y_all = self.data.getTargetProperties(concat=True).values.ravel()

        fit_set = {'X': X_all}

        if type(self.model).__name__ == 'PLSRegression':
            fit_set['Y'] = y_all
        else:
            fit_set['y'] = y_all

        logger.info('Model fit started: %s' % datetime.now().strftime('%Y-%m-%d %H:%M:%S'))
        self.model.fit(**fit_set)
        logger.info('Model fit ended: %s' % datetime.now().strftime('%Y-%m-%d %H:%M:%S'))
        self.save()

    def evaluate(self, save=True):
        """Make predictions for crossvalidation and independent test set.

        arguments:
            save (bool): don't save predictions when used in bayesian optimization
        """

        # check if data is available
        self.checkForData()

        folds = self.data.createFolds()
        X, X_ind = self.data.getFeatures()
        y, y_ind = self.data.getTargetProperties()

        cvs = np.zeros(
            len(y)) if (
            self.data.task == ModelTasks.REGRESSION or not self.data.isMultiClass()) else np.zeros(
            (y.shape[0],
             self.data.nClasses))

        fold_counter = np.zeros(y.shape[0])

        # cross validation
        for i, (X_train, X_test, y_train, y_test, idx_train, idx_test) in enumerate(folds):
            logger.info('cross validation fold %s started: %s' % (i, datetime.now().strftime('%Y-%m-%d %H:%M:%S')))

            fold_counter[idx_test] = i

            fit_set = {'X': X_train}

            # self.data.createFolds() returns numpy arrays by default so we don't call `.values` here
            if (isclass(self.alg) and self.alg.__name__ == 'PLSRegression') or (type(self.alg).__name__ == 'PLSRegression'):
                fit_set['Y'] = y_train.ravel()
            else:
                fit_set['y'] = y_train.ravel()
            self.model.fit(**fit_set)

            if self.data.task == ModelTasks.REGRESSION:
                preds = self.model.predict(X_test)
                if len(preds.shape) > 1:
                    preds = preds[:, 0]
                cvs[idx_test] = preds
            elif self.data.nClasses > 2:
                cvs[idx_test] = self.model.predict_proba(X_test)
            else:
                cvs[idx_test] = self.model.predict_proba(X_test)[:, -1]

            logger.info('cross validation fold %s ended: %s' % (i, datetime.now().strftime('%Y-%m-%d %H:%M:%S')))

        # fitting on whole trainingset and predicting on test set
        fit_set = {'X': X}

        if type(self.model).__name__ == 'PLSRegression':
            fit_set['Y'] = y.values.ravel()
        else:
            fit_set['y'] = y.values.ravel()

        self.model.fit(**fit_set)

        if self.data.task == ModelTasks.REGRESSION:
            preds = self.model.predict(X_ind)
            if len(preds.shape) > 1:
                preds = preds[:, 0]
            inds = preds
        elif self.data.nClasses > 2:
            inds = self.model.predict_proba(X_ind)
        else:
            inds = self.model.predict_proba(X_ind)[:, -1]

        # save crossvalidation results
        if save:
            train, test = pd.DataFrame(
                y.values, columns=['Label']), pd.DataFrame(
                y_ind.values, columns=['Label'])
            if self.data.task == ModelTasks.CLASSIFICATION and self.data.nClasses > 2:
                train['Score'], test['Score'] = np.argmax(cvs, axis=1), np.argmax(inds, axis=1)
                train = pd.concat([train, pd.DataFrame(cvs)], axis=1)
                test = pd.concat([test, pd.DataFrame(inds)], axis=1)
            else:
                train['Score'], test['Score'] = cvs, inds
            train['Fold'] = fold_counter
            train.to_csv(self.outPrefix + '.cv.tsv', sep='\t')
            test.to_csv(self.outPrefix + '.ind.tsv', sep='\t')

        return cvs

    def gridSearch(self, search_space_gs, scoring=None, n_jobs=1):
        """Optimization of hyperparameters using gridSearch.

        Arguments:
            search_space_gs (dict): search space for the grid search
            scoring (Optional[str, Callable]): scoring function for the grid search.
            n_jobs (int): number of jobs for hyperparameter optimization
            
        Note: Default `scoring=None` will use explained_variance for regression,
        roc_auc_ovr_weighted for multiclass, and roc_auc for binary classification.
        For a list of the available scoring functions see:
        https://scikit-learn.org/stable/modules/model_evaluation.html
        """
<<<<<<< HEAD
        if self.data.task == ModelTasks.REGRESSION:
            scoring = 'explained_variance'
        else:
            scoring = 'roc_auc_ovr_weighted' if self.data.nClasses > 2 else 'roc_auc'
        grid = GridSearchCV(self.model, search_space_gs, n_jobs=n_jobs, verbose=1, cv=(
=======
        if scoring is None:
            if self.data.task == ModelTasks.REGRESSION:
                scoring = 'explained_variance'
            elif self.data.nClasses > 2: # multiclass
                scoring = 'roc_auc_ovr_weighted'
            else:
                scoring = 'roc_auc'
        grid = GridSearchCV(self.alg, search_space_gs, n_jobs=n_jobs, verbose=1, cv=(
>>>>>>> ec98df3e
            (x[4], x[5]) for x in self.data.createFolds()), scoring=scoring, refit=False)

        X, X_ind = self.data.getFeatures()
        y, y_ind = self.data.getTargetProperties()
        fit_set = {'X': X, 'y': y.iloc[:, 0].values.ravel()}
        logger.info('Grid search started: %s' % datetime.now().strftime('%Y-%m-%d %H:%M:%S'))
        grid.fit(**fit_set)
        logger.info('Grid search ended: %s' % datetime.now().strftime('%Y-%m-%d %H:%M:%S'))

        logger.info('Grid search best parameters: %s' % grid.best_params_)
        self.parameters = grid.best_params_
        self.model = self.model.set_params(**grid.best_params_)
        self.save()

    def bayesOptimization(self, search_space_bs, n_trials, scoring=None, n_jobs=1):
        """Bayesian optimization of hyperparameters using optuna.

        Arguments:
            search_space_gs (dict): search space for the grid search
            n_trials (int): number of trials for bayes optimization
            scoring (Optional[str, Callable]): scoring function for the optimization.
            n_jobs (int): the number of parallel trials
            
        Example of search_space_bs for scikit-learn's MLPClassifier:
        >>> model = QSPRsklearn(base_dir='.', data=dataset, 
        >>>                     alg = MLPClassifier(), alg_name="MLP")
        >>>  search_space_bs = {
        >>>    'learning_rate_init': ['float', 1e-5, 1e-3,],
        >>>    'power_t' : ['discrete_uniform', 0.2, 0.8, 0.1],
        >>>    'momentum': ['float', 0.0, 1.0],
        >>> }
        >>> model.bayesOptimization(search_space_bs=search_space_bs, n_trials=10)
        
        Avaliable suggestion types:
        ['categorical', 'discrete_uniform', 'float', 'int', 'loguniform', 'uniform']
        
        Note: Default `scoring=None` will use explained_variance for regression,
        roc_auc_ovr_weighted for multiclass, and roc_auc for binary classification.
        For a list of the available scoring functions see:
        https://scikit-learn.org/stable/modules/model_evaluation.html
        """
        print('Bayesian optimization can take a while for some hyperparameter combinations')
        if n_jobs > 1:
            logger.warning("At the moment n_jobs>1 not available for bayesoptimization. n_jobs set to 1")
            n_jobs = 1

        study = optuna.create_study(direction='maximize')
        logger.info('Bayesian optimization started: %s' % datetime.now().strftime('%Y-%m-%d %H:%M:%S'))
        study.optimize(lambda trial: self.objective(trial, scoring, search_space_bs), n_trials, n_jobs=n_jobs)
        logger.info('Bayesian optimization ended: %s' % datetime.now().strftime('%Y-%m-%d %H:%M:%S'))

        trial = study.best_trial

        logger.info('Bayesian optimization best params: %s' % trial.params)
        self.parameters = trial.params
        self.model = self.model.set_params(**trial.params)
        self.save()

    def objective(self, trial, scoring,  search_space_bs):
        """Objective for bayesian optimization.

        Arguments:
            trial (int): current trial number
            scoring (Optional[str]): scoring function for the objective.
            search_space_bs (dict): search space for bayes optimization
        """
        bayesian_params = {}

        for key, value in search_space_bs.items():
            if value[0] == 'categorical':
                bayesian_params[key] = trial.suggest_categorical(key, value[1])
            elif value[0] == 'discrete_uniform':
                bayesian_params[key] = trial.suggest_float(key, value[1], value[2], step=value[3])
            elif value[0] == 'float':
                bayesian_params[key] = trial.suggest_float(key, value[1], value[2])
            elif value[0] == 'int':
                bayesian_params[key] = trial.suggest_int(key, value[1], value[2])
            elif value[0] == 'loguniform':
                bayesian_params[key] = trial.suggest_float(key, value[1], value[2], log=True)
            elif value[0] == 'uniform':
                bayesian_params[key] = trial.suggest_float(key, value[1], value[2])

        print(bayesian_params)
        self.model.set_params(**bayesian_params)

        y, y_ind = self.data.getTargetProperties()
        score_func = self.get_scoring_func(scoring)
        try:
            score = score_func(y, self.evaluate(save=False))
        except ValueError:
            logger.exception(
                "Only one class present in y_true. ROC AUC score is not defined in that case. Score set to -1.")
            score = -1
        return score
    
    def get_scoring_func(self, scoring):
        """Get scoring function from sklearn.metrics.

        Args:
            scoring (Union[str, Callable]): metric name from sklearn.metrics or 
                user-defined scoring function.

        Raises:
            ValueError: If the scoring function is currently not supported by 
                GridSearch and BayesOptimization.

        Returns:
            score_func (Callable): scorer function from sklearn.metrics (`str` as input)
            or user-defined function (`callable` as input)
        """
        # TODO: to add support for more scoring functions we will need to ensure that
        # the cross validation returns the correct input for the scoring function. 
        # It's possible to inspect that by calling `str(scorer)` and checking the attributes.
        if all([scoring not in self._supported_scoring, isinstance(scoring, str)]):
            raise ValueError("Scoring function %s not supported. Supported scoring functions are: %s"
                             % (scoring, self._supported_scoring))
        elif callable(scoring):
            return scoring
        elif scoring is None:
            if self.data.task == ModelTasks.REGRESSION:
                scorer = metrics.get_scorer('explained_variance')
            elif self.data.nClasses > 2: # multiclass
                scorer = metrics.get_scorer('roc_auc_ovr_weighted')
            else:
                scorer = metrics.get_scorer('roc_auc')
        else:
            scorer = metrics.get_scorer(scoring)
        return scorer._score_func

    def loadModel(self, alg: Union[Type, BaseEstimator] = None, params: dict = None):
        if alg and isinstance(alg, BaseEstimator):
            if params:
                return alg.set_params(**params)
            else:
                return alg
        elif isclass(alg):
            if params:
                return alg(**params)
            else:
                return alg()
        else:
            model_path = f'{self.outDir}/{self.name}.json'
            model = skljson.from_json(model_path)
            self.alg = model.__class__
            self.model = model
            return model

    def saveModel(self) -> str:
        model_path = f'{self.outDir}/{self.name}.json'
        skljson.to_json(self.model, model_path)
        return model_path

    def predict(self, X: Union[pd.DataFrame, np.ndarray, QSPRDataset]):
        if isinstance(X, QSPRDataset):
            X = X.getFeatures(raw=True, concat=True)
        if self.featureStandardizer:
            X = self.featureStandardizer(X)
        return self.model.predict(X)

    def predictProba(self, X : Union[pd.DataFrame, np.ndarray, QSPRDataset]):
        if isinstance(X, QSPRDataset):
            X = X.getFeatures(raw=True, concat=True)
        if self.featureStandardizer:
            X = self.featureStandardizer(X)
        return self.model.predict_proba(X)


class QSPRDNN(QSPRModel):
    """This class holds the methods for training and fitting a Deep Neural Net QSPR model initialization.

    Here the model instance is created and parameters can be defined.

    Attributes:
        data: instance of QSPRDataset
        parameters (dict): dictionary of parameters to set for model fitting
        device (cuda device): cuda device
        gpus (int/ list of ints): gpu number(s) to use for model fitting
        patience (int): number of epochs to wait before early stop if no progress on validiation set score
        tol (float): minimum absolute improvement of loss necessary to count as progress on best validation score
    """

<<<<<<< HEAD
    def __init__(self,
                 base_dir: str,
                 alg : Union[STFullyConnected, Type] = STFullyConnected,
                 data: QSPRDataset = None,
                 name: str = None,
                 parameters: dict = None,
                 autoload: bool = True,
                 device=DEFAULT_DEVICE,
                 gpus=DEFAULT_GPUS,
                 patience=50, tol=0
        ):

        super().__init__(base_dir, alg, data, name, parameters, autoload=False)
        self.device = device
        self.gpus = gpus

        self.optimal_epochs = -1
        self.n_class = max(1, self.data.nClasses) if self.data else self.metaInfo['n_class']
        self.n_dim = self.data.X.shape[1] if self.data else self.metaInfo['n_dim']
=======
    def __init__(self, base_dir, data, parameters=None, device=DEFAULT_DEVICE, gpus=DEFAULT_GPUS, patience=50, tol=0):

        self.n_class = max(1, data.nClasses)
        super().__init__(base_dir, data, STFullyConnected(n_dim=data.X.shape[1], n_class=self.n_class, device=device,
                         gpus=gpus, is_reg=data.task == ModelTasks.REGRESSION), "DNN", parameters=parameters)
        self._supported_scoring = [
            'average_precision', 'neg_brier_score', 'neg_log_loss', 'roc_auc',
            'roc_auc_ovo', 'roc_auc_ovo_weighted', 'roc_auc_ovr', 'roc_auc_ovr_weighted']
>>>>>>> ec98df3e
        self.patience = patience
        self.tol = tol

        if autoload:
            self.model = self.loadModel(alg, self.parameters)

    def loadModel(self, alg : Union[Type, object] = None, params : dict = None):
        """
        Load model from file or initialize new model

        Args:
            alg (Union[Type, object], optional): model class or instance. Defaults to None.
            params (dict, optional): model parameters. Defaults to None.

        Returns:
            model (object): model instance
        """
        # initialize model
        if alg is not None:
            if isclass(alg):
                if params:
                    model = alg(
                        n_dim=self.n_dim,
                        n_class=self.n_class,
                        device=self.device,
                        gpus=self.gpus,
                        is_reg=self.task == ModelTasks.REGRESSION
                    )
                    model.set_params(**params)
                else:
                    model = alg(
                        n_dim=self.n_dim,
                        n_class=self.n_class,
                        device=self.device,
                        gpus=self.gpus,
                        is_reg=self.task == ModelTasks.REGRESSION
                    )
            else:
                model = alg
                model.set_params(**params)
        else:
            if params:
                model = STFullyConnected(
                    n_dim=self.n_dim,
                    n_class=self.n_class,
                    device=self.device,
                    gpus=self.gpus,
                    is_reg=self.task == ModelTasks.REGRESSION
                )
                model.set_params(**params)
            else:
                model = STFullyConnected(
                    n_dim=self.n_dim,
                    n_class=self.n_class,
                    device=self.device,
                    gpus=self.gpus,
                    is_reg=self.task == ModelTasks.REGRESSION
                )

        # load states if available
        if 'model_path' in self.metaInfo:
            model_path = os.path.join(self.baseDir, self.metaInfo['model_path'])
            if os.path.exists(model_path):
                model.load_state_dict(torch.load(model_path))

        return model

    def fit(self):
        """Train model on the trainings data, determine best model using test set, save best model.

        ** IMPORTANT: evaluate should be run first, so that the average number of epochs from the cross-validation
                        with early stopping can be used for fitting the model.
        """
        if self.optimal_epochs == -1:
            logger.error('Cannot fit final model without first determining the optimal number of epochs for fitting. \
                          first run evaluate.')
            sys.exit()

        self.checkForData()

        X_all = self.data.getFeatures(concat=True).values
        y_all = self.data.getTargetProperties(concat=True).values

        self.parameters.update({"n_epochs": self.optimal_epochs})
        self.model.set_params(**self.parameters)
        train_loader = self.model.get_dataloader(X_all, y_all)

        logger.info('Model fit started: %s' % datetime.now().strftime('%Y-%m-%d %H:%M:%S'))
        self.model.fit(train_loader, None, self.outPrefix, patience=-1)
        logger.info('Model fit ended: %s' % datetime.now().strftime('%Y-%m-%d %H:%M:%S'))

        self.save()

    def saveParams(self, params):
        return super().saveParams(
            {
                k: params[k] for k in params
                if not k.startswith('_')
                   and k not in ['training', 'device', 'gpus']
            }
        )

    def evaluate(self, save=True, ES_val_size=0.1):
        """Make predictions for crossvalidation and independent test set.

        arguments:
            save (bool): wether to save the cross validation predictions
            ES_val_size (float): validation set size for early stopping in CV
        """
        X, X_ind = self.data.getFeatures()
        y, y_ind = self.data.getTargetProperties()
        indep_loader = self.model.get_dataloader(X_ind.values)
        last_save_epochs = 0

        cvs = np.zeros((y.shape[0], max(1, self.data.nClasses)))
        fold_counter = np.zeros(y.shape[0])
        for i, (X_train, X_test, y_train, y_test, idx_train, idx_test) in enumerate(self.data.createFolds()):
            y_train = y_train.reshape(-1, 1)
            X_train_fold, X_val_fold, y_train_fold, y_val_fold = train_test_split(
                X_train, y_train, test_size=ES_val_size)
            train_loader = self.model.get_dataloader(X_train_fold, y_train_fold)
            ES_valid_loader = self.model.get_dataloader(X_val_fold, y_val_fold)
            valid_loader = self.model.get_dataloader(X_test)
            last_save_epoch = self.model.fit(
                train_loader, ES_valid_loader, '%s_temp' %
                self.outPrefix, self.patience, self.tol)
            last_save_epochs += last_save_epoch
            logger.info(f'cross validation fold {i}: last save epoch {last_save_epoch}')
            os.remove('%s_temp_weights.pkg' % self.outPrefix)
            cvs[idx_test] = self.model.predict(valid_loader)
            fold_counter[idx_test] = i
        os.remove('%s_temp.log' % self.outPrefix)

        if save:
            n_folds = max(fold_counter) + 1
            self.optimal_epochs = int(math.ceil(last_save_epochs / n_folds)) + 1
            self.model = self.model.set_params(**{"n_epochs": self.optimal_epochs})
            train_loader = self.model.get_dataloader(X.values, y.values)
            self.model.fit(train_loader, None, '%s_temp' % self.outPrefix, patience=-1)
            os.remove('%s_temp_weights.pkg' % self.outPrefix)
            os.remove('%s_temp.log' % self.outPrefix)
            inds = self.model.predict(indep_loader)

            train, test = pd.Series(
                y.values.flatten()).to_frame(
                name='Label'), pd.Series(
                y_ind.values.flatten()).to_frame(
                name='Label')
            if self.data.task == ModelTasks.CLASSIFICATION:
                train['Score'], test['Score'] = np.argmax(cvs, axis=1), np.argmax(inds, axis=1)
                train = pd.concat([train, pd.DataFrame(cvs)], axis=1)
                test = pd.concat([test, pd.DataFrame(inds)], axis=1)
            else:
                train['Score'], test['Score'] = cvs, inds
            train['Fold'] = fold_counter
            train.to_csv(self.outPrefix + '.cv.tsv', sep='\t')
            test.to_csv(self.outPrefix + '.ind.tsv', sep='\t')

        if self.data.nClasses == 2:
            return cvs[:, 1]
        else:
            return cvs

    def gridSearch(self, search_space_gs, scoring=None, ES_val_size=0.1):
        """Optimization of hyperparameters using gridSearch.

        Arguments:
            search_space_gs (dict): search space for the grid search, accepted parameters are:
                lr (int) ~ learning rate for fitting
                batch_size (int) ~ batch size for fitting
                n_epochs (int) ~ max number of epochs
                neurons_h1 (int) ~ number of neurons in first hidden layer
                neurons_hx (int) ~ number of neurons in other hidden layers
                extra_layer (bool) ~ whether to add extra (3rd) hidden layer
            scoring (Optional[str, Callable]): scoring function for the grid search.
            ES_val_size (float): validation set size for early stopping in CV
        """
<<<<<<< HEAD
        self.model = self.loadModel(self.alg)

        if self.data.task == ModelTasks.REGRESSION:
            scoring = metrics.explained_variance_score
        else:
            scoring = partial(
                metrics.roc_auc_score,
                multi_class='ovr',
                average='weighted') if self.data.isMultiClass() else metrics.roc_auc_score

=======
        score_func = self.get_scoring_func(scoring)
>>>>>>> ec98df3e
        logger.info('Grid search started: %s' % datetime.now().strftime('%Y-%m-%d %H:%M:%S'))
        best_score = -np.inf
        for params in ParameterGrid(search_space_gs):
            logger.info(params)

            # do 5 fold cross validation and take mean prediction on validation set as score of parameter settings
            fold_scores = []
            for i, (X_train, X_test, y_train, y_test, idx_train, idx_test) in enumerate(self.data.createFolds()):
                y_train = y_train.reshape(-1, 1)
                logger.info('cross validation fold ' + str(i))
                X_train_fold, X_val_fold, y_train_fold, y_val_fold = train_test_split(
                    X_train, y_train, test_size=ES_val_size)
                train_loader = self.model.get_dataloader(X_train_fold, y_train_fold)
                ES_valid_loader = self.model.get_dataloader(X_val_fold, y_val_fold)
                valid_loader = self.model.get_dataloader(X_test)
                self.model.set_params(**params)
                self.model.fit(train_loader, ES_valid_loader, '%s_temp' % self.outPrefix, self.patience, self.tol)
                os.remove('%s_temp_weights.pkg' % self.outPrefix)
                y_pred = self.model.predict(valid_loader)
                if self.data.nClasses == 2:
                    y_pred = y_pred[:, 1]
<<<<<<< HEAD
                fold_scores.append(scoring(y_test, y_pred))
            os.remove('%s_temp.log' % self.outPrefix)
=======
                fold_scores.append(score_func(y_test, y_pred))
            os.remove('%s_temp.log' % self.out)
>>>>>>> ec98df3e
            param_score = np.mean(fold_scores)
            if param_score >= best_score:
                best_params = params
                best_score = param_score

        logger.info('Grid search best parameters: %s' % best_params)
        logger.info('Grid search ended: %s' % datetime.now().strftime('%Y-%m-%d %H:%M:%S'))

        self.parameters = best_params
        self.model.set_params(**self.parameters)
        self.save()

    def bayesOptimization(self, search_space_bs, n_trials, scoring=None, n_jobs=1):
        """Bayesian optimization of hyperparameters using optuna.

        arguments:
            search_space_gs (dict): search space for the grid search
            n_trials (int): number of trials for bayes optimization
            scoring (Optional[str, Callable]): scoring function for the optimization.
            n_jobs (int): the number of parallel trials
        """
        print('Bayesian optimization can take a while for some hyperparameter combinations')
        # TODO add timeout function

        self.model = self.loadModel(self.alg)

        if n_jobs > 1:
            logger.warning("At the moment n_jobs>1 not available for bayesoptimization. n_jobs set to 1")
            n_jobs = 1

        study = optuna.create_study(direction='maximize')
        logger.info('Bayesian optimization started: %s' % datetime.now().strftime('%Y-%m-%d %H:%M:%S'))
        study.optimize(lambda trial: self.objective(trial, scoring, search_space_bs), n_trials, n_jobs=n_jobs)
        logger.info('Bayesian optimization ended: %s' % datetime.now().strftime('%Y-%m-%d %H:%M:%S'))

        trial = study.best_trial

        logger.info('Bayesian optimization best params: %s' % trial.params)

        self.parameters = trial.params
        self.model.set_params(**self.parameters)
        self.save()

    def objective(self, trial, scoring, search_space_bs):
        """Objective for bayesian optimization.

        arguments:
            trial (int): current trial number
            search_space_bs (dict): search space for bayes optimization
        """
        bayesian_params = {}

        for key, value in search_space_bs.items():
            if value[0] == 'categorical':
                bayesian_params[key] = trial.suggest_categorical(key, value[1])
            elif value[0] == 'discrete_uniform':
                bayesian_params[key] = trial.suggest_discrete_uniform(key, value[1], value[2], value[3])
            elif value[0] == 'float':
                bayesian_params[key] = trial.suggest_float(key, value[1], value[2])
            elif value[0] == 'int':
                bayesian_params[key] = trial.suggest_int(key, value[1], value[2])
            elif value[0] == 'loguniform':
                bayesian_params[key] = trial.suggest_float(key, value[1], value[2], log=True)
            elif value[0] == 'uniform':
                bayesian_params[key] = trial.suggest_float(key, value[1], value[2])

        self.model.set_params(**bayesian_params)

        y, y_ind = self.data.getTargetProperties()
        score_func = self.get_scoring_func(scoring)
        try:
            score = score_func(y, self.evaluate(save=False))
        except ValueError:
            logger.exception(
                "Only one class present in y_true. ROC AUC score is not defined in that case. Score set to -1.")
            score = -1
        return score
    
    def get_scoring_func(self, scoring):
        """Get scoring function from sklearn.metrics.

        Args:
            scoring (Union[str, Callable]): metric name from sklearn.metrics or 
                user-defined scoring function.

        Raises:
            ValueError: If the scoring function is currently not supported by 
                GridSearch and BayesOptimization.

        Returns:
            score_func (Callable): scorer function from sklearn.metrics (`str` as input)
            or user-defined function (`callable` as input)
        """
        if all([scoring not in self._supported_scoring, isinstance(scoring, str)]):
            raise ValueError("Scoring function %s not supported. Supported scoring functions are: %s"
                             % (scoring, self._supported_scoring))
        elif callable(scoring):
            return scoring
        elif scoring is None:
            if self.data.task == ModelTasks.REGRESSION:
                scorer = metrics.get_scorer('explained_variance')
            elif self.data.nClasses > 2: # multiclass
            # Calling metrics.get_scorer('roc_auc_ovr_weighted') in this context
            # raises the error `multi_class must be in ('ovo', 'ovr')` so let's avoid it
                scorer = metrics.get_scorer('roc_auc_ovr_weighted')
            else:
                scorer = metrics.get_scorer('roc_auc')
        else:
<<<<<<< HEAD
            score = metrics.roc_auc_score(y.iloc[:, 0], self.evaluate(save=False), multi_class='ovo')
        return score

    def saveModel(self) -> str:
        path = self.outPrefix + '_weights.pkg'
        torch.save(self.model.state_dict(), path)
        return path

    def save(self):
        self.metaInfo['n_dim'] = self.n_dim
        self.metaInfo['n_class'] = self.n_class
        return super().save()

    def predict(self, X: Union[pd.DataFrame, np.ndarray, QSPRDataset]):
        scores = self.predictProba(X)
        if self.task == ModelTasks.CLASSIFICATION:
            return np.argmax(scores, axis=1)
        else:
            return scores.flatten()

    def predictProba(self, X : Union[pd.DataFrame, np.ndarray, QSPRDataset]):
        if isinstance(X, QSPRDataset):
            X = X.getFeatures(raw=True, concat=True)
        if self.featureStandardizer:
            X = self.featureStandardizer(X)

        loader = self.model.get_dataloader(X)
        return self.model.predict(loader)

=======
            scorer = metrics.get_scorer(scoring)
        return scorer._score_func
>>>>>>> ec98df3e
<|MERGE_RESOLUTION|>--- conflicted
+++ resolved
@@ -49,15 +49,10 @@
 
     def __init__(self, base_dir: str, alg=None, data: QSPRDataset = None, name: str = None, parameters: dict = None, autoload: bool = True):
         super().__init__(base_dir, alg, data, name, parameters, autoload)
-
-<<<<<<< HEAD
-=======
-        super().__init__(base_dir, data, alg, alg_name, parameters=parameters)
         # Adding scoring functions available for hyperparam optimization:
         self._supported_scoring = [
             'average_precision', 'neg_brier_score', 'neg_log_loss', 'roc_auc',
             'roc_auc_ovo', 'roc_auc_ovo_weighted', 'roc_auc_ovr', 'roc_auc_ovr_weighted']
->>>>>>> ec98df3e
         # initialize models with defined parameters
         if self.data and (type(self.model) in [SVC, SVR]):
             logger.warning("parameter max_iter set to 10000 to avoid training getting stuck. \
@@ -188,13 +183,6 @@
         For a list of the available scoring functions see:
         https://scikit-learn.org/stable/modules/model_evaluation.html
         """
-<<<<<<< HEAD
-        if self.data.task == ModelTasks.REGRESSION:
-            scoring = 'explained_variance'
-        else:
-            scoring = 'roc_auc_ovr_weighted' if self.data.nClasses > 2 else 'roc_auc'
-        grid = GridSearchCV(self.model, search_space_gs, n_jobs=n_jobs, verbose=1, cv=(
-=======
         if scoring is None:
             if self.data.task == ModelTasks.REGRESSION:
                 scoring = 'explained_variance'
@@ -202,8 +190,7 @@
                 scoring = 'roc_auc_ovr_weighted'
             else:
                 scoring = 'roc_auc'
-        grid = GridSearchCV(self.alg, search_space_gs, n_jobs=n_jobs, verbose=1, cv=(
->>>>>>> ec98df3e
+        grid = GridSearchCV(self.model, search_space_gs, n_jobs=n_jobs, verbose=1, cv=(
             (x[4], x[5]) for x in self.data.createFolds()), scoring=scoring, refit=False)
 
         X, X_ind = self.data.getFeatures()
@@ -385,7 +372,6 @@
         tol (float): minimum absolute improvement of loss necessary to count as progress on best validation score
     """
 
-<<<<<<< HEAD
     def __init__(self,
                  base_dir: str,
                  alg : Union[STFullyConnected, Type] = STFullyConnected,
@@ -405,16 +391,9 @@
         self.optimal_epochs = -1
         self.n_class = max(1, self.data.nClasses) if self.data else self.metaInfo['n_class']
         self.n_dim = self.data.X.shape[1] if self.data else self.metaInfo['n_dim']
-=======
-    def __init__(self, base_dir, data, parameters=None, device=DEFAULT_DEVICE, gpus=DEFAULT_GPUS, patience=50, tol=0):
-
-        self.n_class = max(1, data.nClasses)
-        super().__init__(base_dir, data, STFullyConnected(n_dim=data.X.shape[1], n_class=self.n_class, device=device,
-                         gpus=gpus, is_reg=data.task == ModelTasks.REGRESSION), "DNN", parameters=parameters)
         self._supported_scoring = [
             'average_precision', 'neg_brier_score', 'neg_log_loss', 'roc_auc',
             'roc_auc_ovo', 'roc_auc_ovo_weighted', 'roc_auc_ovr', 'roc_auc_ovr_weighted']
->>>>>>> ec98df3e
         self.patience = patience
         self.tol = tol
 
@@ -592,7 +571,6 @@
             scoring (Optional[str, Callable]): scoring function for the grid search.
             ES_val_size (float): validation set size for early stopping in CV
         """
-<<<<<<< HEAD
         self.model = self.loadModel(self.alg)
 
         if self.data.task == ModelTasks.REGRESSION:
@@ -603,9 +581,7 @@
                 multi_class='ovr',
                 average='weighted') if self.data.isMultiClass() else metrics.roc_auc_score
 
-=======
         score_func = self.get_scoring_func(scoring)
->>>>>>> ec98df3e
         logger.info('Grid search started: %s' % datetime.now().strftime('%Y-%m-%d %H:%M:%S'))
         best_score = -np.inf
         for params in ParameterGrid(search_space_gs):
@@ -627,13 +603,8 @@
                 y_pred = self.model.predict(valid_loader)
                 if self.data.nClasses == 2:
                     y_pred = y_pred[:, 1]
-<<<<<<< HEAD
-                fold_scores.append(scoring(y_test, y_pred))
+                fold_scores.append(score_func(y_test, y_pred))
             os.remove('%s_temp.log' % self.outPrefix)
-=======
-                fold_scores.append(score_func(y_test, y_pred))
-            os.remove('%s_temp.log' % self.out)
->>>>>>> ec98df3e
             param_score = np.mean(fold_scores)
             if param_score >= best_score:
                 best_params = params
@@ -711,7 +682,32 @@
                 "Only one class present in y_true. ROC AUC score is not defined in that case. Score set to -1.")
             score = -1
         return score
-    
+
+    def saveModel(self) -> str:
+        path = self.outPrefix + '_weights.pkg'
+        torch.save(self.model.state_dict(), path)
+        return path
+
+    def save(self):
+        self.metaInfo['n_dim'] = self.n_dim
+        self.metaInfo['n_class'] = self.n_class
+        return super().save()
+
+    def predict(self, X: Union[pd.DataFrame, np.ndarray, QSPRDataset]):
+        scores = self.predictProba(X)
+        if self.task == ModelTasks.CLASSIFICATION:
+            return np.argmax(scores, axis=1)
+        else:
+            return scores.flatten()
+
+    def predictProba(self, X : Union[pd.DataFrame, np.ndarray, QSPRDataset]):
+        if isinstance(X, QSPRDataset):
+            X = X.getFeatures(raw=True, concat=True)
+        if self.featureStandardizer:
+            X = self.featureStandardizer(X)
+
+        loader = self.model.get_dataloader(X)
+        return self.model.predict(loader)
     def get_scoring_func(self, scoring):
         """Get scoring function from sklearn.metrics.
 
@@ -742,37 +738,5 @@
             else:
                 scorer = metrics.get_scorer('roc_auc')
         else:
-<<<<<<< HEAD
-            score = metrics.roc_auc_score(y.iloc[:, 0], self.evaluate(save=False), multi_class='ovo')
-        return score
-
-    def saveModel(self) -> str:
-        path = self.outPrefix + '_weights.pkg'
-        torch.save(self.model.state_dict(), path)
-        return path
-
-    def save(self):
-        self.metaInfo['n_dim'] = self.n_dim
-        self.metaInfo['n_class'] = self.n_class
-        return super().save()
-
-    def predict(self, X: Union[pd.DataFrame, np.ndarray, QSPRDataset]):
-        scores = self.predictProba(X)
-        if self.task == ModelTasks.CLASSIFICATION:
-            return np.argmax(scores, axis=1)
-        else:
-            return scores.flatten()
-
-    def predictProba(self, X : Union[pd.DataFrame, np.ndarray, QSPRDataset]):
-        if isinstance(X, QSPRDataset):
-            X = X.getFeatures(raw=True, concat=True)
-        if self.featureStandardizer:
-            X = self.featureStandardizer(X)
-
-        loader = self.model.get_dataloader(X)
-        return self.model.predict(loader)
-
-=======
             scorer = metrics.get_scorer(scoring)
-        return scorer._score_func
->>>>>>> ec98df3e
+        return scorer._score_func