"""This module holds the base class for QSPRmodels, model types should be a subclass."""
import copy
import json
import os
import shutil
import sys
from abc import ABC, abstractmethod
from typing import List, Type, Union

import numpy as np
import pandas as pd
from qsprpred import VERSION
from qsprpred.data.data import MoleculeTable, QSPRDataset, TargetProperty
from qsprpred.data.utils.descriptorcalculator import DescriptorsCalculator
from qsprpred.data.utils.feature_standardization import SKLearnStandardizer
from qsprpred.logs import logger
from qsprpred.models import SSPACE
from qsprpred.models.metrics import SklearnMetric
from qsprpred.models.tasks import ModelTasks
from qsprpred.utils.inspect import import_class


class QSPRModel(ABC):
    """The definition of the common model interface for the package.

        The QSPRModel handles model initialization, fit, cross validation and hyperparameter optimization.

    Attributes:
        name (str): name of the model
        data (QSPRDataset): data set used to train the model
        alg (estimator): estimator instance or class
        parameters (dict): dictionary of algorithm specific parameters
        model (estimator): the underlying estimator instance, if `fit` or optimization is perforemed, this model instance gets updated accordingly
        featureCalculator (DescriptorsCalculator): feature calculator instance taken from the data set or deserialized from file if the model is loaded without data
        featureStandardizer (SKLearnStandardizer): feature standardizer instance taken from the data set or deserialized from file if the model is loaded without data
        metaInfo (dict): dictionary of metadata about the model, only available after the model is saved
        baseDir (str): base directory of the model, the model files are stored in a subdirectory `{baseDir}/{outDir}/`
        outDir (str): output directory of the model, the model files are stored in this directory (`{baseDir}/qspr/models/{name}`)
        outPrefix (str): output prefix of the model files, the model files are stored with this prefix (i.e. `{outPrefix}_meta.json`)
        metaFile (str): absolute path to the metadata file of the model (`{outPrefix}_meta.json`)
        task (ModelTasks): task of the model, taken from the data set or deserialized from file if the model is loaded without data
        targetProperty (str): target property of the model, taken from the data set or deserialized from file if the model is loaded without data
    """

    def __init__(self, base_dir: str, alg=None, data: QSPRDataset = None,
                 name: str = None, parameters: dict = None, autoload=True,
                 scoring=None):
        """Initialize a QSPR model instance.

        If the model is loaded from file, the data set is not required.
        Note that the data set is required for fitting and optimization.

        Args:
            base_dir (str): base directory of the model, the model files are stored in a subdirectory `{baseDir}/{outDir}/`
            alg (estimator): estimator instance or class
            data (QSPRDataset): data set used to train the model
            name (str): name of the model
            parameters (dict): dictionary of algorithm specific parameters
            autoload (bool): if True, the model is loaded from the serialized file if it exists, otherwise a new model is created
            scoring (str or callable): scoring function to use for cross validation and optimization, if None, the default scoring function is used
        """
        self.data = data
        self.name = name or alg.__class__.__name__
        self.baseDir = base_dir.rstrip('/')

        # load metadata and update parameters accordingly
        self.metaFile = f"{self.outPrefix}_meta.json"
        try:
            self.metaInfo = self.readMetadata(self.metaFile)
        except FileNotFoundError:
            if not self.data:
                raise FileNotFoundError(f"Metadata file '{self.metaFile}' not found")
            else:
                self.metaInfo = {}

        # get parameters from metadata if available
        self.parameters = parameters
        if self.metaInfo and not self.parameters:
            self.parameters = self.readParams(os.path.join(self.baseDir, self.metaInfo['parameters_path']))

        # initialize a feature calculator instance
        self.featureCalculator = self.data.descriptorCalculator if self.data else self.readDescriptorCalculator(
            os.path.join(self.baseDir, self.metaInfo['feature_calculator_path']))

        # initialize a standardizer instance
        self.featureStandardizer = self.data.feature_standardizer if self.data else self.readStandardizer(os.path.join(
            self.baseDir, self.metaInfo['feature_standardizer_path'])) if self.metaInfo['feature_standardizer_path'] else None

        # initialize a model instance with the given parameters
        self.alg = alg
        if autoload:
            self.model = self.loadModel(alg=self.alg, params=self.parameters)

        self.score_func = self.get_scoring_func(scoring)

    def __str__(self):
        """Return the name of the model and the underlying class as the identifier."""
        return f"{self.name} ({self.model.__class__.__name__ if self.model else self.alg.__class__.__name__ if self.alg else 'None'})"

    @property
    def targetProperties(self):
        """Return the target properties of the model, taken from the data set or deserialized from file if the model is loaded without data.

        Returns:
            list(str): target properties of the model
        """
        return self.data.targetProperties if self.data else self.metaInfo['target_properties']

    @property
    def task(self):
        """Return the task of the model, taken from the data set or deserialized from file if the model is loaded without data.

        Returns:
            ModelType: task of the model
        """
        return ModelTasks.getModelTask(self.targetProperties)

    @property
    def isMultiTask(self):
        """Return if model is a multitask model, taken from the data set or deserialized from file if the model is loaded without data.

        Returns:
            bool: True if model is a multitask model
        """
        return self.task.isMultiTask()

    @property
    def classPath(self):
        return self.__class__.__module__ + "." + self.__class__.__name__

    @property
    def nTargets(self):
        """Return the number of target properties of the model, taken from the data set or deserialized from file if the model is loaded without data.

        Returns:
            int: number of target properties of the model
        """
        return len(self.data.targetProperties) if self.data else len(self.metaInfo['target_properties'])

    @property
    def outDir(self):
        """Return output directory of the model, the model files are stored in this directory (`{baseDir}/qspr/models/{name}`).

        Returns:
            str: output directory of the model
        """
        os.makedirs(f'{self.baseDir}/qspr/models/{self.name}', exist_ok=True)
        return f'{self.baseDir}/qspr/models/{self.name}'

    @property
    def outPrefix(self):
        """Return output prefix of the model files, the model files are stored with this prefix (i.e. `{outPrefix}_meta.json`).

        Returns:
            str: output prefix of the model files
        """
        return f'{self.outDir}/{self.name}'

    @staticmethod
    def readParams(path):
        """Read model parameters from a JSON file.

        Args:
            path (str): absolute path to the JSON file
        """
        with open(path, "r", encoding="utf-8") as j:
            logger.info(
                'loading model parameters from file: %s' % path)
            return json.loads(j.read())

    def saveParams(self, params):
        """Save model parameters to a JSON file.

        Args:
            params (dict): dictionary of model parameters
        """
        path = f'{self.outDir}/{self.name}_params.json'
        with open(path, "w", encoding="utf-8") as j:
            logger.info(
                'saving model parameters to file: %s' % path)
            j.write(json.dumps(params, indent=4))

        return path

    @staticmethod
    def readDescriptorCalculator(path):
        """Read a descriptor calculator from a JSON file.

        Args:
            path (str): absolute path to the JSON file

        Returns:
            DescriptorsCalculator: descriptor calculator instance or None if the file does not exist
        """
        if os.path.exists(path):
            return DescriptorsCalculator.fromFile(path)

    def saveDescriptorCalculator(self):
        """Save the current descriptor calculator to a JSON file. The file is stored in the output directory of the model.

        Returns:
            str: absolute path to the JSON file containing the descriptor calculator
        """
        path = f'{self.outDir}/{self.name}_descriptor_calculator.json'
        self.featureCalculator.toFile(path)
        return path

    @staticmethod
    def readStandardizer(path):
        """Read a feature standardizer from a JSON file. If the file does not exist, None is returned.

        Args:
            path (str): absolute path to the JSON file

        Returns:
            SKLearnStandardizer: feature standardizer instance or None if the file does not exist
        """
        if os.path.exists(path):
            return SKLearnStandardizer.fromFile(path)

    def saveStandardizer(self):
        """Save the current feature standardizer to a JSON file. The file is stored in the output directory of the model.

        Returns:
            str: absolute path to the JSON file containing the saved feature standardizer
        """
        path = f'{self.outDir}/{self.name}_feature_standardizer.json'
        self.featureStandardizer.toFile(path)
        return path

    @classmethod
    def readMetadata(cls, path):
        """Read model metadata from a JSON file.

        Args:
            path (str): absolute path to the JSON file

        Returns:
            dict: dictionary containing the model metadata

        Raises:
            FileNotFoundError: if the file does not exist
        """
        if os.path.exists(path):
            with open(path) as j:
                metaInfo = json.loads(j.read())
                metaInfo["target_properties"] = TargetProperty.fromList(
                    metaInfo["target_properties"], task_from_str=True)
        else:
            raise FileNotFoundError(f'Metadata file "{path}" does not exist.')

        return metaInfo

    def saveMetadata(self):
        """Save model metadata to a JSON file. The file is stored in the output directory of the model.

        Returns:
            str: absolute path to the JSON file containing the model metadata
        """
        with open(self.metaFile, "w", encoding="utf-8") as j:
            logger.info(
                'saving model metadata to file: %s' % self.metaFile)
            j.write(json.dumps(self.metaInfo, indent=4))

        return self.metaFile

    def save(self):
        """Save the model data, parameters, metadata and all other files to the output directory of the model.

        Returns:
            dict: dictionary containing the model metadata that was saved
        """
        self.metaInfo['name'] = self.name
        self.metaInfo['version'] = VERSION
        self.metaInfo['model_class'] = self.classPath
        self.metaInfo['target_properties'] = TargetProperty.toList(
            copy.deepcopy(self.data.targetProperties), task_as_str=True)
        self.metaInfo['parameters_path'] = self.saveParams(self.parameters).replace(f"{self.baseDir}/", '')
        self.metaInfo['feature_calculator_path'] = self.saveDescriptorCalculator().replace(
            f"{self.baseDir}/", '') if self.featureCalculator else None
        self.metaInfo['feature_standardizer_path'] = self.saveStandardizer().replace(
            f"{self.baseDir}/", '') if self.featureStandardizer else None
        self.metaInfo['model_path'] = self.saveModel().replace(f"{self.baseDir}/", '')
        return self.saveMetadata()

    def checkForData(self, exception=True):
        """Check if the model has data set.

        Args:
            exception (bool): if true, an exception is raised if no data is set

        Returns:
            bool: True if data is set, False otherwise (if exception is False)
        """
        hasData = self.data is not None
        if exception and not hasData:
            raise ValueError(
                'No data set specified. Make sure you initialized this model with a "QSPRDataset" instance to train on.')

        return hasData

    @abstractmethod
    def fit(self):
        """Build estimator model from the whole associated data set."""
        pass

    @abstractmethod
    def evaluate(self, save=True):
        """Make predictions for crossvalidation and independent test set.

        If save is True, the predictions are saved to a file in the output directory.

        Arguments:
            save (bool): don't save predictions when used in bayesian optimization
        """
        pass

    @abstractmethod
    def gridSearch(self, search_space_gs):
        """
        Optimization of hyperparameters using gridSearch.

        Args:
            search_space_gs (dict): search space for the grid search
        """
        pass

    @abstractmethod
    def bayesOptimization(self, search_space_gs):
        """Bayesian optimization of hyperparameters using optuna.

        Arguments:
            search_space_gs (dict): search space for the grid search
        """
        pass

    @staticmethod
    def loadParamsGrid(fname, optim_type, model_types):
        """Load parameter grids for bayes or grid search parameter optimization from json file.

        Arguments:
            fname (str): file name of json file containing array with three columns containing modeltype,
                            optimization type (grid or bayes) and model type
            optim_type (str): optimization type ('grid' or 'bayes')
            model_types (list of str): model type for hyperparameter optimization (e.g. RF)
        """
        if fname:
            try:
                with open(fname) as json_file:
                    optim_params = np.array(json.load(json_file), dtype=object)
            except FileNotFoundError:
                logger.error("Search space file (%s) not found" % fname)
                sys.exit()
        else:
            with open(SSPACE) as json_file:
                optim_params = np.array(json.load(json_file), dtype=object)

        # select either grid or bayes optimization parameters from param array
        optim_params = optim_params[optim_params[:, 2] == optim_type, :]

        # check all ModelTasks to be used have parameter grid
        model_types = [model_types] if isinstance(
            model_types, str) else model_types

        if not set(list(model_types)).issubset(list(optim_params[:, 0])):
            logger.error("model types %s missing from models in search space dict (%s)" % (
                model_types, optim_params[:, 0]))
            sys.exit()
        logger.info("search space loaded from file")

        return optim_params

    @abstractmethod
    def loadModel(self, alg: Union[Type, object] = None, params: dict = None):
        """Initialize model instance with the given parameters. If no algorithm is given, the model is loaded from file based on available metadata. If no parameters are given, they are also loaded from the available file.

        Arguments:
            alg (object): algorithm class to instantiate
            params (dict): algorithm parameters
        """
        pass

    @abstractmethod
    def saveModel(self) -> str:
        """Save the underlying model to file.

        Returns:
            str: path to the saved model
        """
        pass

    @abstractmethod
    def predict(self, X: Union[pd.DataFrame, np.ndarray, QSPRDataset]):
        """Make predictions for the given data matrix or `QSPRDataset`.

        Args:
            X (pd.DataFrame, np.ndarray, QSPRDataset): data matrix to make predictions for

        Returns:
            np.ndarray: an array of predictions, can be a 1D array for single target models or a 2D/3D array for multi-target/multi-class models
        """
        pass

    @abstractmethod
    def predictProba(self, X: Union[pd.DataFrame, np.ndarray, QSPRDataset]):
        """Make predictions for the given data matrix or `QSPRDataset`, but use probabilities for classification models.

        Args:
            X (pd.DataFrame, np.ndarray, QSPRDataset): data matrix to make predictions for
        """
        pass

    def predictMols(self, mols: List[str], use_probas: bool = False,
                    smiles_standardizer: Union[str, callable] = 'chembl',
                    n_jobs: int = 1, fill_value: float = np.nan):
        """
        Make predictions for the given molecules.

        Args:
            mols (List[str]): list of SMILES strings
            use_probas (bool): use probabilities for classification models
            smiles_standardizer: either `chembl`, `old`, or a partial function that reads and standardizes smiles.
            n_jobs: Number of jobs to use for parallel processing.
            fill_value: Value to use for missing values in the feature matrix.

        Returns:
            np.ndarray: an array of predictions, can be a 1D array for single target models, 2D array for multi target and a list of 2D arrays for multi-target and multi-class models
        """

        dataset = MoleculeTable.fromSMILES(f"{self.__class__.__name__}_{hash(self)}", mols, drop_invalids=False,
                                           n_jobs=n_jobs)
<<<<<<< HEAD
        for targetproperty in self.targetProperties:
            dataset.addProperty(targetproperty.name, np.nan)
        dataset = QSPRDataset.fromMolTable(dataset, self.targetProperties, drop_empty=False, drop_invalids=False)
        failed_mask = dataset.dropInvalids().values

=======
        dataset.addProperty(self.targetProperty, np.nan)
        dataset = QSPRDataset.fromMolTable(dataset, self.targetProperty, drop_empty=False, drop_invalids=False,
                                           n_jobs=n_jobs)
        dataset.standardizeSmiles('chembl', drop_invalid=False)
        failed_mask = dataset.dropInvalids().to_list()
        failed_indices = [idx for idx,x in enumerate(failed_mask) if x]
>>>>>>> 4cf45604
        if not self.featureCalculator:
            raise ValueError("No feature calculator set on this instance.")
        dataset.prepareDataset(
            smiles_standardizer=None,
            feature_calculator=self.featureCalculator,
            feature_standardizer=self.featureStandardizer,
            feature_fill_value=fill_value
        )
        if self.task.isRegression() or not use_probas:
            predictions = self.predict(dataset)
            # always return 2D array
            if predictions.ndim == 1:
                predictions = predictions.reshape(-1, 1)
            if self.task.isClassification():
                predictions = predictions.astype(int)
        else:
            # NOTE: if a multiclass-multioutput, this will return a list of 2D arrays
            predictions = self.predictProba(dataset)

        if any(~failed_mask):
            # fill in the failed predictions with None
            if isinstance(predictions, list):
                predictions_with_invalids = [np.full((len(mols), pred.shape[1]), None) for pred in predictions]
                for i, pred in enumerate(predictions):
                    predictions_with_invalids[i][failed_mask, :] = pred
            else:
                predictions_with_invalids = np.full((len(mols), predictions.shape[1]), None)
                predictions_with_invalids[failed_mask, :] = predictions
            predictions = predictions_with_invalids
        return predictions

    @classmethod
    def fromFile(cls, path):
        """Load a model from its meta file.

        Args:
            path (str): full path to the model meta file
        """
        meta = cls.readMetadata(path)
        model_class = import_class(meta["model_class"])
        model_name = meta["name"]
        base_dir = os.path.dirname(path).replace(f"qspr/models/{model_name}", "")
        return model_class(name=model_name, base_dir=base_dir)

    def cleanFiles(self):
        """Clean up the model files. Removes the model directory and all its contents."""
        if os.path.exists(self.outDir):
            shutil.rmtree(self.outDir)

    def get_scoring_func(self, scoring):
        """Get scoring function from sklearn.metrics.

        Args:
            scoring (Union[str, Callable]): metric name from sklearn.metrics or
                user-defined scoring function.

        Raises:
            ValueError: If the scoring function is currently not supported by
                GridSearch and BayesOptimization.

        Returns:
            score_func (Callable): scorer function from sklearn.metrics (`str` as input) wrapped in the SklearnMetric class
            or user-defined function (`callable` as input, if classification metric should have an attribute `needs_proba_to_score`,
                                      set to `True` if is needs probabilities instead of predictions).
        """
        if all([scoring not in SklearnMetric.supported_metrics, isinstance(scoring, str)]):
            raise ValueError("Scoring function %s not supported. Supported scoring functions are: %s"
                             % (scoring, SklearnMetric.supported_metrics))
        elif callable(scoring):
            return scoring
        elif scoring is None:
            if self.task.isRegression():
                scorer = SklearnMetric.getMetric('explained_variance')
            elif self.task in [ModelTasks.MULTICLASS, ModelTasks.MULTITASK_SINGLECLASS]:
                scorer = SklearnMetric.getMetric('roc_auc_ovr_weighted')
            elif self.task in [ModelTasks.SINGLECLASS]:
                scorer = SklearnMetric.getMetric('roc_auc')
            else:
                raise ValueError("No supported scoring function for task %s" % self.task)
        else:
            scorer = SklearnMetric.getMetric(scoring)

        assert scorer.supportsTask(self.task), "Scoring function %s does not support task %s" % (scorer, self.task)
        return scorer<|MERGE_RESOLUTION|>--- conflicted
+++ resolved
@@ -427,22 +427,13 @@
             np.ndarray: an array of predictions, can be a 1D array for single target models, 2D array for multi target and a list of 2D arrays for multi-target and multi-class models
         """
 
-        dataset = MoleculeTable.fromSMILES(f"{self.__class__.__name__}_{hash(self)}", mols, drop_invalids=False,
-                                           n_jobs=n_jobs)
-<<<<<<< HEAD
+        dataset = MoleculeTable.fromSMILES(f"{self.__class__.__name__}_{hash(self)}", mols, drop_invalids=False, n_jobs=n_jobs)
         for targetproperty in self.targetProperties:
             dataset.addProperty(targetproperty.name, np.nan)
-        dataset = QSPRDataset.fromMolTable(dataset, self.targetProperties, drop_empty=False, drop_invalids=False)
+        dataset = QSPRDataset.fromMolTable(dataset, self.targetProperties, drop_empty=False, drop_invalids=False, n_jobs=n_jobs)
+        dataset.standardizeSmiles(smiles_standardizer, drop_invalid=False)
         failed_mask = dataset.dropInvalids().values
 
-=======
-        dataset.addProperty(self.targetProperty, np.nan)
-        dataset = QSPRDataset.fromMolTable(dataset, self.targetProperty, drop_empty=False, drop_invalids=False,
-                                           n_jobs=n_jobs)
-        dataset.standardizeSmiles('chembl', drop_invalid=False)
-        failed_mask = dataset.dropInvalids().to_list()
-        failed_indices = [idx for idx,x in enumerate(failed_mask) if x]
->>>>>>> 4cf45604
         if not self.featureCalculator:
             raise ValueError("No feature calculator set on this instance.")
         dataset.prepareDataset(
@@ -462,15 +453,15 @@
             # NOTE: if a multiclass-multioutput, this will return a list of 2D arrays
             predictions = self.predictProba(dataset)
 
-        if any(~failed_mask):
+        if any(failed_mask):
             # fill in the failed predictions with None
             if isinstance(predictions, list):
                 predictions_with_invalids = [np.full((len(mols), pred.shape[1]), None) for pred in predictions]
                 for i, pred in enumerate(predictions):
-                    predictions_with_invalids[i][failed_mask, :] = pred
+                    predictions_with_invalids[i][~failed_mask, :] = pred
             else:
                 predictions_with_invalids = np.full((len(mols), predictions.shape[1]), None)
-                predictions_with_invalids[failed_mask, :] = predictions
+                predictions_with_invalids[~failed_mask, :] = predictions
             predictions = predictions_with_invalids
         return predictions
 
