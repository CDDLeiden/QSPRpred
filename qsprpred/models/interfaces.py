"""This module holds the base class for QSPRmodels, model types should be a subclass."""
import copy
import json
import os
import shutil
import sys
from abc import ABC, abstractmethod
from typing import Callable, List, Type, Union

import numpy as np
import pandas as pd
from qsprpred import VERSION
from qsprpred.data.data import MoleculeTable, QSPRDataset, TargetProperty
from qsprpred.data.utils.descriptorcalculator import (
    DescriptorsCalculator,
    MoleculeDescriptorsCalculator,
)
from qsprpred.data.utils.feature_standardization import SKLearnStandardizer
from qsprpred.logs import logger
from qsprpred.models import SSPACE
from qsprpred.models.metrics import SklearnMetric
from qsprpred.models.tasks import ModelTasks
from qsprpred.utils.inspect import import_class


class QSPRModel(ABC):
    """The definition of the common model interface for the package.

        The QSPRModel handles model initialization, fit, cross validation and hyperparameter optimization.

    Attributes:
        name (str): name of the model
        data (QSPRDataset): data set used to train the model
        alg (Type): estimator class
        parameters (dict): dictionary of algorithm specific parameters
        estimator (instance of alg): the underlying estimator instance, if `fit` or optimization is performed, this instance gets updated accordingly
        featureCalculators (MoleculeDescriptorsCalculator): feature calculator instance taken from the data set or deserialized from file if the model is loaded without data
        featureStandardizer (SKLearnStandardizer): feature standardizer instance taken from the data set or deserialized from file if the model is loaded without data
        metaInfo (dict): dictionary of metadata about the model, only available after the model is saved
        baseDir (str): base directory of the model, the model files are stored in a subdirectory `{baseDir}/{outDir}/`
        outDir (str): output directory of the model, the model files are stored in this directory (`{baseDir}/qspr/models/{name}`)
        outPrefix (str): output prefix of the model files, the model files are stored with this prefix (i.e. `{outPrefix}_meta.json`)
        metaFile (str): absolute path to the metadata file of the model (`{outPrefix}_meta.json`)
        task (ModelTasks): task of the model, taken from the data set or deserialized from file if the model is loaded without data
        targetProperty (str): target property of the model, taken from the data set or deserialized from file if the model is loaded without data
    """

    def __init__(self, base_dir: str, alg=None, data: QSPRDataset = None,
                 name: str = None, parameters: dict = None, autoload=True,
                 scoring=None):
        """Initialize a QSPR model instance.

        If the model is loaded from file, the data set is not required.
        Note that the data set is required for fitting and optimization.

        Args:
            base_dir (str): base directory of the model, the model files are stored in a subdirectory `{baseDir}/{outDir}/`
            alg (Type): estimator class
            data (QSPRDataset): data set used to train the model
            name (str): name of the model
            parameters (dict): dictionary of algorithm specific parameters
            autoload (bool): if True, the estimator is loaded from the serialized file if it exists, otherwise a new instance of alg is created
            scoring (str or callable): scoring function to use for cross validation and optimization, if None, the default scoring function is used
        """
        self.data = data
        self.name = name or alg.__class__.__name__
        self.baseDir = base_dir.rstrip('/')

        # load metadata and update parameters accordingly
        self.metaFile = f"{self.outPrefix}_meta.json"
        if autoload:
            try:
                self.metaInfo = self.readMetadata(self.metaFile)
            except FileNotFoundError:
                if not self.data:
                    raise FileNotFoundError(f"Metadata file '{self.metaFile}' not found")
                self.metaInfo = {}
        else:
            self.metaInfo = {}
            if self.data is None:
                raise ValueError("No data set specified. Make sure you initialized this model with a 'QSPRDataset' "
                                  "instance to train on. Or if you want to load a model from file, set 'autoload' to True.")

        # get parameters from metadata if available
        self.parameters = parameters
        if self.metaInfo and not self.parameters:
            self.parameters = self.readParams(os.path.join(self.baseDir, self.metaInfo['parameters_path']))

        # initialize a feature calculator instance
        self.featureCalculators = self.data.descriptorCalculators if self.data else self.readDescriptorCalculators(
            [os.path.join(self.baseDir, path) for path in self.metaInfo['feature_calculator_paths']])

        # initialize a standardizer instance
        self.featureStandardizer = self.data.feature_standardizer if self.data else self.readStandardizer(os.path.join(
            self.baseDir, self.metaInfo['feature_standardizer_path'])) if self.metaInfo['feature_standardizer_path'] else None

        # initialize a estimator instance with the given parameters
        self.alg = alg
        if autoload:
            self.estimator = self.loadEstimatorFromFile(params=self.parameters)

        self.score_func = self.get_scoring_func(scoring)

    def __str__(self):
        """Return the name of the model and the underlying class as the identifier."""
<<<<<<< HEAD
        return f"{self.name} ({self.estimator.__class__.__name__ if self.estimator else self.alg.__class__.__name__ if self.alg else 'None'})"
=======
        return f"{self.name} ({self.estimator.__class__.__name__ if self.estimator is not None else self.alg.__class__.__name__ if self.alg is not None else 'None'})"
>>>>>>> 70cb8694

    @property
    def targetProperties(self):
        """Return the target properties of the model, taken from the data set or deserialized from file if the model is loaded without data.

        Returns:
            list(str): target properties of the model
        """
        return self.data.targetProperties if self.data else self.metaInfo['target_properties']

    @property
    def task(self):
        """Return the task of the model, taken from the data set or deserialized from file if the model is loaded without data.

        Returns:
            ModelType: task of the model
        """
        return ModelTasks.getModelTask(self.targetProperties)

    @property
    def isMultiTask(self):
        """Return if model is a multitask model, taken from the data set or deserialized from file if the model is loaded without data.

        Returns:
            bool: True if model is a multitask model
        """
        return self.task.isMultiTask()

    @property
    def classPath(self):
        return self.__class__.__module__ + "." + self.__class__.__name__

    @property
    def nTargets(self):
        """Return the number of target properties of the model, taken from the data set or deserialized from file if the model is loaded without data.

        Returns:
            int: number of target properties of the model
        """
        return len(self.data.targetProperties) if self.data else len(self.metaInfo['target_properties'])

    @property
    def outDir(self):
        """Return output directory of the model, the model files are stored in this directory (`{baseDir}/qspr/models/{name}`).

        Returns:
            str: output directory of the model
        """
        os.makedirs(f'{self.baseDir}/qspr/models/{self.name}', exist_ok=True)
        return f'{self.baseDir}/qspr/models/{self.name}'

    @property
    def outPrefix(self):
        """Return output prefix of the model files, the model files are stored with this prefix (i.e. `{outPrefix}_meta.json`).

        Returns:
            str: output prefix of the model files
        """
        return f'{self.outDir}/{self.name}'

    @staticmethod
    def readParams(path):
        """Read model parameters from a JSON file.

        Args:
            path (str): absolute path to the JSON file
        """
        with open(path, "r", encoding="utf-8") as j:
            logger.info(
                'loading model parameters from file: %s' % path)
            return json.loads(j.read())

    def saveParams(self, params):
        """Save model parameters to a JSON file.

        Args:
            params (dict): dictionary of model parameters
        """
        path = f'{self.outDir}/{self.name}_params.json'
        with open(path, "w", encoding="utf-8") as j:
            logger.info(
                'saving model parameters to file: %s' % path)
            j.write(json.dumps(params, indent=4))

        return path

    @staticmethod
    def readDescriptorCalculators(paths):
        """Read a descriptor calculators from a JSON file.

        Args:
            paths (List[str]): absolute path to the JSON file

        Returns:
            List[DescriptorsCalculator]: descriptor calculator instance or None if the file does not exist
        """
        calcs = []
        for path in paths:
            if os.path.exists(path):
                with open(path, "r", encoding="utf-8") as fh: # file handle
                    data = json.load(fh)
                if not "calculator" in data:
                    calc_cls = "qsprpred.data.utils.descriptorcalculator.MoleculeDescriptorsCalculator"
                else:
                    calc_cls = data["calculator"]
                calc_cls = import_class(calc_cls)
                calc = calc_cls.fromFile(path)
                calcs.append(calc)
            else:
                raise  FileNotFoundError(f"Descriptor calculator file '{path}' not found.")
        return calcs

    def saveDescriptorCalculators(self):
        """Save the current descriptor calculator to a JSON file. The file is stored in the output directory of the model.

        Returns:
            str: absolute path to the JSON file containing the descriptor calculator
        """
        paths = []
        for calc in self.featureCalculators:
            path = f'{self.outDir}/{self.name}_descriptor_calculator_{calc}.json'
            calc.toFile(path)
            paths.append(path)
        return paths

    @staticmethod
    def readStandardizer(path):
        """Read a feature standardizer from a JSON file. If the file does not exist, None is returned.

        Args:
            path (str): absolute path to the JSON file

        Returns:
            SKLearnStandardizer: feature standardizer instance or None if the file does not exist
        """
        if os.path.exists(path):
            return SKLearnStandardizer.fromFile(path)

    def saveStandardizer(self):
        """Save the current feature standardizer to a JSON file. The file is stored in the output directory of the model.

        Returns:
            str: absolute path to the JSON file containing the saved feature standardizer
        """
        path = f'{self.outDir}/{self.name}_feature_standardizer.json'
        self.featureStandardizer.toFile(path)
        return path

    @classmethod
    def readMetadata(cls, path):
        """Read model metadata from a JSON file.

        Args:
            path (str): absolute path to the JSON file

        Returns:
            dict: dictionary containing the model metadata

        Raises:
            FileNotFoundError: if the file does not exist
        """
        if os.path.exists(path):
            with open(path) as j:
                metaInfo = json.loads(j.read())
                metaInfo["target_properties"] = TargetProperty.fromList(
                    metaInfo["target_properties"], task_from_str=True)
        else:
            raise FileNotFoundError(f'Metadata file "{path}" does not exist.')

        return metaInfo

    def saveMetadata(self):
        """Save model metadata to a JSON file. The file is stored in the output directory of the model.

        Returns:
            str: absolute path to the JSON file containing the model metadata
        """
        with open(self.metaFile, "w", encoding="utf-8") as j:
            logger.info(
                'saving model metadata to file: %s' % self.metaFile)
            j.write(json.dumps(self.metaInfo, indent=4))

        return self.metaFile

    def save(self):
        """Save the model data, parameters, metadata and all other files to the output directory of the model.

        Returns:
            dict: dictionary containing the model metadata that was saved
        """
        self.metaInfo['name'] = self.name
        self.metaInfo['version'] = VERSION
        self.metaInfo['model_class'] = self.classPath
        self.metaInfo['target_properties'] = TargetProperty.toList(
            copy.deepcopy(self.data.targetProperties), task_as_str=True)
        self.metaInfo['parameters_path'] = self.saveParams(self.parameters).replace(f"{self.baseDir}/", '')
        self.metaInfo['feature_calculator_paths'] = [x.replace(
            f"{self.baseDir}/", '') for x in self.saveDescriptorCalculators()] if self.featureCalculators else None
        self.metaInfo['feature_standardizer_path'] = self.saveStandardizer().replace(
            f"{self.baseDir}/", '') if self.featureStandardizer else None
        self.metaInfo['estimator_path'] = self.saveEstimator().replace(f"{self.baseDir}/", '')
        return self.saveMetadata()

    def checkForData(self, exception=True):
        """Check if the model has data set.

        Args:
            exception (bool): if true, an exception is raised if no data is set

        Returns:
            bool: True if data is set, False otherwise (if exception is False)
        """
        hasData = self.data is not None
        if exception and not hasData:
            raise ValueError(
                'No data set specified. Make sure you initialized this model with a "QSPRDataset" instance to train on.')

        return hasData

    @abstractmethod
    def fit(self):
        """Build estimator model from the whole associated data set."""
        pass

    @abstractmethod
    def evaluate(self, save=True):
        """Make predictions for crossvalidation and independent test set.

        If save is True, the predictions are saved to a file in the output directory.

        Arguments:
            save (bool): don't save predictions when used in bayesian optimization
        """
        pass

<<<<<<< HEAD
    @staticmethod
    def loadParamsGrid(fname, optim_type, model_types):
=======
    @classmethod
    def getDefaultParamsGrid(cls):
        return SSPACE

    @classmethod
    def loadParamsGrid(cls, fname, optim_type, model_types):
>>>>>>> 70cb8694
        """Load parameter grids for bayes or grid search parameter optimization from json file.

        Arguments:
            fname (str): file name of json file containing array with three columns containing modeltype,
                            optimization type (grid or bayes) and model type
            optim_type (str): optimization type ('grid' or 'bayes')
            model_types (list of str): model type for hyperparameter optimization (e.g. RF)
        """
        if fname:
            try:
                with open(fname) as json_file:
                    optim_params = np.array(json.load(json_file), dtype=object)
            except FileNotFoundError:
                logger.error("Search space file (%s) not found" % fname)
                sys.exit()
        else:
            with open(cls.getDefaultParamsGrid()) as json_file:
                optim_params = np.array(json.load(json_file), dtype=object)

        # select either grid or bayes optimization parameters from param array
        optim_params = optim_params[optim_params[:, 2] == optim_type, :]

        # check all ModelTasks to be used have parameter grid
        model_types = [model_types] if isinstance(
            model_types, str) else model_types

        if not set(list(model_types)).issubset(list(optim_params[:, 0])):
            logger.error("model types %s missing from models in search space dict (%s)" % (
                model_types, optim_params[:, 0]))
            sys.exit()
        logger.info("search space loaded from file")

        return optim_params

    @abstractmethod
    def loadEstimator(self, params: dict = None):
        """Initialize estimator instance with the given parameters. 

        Arguments:
            params (dict): algorithm parameters
            
        Returns:
            estimator (instance of alg): path to the estimator file
        """
        pass
    
    @abstractmethod
    def loadEstimatorFromFile(self, params):
        """Load estimator instance from file.
        
        Args:
            params (dict): algorithm parameters

        Returns:
            estimator (instance of alg): path to the estimator file
        """
        pass

    @abstractmethod
    def saveEstimator(self) -> str:
        """Save the underlying estimator to file.

        Returns:
            path (str): path to the saved estimator
        """
        pass

    @abstractmethod
    def predict(self, X: Union[pd.DataFrame, np.ndarray, QSPRDataset]):
        """Make predictions for the given data matrix or `QSPRDataset`.

        Args:
            X (pd.DataFrame, np.ndarray, QSPRDataset): data matrix to make predictions for

        Returns:
            np.ndarray: an array of predictions, can be a 1D array for single target models or a 2D/3D array for multi-target/multi-class models
        """
        pass

    @abstractmethod
    def predictProba(self, X: Union[pd.DataFrame, np.ndarray, QSPRDataset]):
        """Make predictions for the given data matrix or `QSPRDataset`, but use probabilities for classification models.

        Args:
            X (pd.DataFrame, np.ndarray, QSPRDataset): data matrix to make predictions for
        """
        pass

    def createPredictionDatasetFromMols(self, mols: List[str], smiles_standardizer: Union[str, callable] = 'chembl', n_jobs: int = 1, fill_value: float = np.nan):
        dataset = MoleculeTable.fromSMILES(f"{self.__class__.__name__}_{hash(self)}", mols, drop_invalids=False,
                                           n_jobs=n_jobs)
        for targetproperty in self.targetProperties:
            dataset.addProperty(targetproperty.name, np.nan)

        dataset = QSPRDataset.fromMolTable(dataset, self.targetProperties, drop_empty=False, drop_invalids=False,
                                           n_jobs=n_jobs)
        dataset.standardizeSmiles(smiles_standardizer, drop_invalid=False)
        failed_mask = dataset.dropInvalids().values

        dataset.prepareDataset(
            smiles_standardizer=smiles_standardizer,
            feature_calculators=self.featureCalculators,
            feature_standardizer=self.featureStandardizer,
            feature_fill_value=fill_value
        )
        return dataset, failed_mask

    def predictDataset(self, dataset: QSPRDataset, use_probas: bool = False):
        if self.task.isRegression() or not use_probas:
            predictions = self.predict(dataset)
            # always return 2D array
            if predictions.ndim == 1:
                predictions = predictions.reshape(-1, 1)
            if self.task.isClassification():
                predictions = predictions.astype(int)
        else:
            # NOTE: if a multiclass-multioutput, this will return a list of 2D arrays
            predictions = self.predictProba(dataset)
        return predictions

    @staticmethod
    def handleInvalidsInPredictions(mols, predictions, failed_mask):
        if any(failed_mask):
            if isinstance(predictions, list):
                predictions_with_invalids = [np.full((len(mols), pred.shape[1]), None) for pred in predictions]
                for i, pred in enumerate(predictions):
                    predictions_with_invalids[i][~failed_mask, :] = pred
            else:
                predictions_with_invalids = np.full((len(mols), predictions.shape[1]), None)
                predictions_with_invalids[~failed_mask, :] = predictions
            predictions = predictions_with_invalids
        return predictions

    def predictMols(self, mols: List[str], use_probas: bool = False,
                    smiles_standardizer: Union[str, callable] = 'chembl',
                    n_jobs: int = 1, fill_value: float = np.nan):
        """
        Make predictions for the given molecules.

        Args:
            mols (List[str]): list of SMILES strings
            use_probas (bool): use probabilities for classification models
            smiles_standardizer: either `chembl`, `old`, or a partial function that reads and standardizes smiles.
            n_jobs: Number of jobs to use for parallel processing.
            fill_value: Value to use for missing values in the feature matrix.

        Returns:
            np.ndarray: an array of predictions, can be a 1D array for single target models, 2D array for multi target and a list of 2D arrays for multi-target and multi-class models
        """

        if not self.featureCalculators:
            raise ValueError("No feature calculator set on this instance.")

        # create data set from mols
        dataset, failed_mask = self.createPredictionDatasetFromMols(mols, smiles_standardizer, n_jobs, fill_value)

        # make predictions for the dataset
        predictions = self.predictDataset(dataset, use_probas)

        # handle invalids
        predictions = self.handleInvalidsInPredictions(mols, predictions, failed_mask)

        return predictions

    @classmethod
    def fromFile(cls, path):
        """Load a model from its meta file.

        Args:
            path (str): full path to the model meta file
        """
        meta = cls.readMetadata(path)
        model_class = import_class(meta["model_class"])
        model_name = meta["name"]
        base_dir = os.path.dirname(path).replace(f"qspr/models/{model_name}", "")
        return model_class(name=model_name, base_dir=base_dir)

    def cleanFiles(self):
        """Clean up the model files. Removes the model directory and all its contents."""
        if os.path.exists(self.outDir):
            shutil.rmtree(self.outDir)

    def get_scoring_func(self, scoring):
        """Get scoring function from sklearn.metrics.

        Args:
            scoring (Union[str, Callable]): metric name from sklearn.metrics or
                user-defined scoring function.

        Raises:
            ValueError: If the scoring function is currently not supported by
                GridSearch and BayesOptimization.

        Returns:
            score_func (Callable): scorer function from sklearn.metrics (`str` as input) wrapped in the SklearnMetric class
            or user-defined function (`callable` as input, if classification metric should have an attribute `needs_proba_to_score`,
                                      set to `True` if is needs probabilities instead of predictions).
        """
        if all([scoring not in SklearnMetric.supported_metrics, isinstance(scoring, str)]):
            raise ValueError("Scoring function %s not supported. Supported scoring functions are: %s"
                             % (scoring, SklearnMetric.supported_metrics))
        elif callable(scoring):
            return scoring
        elif scoring is None:
            if self.task.isRegression():
                scorer = SklearnMetric.getMetric('explained_variance')
            elif self.task in [ModelTasks.MULTICLASS, ModelTasks.MULTITASK_SINGLECLASS]:
                scorer = SklearnMetric.getMetric('roc_auc_ovr_weighted')
            elif self.task in [ModelTasks.SINGLECLASS]:
                scorer = SklearnMetric.getMetric('roc_auc')
            else:
                raise ValueError("No supported scoring function for task %s" % self.task)
        else:
            scorer = SklearnMetric.getMetric(scoring)

        assert scorer.supportsTask(self.task), "Scoring function %s does not support task %s" % (scorer, self.task)
        return scorer

class HyperParameterOptimization(ABC):
    """Base class for hyperparameter optimization.

    Args:
        model (QSPRModel): model to optimize
        score_func (Metric): scoring function to use
        param_grid (dict): dictionary of parameters to optimize
        best_score (float): best score found during optimization
        best_params (dict): best parameters found during optimization
    """

    def __init__(self, scoring: Union[str, Callable], param_grid: dict):
        """Initialize the hyperparameter optimization class.

        scoring (Union[str, Callable]): metric name from sklearn.metrics or user-defined scoring function.
        param_grid (dict): dictionary of parameters to optimize
        """
        self.score_func = SklearnMetric.getMetric(scoring) if type(scoring) == str else scoring
        self.param_grid = param_grid
        self.best_score = -np.inf
        self.best_params = None

    @ abstractmethod
    def optimize(self, model: QSPRModel):
        """Optimize the model hyperparameters.

        Args:
            model (QSPRModel): model to optimize
        """
        pass<|MERGE_RESOLUTION|>--- conflicted
+++ resolved
@@ -103,11 +103,7 @@
 
     def __str__(self):
         """Return the name of the model and the underlying class as the identifier."""
-<<<<<<< HEAD
-        return f"{self.name} ({self.estimator.__class__.__name__ if self.estimator else self.alg.__class__.__name__ if self.alg else 'None'})"
-=======
         return f"{self.name} ({self.estimator.__class__.__name__ if self.estimator is not None else self.alg.__class__.__name__ if self.alg is not None else 'None'})"
->>>>>>> 70cb8694
 
     @property
     def targetProperties(self):
@@ -343,17 +339,12 @@
         """
         pass
 
-<<<<<<< HEAD
-    @staticmethod
-    def loadParamsGrid(fname, optim_type, model_types):
-=======
     @classmethod
     def getDefaultParamsGrid(cls):
         return SSPACE
 
     @classmethod
     def loadParamsGrid(cls, fname, optim_type, model_types):
->>>>>>> 70cb8694
         """Load parameter grids for bayes or grid search parameter optimization from json file.
 
         Arguments:
