"""This module holds the base class for QSPRmodels, model types should be a subclass."""
import copy
import json
import os
import shutil
import sys
from abc import ABC, abstractmethod
from typing import List, Type, Union

import numpy as np
import pandas as pd
from qsprpred import VERSION
from qsprpred.data.data import MoleculeTable, QSPRDataset, TargetProperty
from qsprpred.data.utils.descriptor_utils.msa_calculator import ClustalMSA
from qsprpred.data.utils.descriptorcalculator import MoleculeDescriptorsCalculator, ProteinDescriptorCalculator, \
    DescriptorsCalculator
from qsprpred.data.utils.feature_standardization import SKLearnStandardizer
from qsprpred.logs import logger
from qsprpred.models import SSPACE
from qsprpred.models.metrics import SklearnMetric
from qsprpred.models.tasks import ModelTasks
from qsprpred.utils.inspect import import_class


class QSPRModel(ABC):
    """The definition of the common model interface for the package.

        The QSPRModel handles model initialization, fit, cross validation and hyperparameter optimization.

    Attributes:
        name (str): name of the model
        data (QSPRDataset): data set used to train the model
        alg (estimator): estimator instance or class
        parameters (dict): dictionary of algorithm specific parameters
        model (estimator): the underlying estimator instance, if `fit` or optimization is perforemed, this model instance gets updated accordingly
        featureCalculators (MoleculeDescriptorsCalculator): feature calculator instance taken from the data set or deserialized from file if the model is loaded without data
        featureStandardizer (SKLearnStandardizer): feature standardizer instance taken from the data set or deserialized from file if the model is loaded without data
        metaInfo (dict): dictionary of metadata about the model, only available after the model is saved
        baseDir (str): base directory of the model, the model files are stored in a subdirectory `{baseDir}/{outDir}/`
        outDir (str): output directory of the model, the model files are stored in this directory (`{baseDir}/qspr/models/{name}`)
        outPrefix (str): output prefix of the model files, the model files are stored with this prefix (i.e. `{outPrefix}_meta.json`)
        metaFile (str): absolute path to the metadata file of the model (`{outPrefix}_meta.json`)
        task (ModelTasks): task of the model, taken from the data set or deserialized from file if the model is loaded without data
        targetProperty (str): target property of the model, taken from the data set or deserialized from file if the model is loaded without data
    """

    def __init__(self, base_dir: str, alg=None, data: QSPRDataset = None,
                 name: str = None, parameters: dict = None, autoload=True,
                 scoring=None):
        """Initialize a QSPR model instance.

        If the model is loaded from file, the data set is not required.
        Note that the data set is required for fitting and optimization.

        Args:
            base_dir (str): base directory of the model, the model files are stored in a subdirectory `{baseDir}/{outDir}/`
            alg (estimator): estimator instance or class
            data (QSPRDataset): data set used to train the model
            name (str): name of the model
            parameters (dict): dictionary of algorithm specific parameters
            autoload (bool): if True, the model is loaded from the serialized file if it exists, otherwise a new model is created
            scoring (str or callable): scoring function to use for cross validation and optimization, if None, the default scoring function is used
        """
        self.data = data
        self.name = name or alg.__class__.__name__
        self.baseDir = base_dir.rstrip('/')

        # load metadata and update parameters accordingly
        self.metaFile = f"{self.outPrefix}_meta.json"
        try:
            self.metaInfo = self.readMetadata(self.metaFile)
        except FileNotFoundError:
            if not self.data:
                raise FileNotFoundError(f"Metadata file '{self.metaFile}' not found")
            else:
                self.metaInfo = {}

        # get parameters from metadata if available
        self.parameters = parameters
        if self.metaInfo and not self.parameters:
            self.parameters = self.readParams(os.path.join(self.baseDir, self.metaInfo['parameters_path']))

        # initialize a feature calculator instance
        self.featureCalculators = self.data.descriptorCalculators if self.data else self.readDescriptorCalculators(
            [os.path.join(self.baseDir, path) for path in self.metaInfo['feature_calculator_paths']])

        # initialize a standardizer instance
        self.featureStandardizer = self.data.feature_standardizer if self.data else self.readStandardizer(os.path.join(
            self.baseDir, self.metaInfo['feature_standardizer_path'])) if self.metaInfo['feature_standardizer_path'] else None

        # initialize a model instance with the given parameters
        self.alg = alg
        if autoload:
            self.model = self.loadModel(alg=self.alg, params=self.parameters)

        self.score_func = self.get_scoring_func(scoring)

    def __str__(self):
        """Return the name of the model and the underlying class as the identifier."""
        return f"{self.name} ({self.model.__class__.__name__ if self.model else self.alg.__class__.__name__ if self.alg else 'None'})"

    @property
    def targetProperties(self):
        """Return the target properties of the model, taken from the data set or deserialized from file if the model is loaded without data.

        Returns:
            list(str): target properties of the model
        """
        return self.data.targetProperties if self.data else self.metaInfo['target_properties']

    @property
    def task(self):
        """Return the task of the model, taken from the data set or deserialized from file if the model is loaded without data.

        Returns:
            ModelType: task of the model
        """
        return ModelTasks.getModelTask(self.targetProperties)

    @property
    def isMultiTask(self):
        """Return if model is a multitask model, taken from the data set or deserialized from file if the model is loaded without data.

        Returns:
            bool: True if model is a multitask model
        """
        return self.task.isMultiTask()

    @property
    def classPath(self):
        return self.__class__.__module__ + "." + self.__class__.__name__

    @property
    def nTargets(self):
        """Return the number of target properties of the model, taken from the data set or deserialized from file if the model is loaded without data.

        Returns:
            int: number of target properties of the model
        """
        return len(self.data.targetProperties) if self.data else len(self.metaInfo['target_properties'])

    @property
    def outDir(self):
        """Return output directory of the model, the model files are stored in this directory (`{baseDir}/qspr/models/{name}`).

        Returns:
            str: output directory of the model
        """
        os.makedirs(f'{self.baseDir}/qspr/models/{self.name}', exist_ok=True)
        return f'{self.baseDir}/qspr/models/{self.name}'

    @property
    def outPrefix(self):
        """Return output prefix of the model files, the model files are stored with this prefix (i.e. `{outPrefix}_meta.json`).

        Returns:
            str: output prefix of the model files
        """
        return f'{self.outDir}/{self.name}'

    @staticmethod
    def readParams(path):
        """Read model parameters from a JSON file.

        Args:
            path (str): absolute path to the JSON file
        """
        with open(path, "r", encoding="utf-8") as j:
            logger.info(
                'loading model parameters from file: %s' % path)
            return json.loads(j.read())

    def saveParams(self, params):
        """Save model parameters to a JSON file.

        Args:
            params (dict): dictionary of model parameters
        """
        path = f'{self.outDir}/{self.name}_params.json'
        with open(path, "w", encoding="utf-8") as j:
            logger.info(
                'saving model parameters to file: %s' % path)
            j.write(json.dumps(params, indent=4))

        return path

    @staticmethod
    def readDescriptorCalculators(paths):
        """Read a descriptor calculators from a JSON file.

        Args:
            paths (List[str]): absolute path to the JSON file

        Returns:
            List[DescriptorsCalculator]: descriptor calculator instance or None if the file does not exist
        """
        calcs = []
        for path in paths:
            if os.path.exists(path):
                calc = DescriptorsCalculator.fromFile(path)
                if isinstance(calc, ProteinDescriptorCalculator):
                    calc.msaProvider = ClustalMSA(out_dir=os.path.dirname(path))
                    calc.msaProvider.currentFromFile(f"{path}.msa")
                calcs.append(calc)
            else:
                raise  FileNotFoundError(f"Descriptor calculator file '{path}' not found.")
        return calcs

    def saveDescriptorCalculators(self):
        """Save the current descriptor calculator to a JSON file. The file is stored in the output directory of the model.

        Returns:
            str: absolute path to the JSON file containing the descriptor calculator
        """
        paths = []
        for calc in self.featureCalculators:
            path = f'{self.outDir}/{self.name}_descriptor_calculator_{calc}.json'
            calc.toFile(path)
            paths.append(path)
        return paths

    @staticmethod
    def readStandardizer(path):
        """Read a feature standardizer from a JSON file. If the file does not exist, None is returned.

        Args:
            path (str): absolute path to the JSON file

        Returns:
            SKLearnStandardizer: feature standardizer instance or None if the file does not exist
        """
        if os.path.exists(path):
            return SKLearnStandardizer.fromFile(path)

    def saveStandardizer(self):
        """Save the current feature standardizer to a JSON file. The file is stored in the output directory of the model.

        Returns:
            str: absolute path to the JSON file containing the saved feature standardizer
        """
        path = f'{self.outDir}/{self.name}_feature_standardizer.json'
        self.featureStandardizer.toFile(path)
        return path

    @classmethod
    def readMetadata(cls, path):
        """Read model metadata from a JSON file.

        Args:
            path (str): absolute path to the JSON file

        Returns:
            dict: dictionary containing the model metadata

        Raises:
            FileNotFoundError: if the file does not exist
        """
        if os.path.exists(path):
            with open(path) as j:
                metaInfo = json.loads(j.read())
                metaInfo["target_properties"] = TargetProperty.fromList(
                    metaInfo["target_properties"], task_from_str=True)
        else:
            raise FileNotFoundError(f'Metadata file "{path}" does not exist.')

        return metaInfo

    def saveMetadata(self):
        """Save model metadata to a JSON file. The file is stored in the output directory of the model.

        Returns:
            str: absolute path to the JSON file containing the model metadata
        """
        with open(self.metaFile, "w", encoding="utf-8") as j:
            logger.info(
                'saving model metadata to file: %s' % self.metaFile)
            j.write(json.dumps(self.metaInfo, indent=4))

        return self.metaFile

    def save(self):
        """Save the model data, parameters, metadata and all other files to the output directory of the model.

        Returns:
            dict: dictionary containing the model metadata that was saved
        """
        self.metaInfo['name'] = self.name
        self.metaInfo['version'] = VERSION
        self.metaInfo['model_class'] = self.classPath
        self.metaInfo['target_properties'] = TargetProperty.toList(
            copy.deepcopy(self.data.targetProperties), task_as_str=True)
        self.metaInfo['parameters_path'] = self.saveParams(self.parameters).replace(f"{self.baseDir}/", '')
        self.metaInfo['feature_calculator_paths'] = [x.replace(
            f"{self.baseDir}/", '') for x in self.saveDescriptorCalculators()] if self.featureCalculators else None
        self.metaInfo['feature_standardizer_path'] = self.saveStandardizer().replace(
            f"{self.baseDir}/", '') if self.featureStandardizer else None
        self.metaInfo['model_path'] = self.saveModel().replace(f"{self.baseDir}/", '')
        return self.saveMetadata()

    def checkForData(self, exception=True):
        """Check if the model has data set.

        Args:
            exception (bool): if true, an exception is raised if no data is set

        Returns:
            bool: True if data is set, False otherwise (if exception is False)
        """
        hasData = self.data is not None
        if exception and not hasData:
            raise ValueError(
                'No data set specified. Make sure you initialized this model with a "QSPRDataset" instance to train on.')

        return hasData

    @abstractmethod
    def fit(self):
        """Build estimator model from the whole associated data set."""
        pass

    @abstractmethod
    def evaluate(self, save=True):
        """Make predictions for crossvalidation and independent test set.

        If save is True, the predictions are saved to a file in the output directory.

        Arguments:
            save (bool): don't save predictions when used in bayesian optimization
        """
        pass

    @abstractmethod
    def gridSearch(self, search_space_gs):
        """
        Optimization of hyperparameters using gridSearch.

        Args:
            search_space_gs (dict): search space for the grid search
        """
        pass

    @abstractmethod
    def bayesOptimization(self, search_space_gs):
        """Bayesian optimization of hyperparameters using optuna.

        Arguments:
            search_space_gs (dict): search space for the grid search
        """
        pass

    @staticmethod
    def loadParamsGrid(fname, optim_type, model_types):
        """Load parameter grids for bayes or grid search parameter optimization from json file.

        Arguments:
            fname (str): file name of json file containing array with three columns containing modeltype,
                            optimization type (grid or bayes) and model type
            optim_type (str): optimization type ('grid' or 'bayes')
            model_types (list of str): model type for hyperparameter optimization (e.g. RF)
        """
        if fname:
            try:
                with open(fname) as json_file:
                    optim_params = np.array(json.load(json_file), dtype=object)
            except FileNotFoundError:
                logger.error("Search space file (%s) not found" % fname)
                sys.exit()
        else:
            with open(SSPACE) as json_file:
                optim_params = np.array(json.load(json_file), dtype=object)

        # select either grid or bayes optimization parameters from param array
        optim_params = optim_params[optim_params[:, 2] == optim_type, :]

        # check all ModelTasks to be used have parameter grid
        model_types = [model_types] if isinstance(
            model_types, str) else model_types

        if not set(list(model_types)).issubset(list(optim_params[:, 0])):
            logger.error("model types %s missing from models in search space dict (%s)" % (
                model_types, optim_params[:, 0]))
            sys.exit()
        logger.info("search space loaded from file")

        return optim_params

    @abstractmethod
    def loadModel(self, alg: Union[Type, object] = None, params: dict = None):
        """Initialize model instance with the given parameters. If no algorithm is given, the model is loaded from file based on available metadata. If no parameters are given, they are also loaded from the available file.

        Arguments:
            alg (object): algorithm class to instantiate
            params (dict): algorithm parameters
        """
        pass

    @abstractmethod
    def saveModel(self) -> str:
        """Save the underlying model to file.

        Returns:
            str: path to the saved model
        """
        pass

    @abstractmethod
    def predict(self, X: Union[pd.DataFrame, np.ndarray, QSPRDataset]):
        """Make predictions for the given data matrix or `QSPRDataset`.

        Args:
            X (pd.DataFrame, np.ndarray, QSPRDataset): data matrix to make predictions for

        Returns:
            np.ndarray: an array of predictions, can be a 1D array for single target models or a 2D/3D array for multi-target/multi-class models
        """
        pass

    @abstractmethod
    def predictProba(self, X: Union[pd.DataFrame, np.ndarray, QSPRDataset]):
        """Make predictions for the given data matrix or `QSPRDataset`, but use probabilities for classification models.

        Args:
            X (pd.DataFrame, np.ndarray, QSPRDataset): data matrix to make predictions for
        """
        pass

    def predictMols(self, mols: List[str], use_probas: bool = False,
                    smiles_standardizer: Union[str, callable] = 'chembl',
                    n_jobs: int = 1, fill_value: float = np.nan, protein_id : str = None):
        """
        Make predictions for the given molecules.

        Args:
            mols (List[str]): list of SMILES strings
            use_probas (bool): use probabilities for classification models
            smiles_standardizer: either `chembl`, `old`, or a partial function that reads and standardizes smiles.
            n_jobs: Number of jobs to use for parallel processing.
            fill_value: Value to use for missing values in the feature matrix.
            protein_id: Protein identifier of the target we want to predict on if this is a PCM model.

        Returns:
            np.ndarray: an array of predictions, can be a 1D array for single target models, 2D array for multi target and a list of 2D arrays for multi-target and multi-class models
        """

        if not self.featureCalculators:
            raise ValueError("No feature calculator set on this instance.")
        for calc in self.featureCalculators:
            if isinstance(calc, ProteinDescriptorCalculator) and not protein_id:
                raise ValueError("This is a PCM model, please provide a protein id to predict the molecules on.")
            if isinstance(calc, ProteinDescriptorCalculator) and protein_id not in calc.msaProvider.current.keys():
                raise ValueError(f"Protein id {protein_id} not found in the available MSA, cannot calculate PCM descriptors. Options are: {list(calc.msaProvider.current.keys())}.")

        dataset = MoleculeTable.fromSMILES(f"{self.__class__.__name__}_{hash(self)}", mols, drop_invalids=False, n_jobs=n_jobs)
        for targetproperty in self.targetProperties:
            dataset.addProperty(targetproperty.name, np.nan)
        if protein_id:
            dataset.addProperty("protein_id", protein_id)
        dataset = QSPRDataset.fromMolTable(dataset, self.targetProperties, drop_empty=False, drop_invalids=False, n_jobs=n_jobs, proteincol="protein_id")
        dataset.standardizeSmiles(smiles_standardizer, drop_invalid=False)
        failed_mask = dataset.dropInvalids().values

        dataset.prepareDataset(
<<<<<<< HEAD
            smiles_standardizer=None,
            feature_calculators=self.featureCalculators,
=======
            smiles_standardizer=smiles_standardizer,
            feature_calculator=self.featureCalculator,
>>>>>>> e6b88998
            feature_standardizer=self.featureStandardizer,
            feature_fill_value=fill_value
        )
        if self.task.isRegression() or not use_probas:
            predictions = self.predict(dataset)
            # always return 2D array
            if predictions.ndim == 1:
                predictions = predictions.reshape(-1, 1)
            if self.task.isClassification():
                predictions = predictions.astype(int)
        else:
            # NOTE: if a multiclass-multioutput, this will return a list of 2D arrays
            predictions = self.predictProba(dataset)

        if any(failed_mask):
            # fill in the failed predictions with None
            if isinstance(predictions, list):
                predictions_with_invalids = [np.full((len(mols), pred.shape[1]), None) for pred in predictions]
                for i, pred in enumerate(predictions):
                    predictions_with_invalids[i][~failed_mask, :] = pred
            else:
                predictions_with_invalids = np.full((len(mols), predictions.shape[1]), None)
                predictions_with_invalids[~failed_mask, :] = predictions
            predictions = predictions_with_invalids
        return predictions

    @classmethod
    def fromFile(cls, path):
        """Load a model from its meta file.

        Args:
            path (str): full path to the model meta file
        """
        meta = cls.readMetadata(path)
        model_class = import_class(meta["model_class"])
        model_name = meta["name"]
        base_dir = os.path.dirname(path).replace(f"qspr/models/{model_name}", "")
        return model_class(name=model_name, base_dir=base_dir)

    def cleanFiles(self):
        """Clean up the model files. Removes the model directory and all its contents."""
        if os.path.exists(self.outDir):
            shutil.rmtree(self.outDir)

    def get_scoring_func(self, scoring):
        """Get scoring function from sklearn.metrics.

        Args:
            scoring (Union[str, Callable]): metric name from sklearn.metrics or
                user-defined scoring function.

        Raises:
            ValueError: If the scoring function is currently not supported by
                GridSearch and BayesOptimization.

        Returns:
            score_func (Callable): scorer function from sklearn.metrics (`str` as input) wrapped in the SklearnMetric class
            or user-defined function (`callable` as input, if classification metric should have an attribute `needs_proba_to_score`,
                                      set to `True` if is needs probabilities instead of predictions).
        """
        if all([scoring not in SklearnMetric.supported_metrics, isinstance(scoring, str)]):
            raise ValueError("Scoring function %s not supported. Supported scoring functions are: %s"
                             % (scoring, SklearnMetric.supported_metrics))
        elif callable(scoring):
            return scoring
        elif scoring is None:
            if self.task.isRegression():
                scorer = SklearnMetric.getMetric('explained_variance')
            elif self.task in [ModelTasks.MULTICLASS, ModelTasks.MULTITASK_SINGLECLASS]:
                scorer = SklearnMetric.getMetric('roc_auc_ovr_weighted')
            elif self.task in [ModelTasks.SINGLECLASS]:
                scorer = SklearnMetric.getMetric('roc_auc')
            else:
                raise ValueError("No supported scoring function for task %s" % self.task)
        else:
            scorer = SklearnMetric.getMetric(scoring)

        assert scorer.supportsTask(self.task), "Scoring function %s does not support task %s" % (scorer, self.task)
        return scorer<|MERGE_RESOLUTION|>--- conflicted
+++ resolved
@@ -460,13 +460,8 @@
         failed_mask = dataset.dropInvalids().values
 
         dataset.prepareDataset(
-<<<<<<< HEAD
-            smiles_standardizer=None,
-            feature_calculators=self.featureCalculators,
-=======
             smiles_standardizer=smiles_standardizer,
-            feature_calculator=self.featureCalculator,
->>>>>>> e6b88998
+            feature_calculator=self.featureCalculators,
             feature_standardizer=self.featureStandardizer,
             feature_fill_value=fill_value
         )
