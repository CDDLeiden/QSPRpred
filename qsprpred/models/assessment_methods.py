--- conflicted
+++ resolved
@@ -24,7 +24,6 @@
         mode (EarlyStoppingMode): mode to use for early stopping
         round (int): number of decimal places to round predictions to (default: 3)
     """
-
     def __init__(
         self,
         scoring: str | Callable[[Iterable, Iterable], float],
@@ -79,15 +78,11 @@
         predictions = []
         scores = []
         for i, (X_train, X_test, y_train, y_test, idx_train, idx_test) in enumerate(
-<<<<<<< HEAD
-                data.iterFolds(split=split)
-=======
             data.iterFolds(split=split)
->>>>>>> 88b1204c
         ):
             logger.debug(
-                "cross validation fold %s started: %s"
-                % (i, datetime.now().strftime("%Y-%m-%d %H:%M:%S"))
+                "cross validation fold %s started: %s" %
+                (i, datetime.now().strftime("%Y-%m-%d %H:%M:%S"))
             )
             monitor.onFoldStart(
                 fold=i, X_train=X_train, y_train=y_train, X_test=X_test, y_test=y_test
@@ -114,8 +109,8 @@
             # save molecule ids and fold number
             fold_counter[idx_test] = i
             logger.debug(
-                "cross validation fold %s ended: %s"
-                % (i, datetime.now().strftime("%Y-%m-%d %H:%M:%S"))
+                "cross validation fold %s ended: %s" %
+                (i, datetime.now().strftime("%Y-%m-%d %H:%M:%S"))
             )
             fold_predictions_df = self.predictionsToDataFrame(
                 model,
@@ -128,16 +123,8 @@
             predictions.append(fold_predictions_df)
         # save results
         if save:
-<<<<<<< HEAD
-            # reorder predictions to match input order
-            pd.concat(predictions).round(self.round).to_csv(
-                f"{model.outPrefix}.cv.tsv",
-                sep="\t"
-            )
-=======
             pd.concat(predictions).round(self.round
                                         ).to_csv(f"{model.outPrefix}.cv.tsv", sep="\t")
->>>>>>> 88b1204c
         monitor.onAssessmentEnd(pd.concat(predictions))
         return scores
 
@@ -152,7 +139,6 @@
         mode (EarlyStoppingMode): mode to use for early stopping
         round (int): number of decimal places to round predictions to (default: 3)
     """
-
     def __init__(
         self,
         scoring: str | Callable[[Iterable, Iterable], float],
@@ -215,15 +201,7 @@
         monitor.onFoldEnd(ind_estimator, predictions_df)
         # predict values for independent test set and save results
         if save:
-<<<<<<< HEAD
-            # reorder predictions to match input order
-            predictions_df.round(self.round).to_csv(
-                f"{model.outPrefix}.ind.tsv",
-                sep="\t"
-            )
-=======
             predictions_df.round(self.round
                                 ).to_csv(f"{model.outPrefix}.ind.tsv", sep="\t")
->>>>>>> 88b1204c
         monitor.onAssessmentEnd(predictions_df)
         return [score]