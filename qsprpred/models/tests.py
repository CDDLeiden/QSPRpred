"""This module holds the tests for functions regarding QSPR modelling."""
import logging
import numbers
import os
import shutil
from os.path import exists
from unittest import TestCase

import numpy as np
import pandas as pd
from parameterized import parameterized
from qsprpred.data.tests import DataSetsMixIn
from qsprpred.models.hyperparam_optimization import (
    GridSearchOptimization,
    OptunaOptimization,
)
from qsprpred.models.interfaces import QSPRModel
from qsprpred.models.metrics import SklearnMetric
from qsprpred.models.models import QSPRsklearn
from qsprpred.models.tasks import ModelTasks, TargetTasks
from sklearn.cross_decomposition import PLSRegression
from sklearn.ensemble import RandomForestClassifier, RandomForestRegressor
from sklearn.impute import SimpleImputer
from sklearn.metrics import get_scorer as get_sklearn_scorer
from sklearn.naive_bayes import GaussianNB
from sklearn.neighbors import KNeighborsClassifier, KNeighborsRegressor
from sklearn.svm import SVC, SVR
from xgboost import XGBClassifier, XGBRegressor

N_CPUS = 2
logging.basicConfig(level=logging.DEBUG)


class ModelDataSetsMixIn(DataSetsMixIn):
    """This class sets up the datasets for the model tests."""

    qsprmodelspath = f'{os.path.dirname(__file__)}/test_files/qspr/models'

    def setUp(self):
        """Set up the test environment."""
        super().setUp()
        if not os.path.exists(self.qsprmodelspath):
            os.makedirs(self.qsprmodelspath)

    @classmethod
    def clean_directories(cls):
        """Clean the directories."""
        super().clean_directories()
        if os.path.exists(cls.qsprmodelspath):
            shutil.rmtree(cls.qsprmodelspath)


class ModelTestMixIn:
    """This class holds the tests for the QSPRmodel class."""

    @property
    def gridFile(self):
        return f'{os.path.dirname(__file__)}/test_files/search_space_test.json'

    def getParamGrid(self, model, grid):
        mname = model.name.split("_")[0]
        grid_params = model.__class__.loadParamsGrid(self.gridFile, grid, mname)
        return grid_params[grid_params[:, 0] == mname, 1][0]

    def fit_test(self, themodel):
        """Test model fitting, optimization and evaluation."""
        # perform bayes optimization
<<<<<<< HEAD
        fname = f'{os.path.dirname(__file__)}/test_files/search_space_test.json'
        mname = themodel.name.split("_")[0]
        grid_params = themodel.__class__.loadParamsGrid(fname, "bayes", mname)
        search_space_bs = grid_params[grid_params[:, 0] == mname, 1][0]
        bayesoptimizer = OptunaOptimization(scoring = themodel.score_func, param_grid=search_space_bs, n_trials=1)
        best_params = bayesoptimizer.optimize(themodel)
        themodel.saveParams(best_params)
        self.assertTrue(exists(f"{themodel.outDir}/{themodel.name}_params.json"))

        # perform grid search
        themodel.cleanFiles()
        grid_params = themodel.__class__.loadParamsGrid(fname, "grid", mname)
        search_space_gs = grid_params[grid_params[:, 0] == mname, 1][0]
        gridsearcher = GridSearchOptimization(scoring = themodel.score_func, param_grid=search_space_gs)
        best_params = gridsearcher.optimize(themodel)
        themodel.saveParams(best_params)
=======
        search_space_bs = self.getParamGrid(themodel, "bayes")
        themodel.bayesOptimization(search_space_bs=search_space_bs, n_trials=1)
        self.assertTrue(exists(f"{themodel.outDir}/{themodel.name}_params.json"))

        # perform grid search
        search_space_gs = self.getParamGrid(themodel, "grid")
        themodel.gridSearch(search_space_gs=search_space_gs)
>>>>>>> 52ea5d90
        self.assertTrue(exists(f"{themodel.outDir}/{themodel.name}_params.json"))
        themodel.cleanFiles()

        # perform crossvalidation
        themodel.evaluate()
        self.assertTrue(
            exists(
                f'{themodel.outDir}/{themodel.name}.ind.tsv'))
        self.assertTrue(
            exists(
                f'{themodel.outDir}/{themodel.name}.cv.tsv'))

        # train the model on all data
        themodel.fit()
        self.assertTrue(exists(themodel.metaFile))
        self.assertTrue(exists(f"{themodel.baseDir}/{themodel.metaInfo['estimator_path']}"))
        self.assertTrue(exists(f"{themodel.baseDir}/{themodel.metaInfo['parameters_path']}"))
        self.assertTrue(all(exists(f"{themodel.baseDir}/{x}") for x in themodel.metaInfo['feature_calculator_paths']))
        self.assertTrue(exists(f"{themodel.baseDir}/{themodel.metaInfo['feature_standardizer_path']}"))

    def predictor_test(self, predictor : QSPRModel, **pred_kwargs):
        """Test a model as predictor."""


        # load molecules to predict
        df = pd.read_csv(
            f'{os.path.dirname(__file__)}/test_files/data/test_data.tsv',
            sep='\t')

        def check_shape(input_smiles):
            if predictor.targetProperties[0].task.isClassification() and use_probas:
                if predictor.isMultiTask:
                    self.assertEqual(len(predictions), len(predictor.targetProperties))
                    self.assertEqual(
                        predictions[0].shape,
                        (len(input_smiles),
                         predictor.targetProperties[0].nClasses))
                else:
                    self.assertEqual(
                        predictions.shape,
                        (len(input_smiles),
                         predictor.targetProperties[0].nClasses))
            else:
                self.assertEqual(predictions.shape, (len(input_smiles), len(predictor.targetProperties)))

        # predict the property
        for use_probas in [True, False]:
            predictions = predictor.predictMols(df.SMILES.to_list(), use_probas=use_probas, **pred_kwargs)
            check_shape(df.SMILES.to_list())
            if isinstance(predictions, list):
                for prediction in predictions:
                    self.assertIsInstance(prediction, np.ndarray)
            else:
                self.assertIsInstance(predictions, np.ndarray)

            singleoutput = predictions[0][0, 0] if isinstance(predictions, list) else predictions[0, 0]
            if predictor.targetProperties[0].task == TargetTasks.REGRESSION or use_probas:
                self.assertIsInstance(singleoutput, numbers.Real)
            elif predictor.targetProperties[0].task == TargetTasks.MULTICLASS or isinstance(predictor.estimator, XGBClassifier):
                self.assertIsInstance(singleoutput, numbers.Integral)
            elif predictor.targetProperties[0].task == TargetTasks.SINGLECLASS:
                self.assertIn(singleoutput, [1, 0])
            else:
                return AssertionError(f"Unknown task: {predictor.task}")

            # test with an invalid smiles
            invalid_smiles = ["C1CCCCC1", "C1CCCCC"]
            predictions = predictor.predictMols(invalid_smiles, use_probas=use_probas, **pred_kwargs)
            check_shape(invalid_smiles)
            singleoutput = predictions[0][0, 0] if isinstance(predictions, list) else predictions[0, 0]
            self.assertEqual(predictions[0][1, 0] if isinstance(predictions, list) else predictions[1, 0], None)
            if predictor.targetProperties[0].task == TargetTasks.SINGLECLASS and not isinstance(
                    predictor.estimator, XGBClassifier) and not use_probas:
                self.assertIn(singleoutput, [0, 1])
            else:
                self.assertIsInstance(singleoutput, numbers.Number)


class TestQSPRsklearn(ModelDataSetsMixIn, ModelTestMixIn, TestCase):
    """This class holds the tests for the QSPRsklearn class."""

    @staticmethod
    def get_model(name, alg=None, dataset=None, parameters=None):
        """Intialize dataset and model."""
        return QSPRsklearn(
            base_dir=f'{os.path.dirname(__file__)}/test_files/',
            alg=alg,
            data=dataset,
            name=name,
            parameters=parameters
        )

    @parameterized.expand([
        (alg_name, TargetTasks.REGRESSION, alg_name, alg)
        for alg, alg_name in (
            (PLSRegression, "PLSR"),
            (SVR, "SVR"),
            (RandomForestRegressor, "RFR"),
            (XGBRegressor, "XGBR"),
            (KNeighborsRegressor, "KNNR")
        )
    ])
    def test_regression_basic_fit(self, _, task, model_name, model_class):
        """Test model training for regression models."""
        if not model_name in ["SVR", "PLSR"]:
            parameters = {"n_jobs": N_CPUS}
        else:
            parameters = None

        # initialize dataset
        dataset = self.create_large_dataset(
            target_props=[{"name": 'CL', "task": task}],
            preparation_settings=self.get_default_prep())

        # initialize model for training from class
        model = self.get_model(
            name=f"{model_name}_{task}",
            alg=model_class,
            dataset=dataset,
            parameters=parameters
        )
        self.fit_test(model)
        predictor = QSPRsklearn(name=f"{model_name}_{task}", base_dir=model.baseDir)
        self.predictor_test(predictor)

    @parameterized.expand([
        (f"{alg_name}_{task}", task, th, alg_name, alg)
        for alg, alg_name in (
            (SVC, "SVC"),
            (RandomForestClassifier, "RFC"),
            (XGBClassifier, "XGBC"),
            (KNeighborsClassifier, "KNNC"),
            (GaussianNB, "NB")
        ) for task, th in
        ((TargetTasks.SINGLECLASS, [6.5]),
         (TargetTasks.MULTICLASS, [0, 1, 10, 1100]))
    ])
    def test_classification_basic_fit(self, _, task, th, model_name, model_class):
        """Test model training for classification models."""
        if not model_name in ["NB", "SVC"]:
            parameters = {"n_jobs": N_CPUS}
        else:
            parameters = None

        if model_name == "SVC":
            if parameters is not None:
                parameters.update({"probability": True})
            else:
                parameters = {"probability": True}

        # initialize dataset
        dataset = self.create_large_dataset(
            target_props=[{"name": 'CL', "task": task, "th": th}],
            preparation_settings=self.get_default_prep())

        # test classifier
        # initialize model for training from class
        model = self.get_model(
            name=f"{model_name}_{task}",
            alg=model_class,
            dataset=dataset,
            parameters=parameters
        )
        self.fit_test(model)
        predictor = QSPRsklearn(name=f"{model_name}_{task}", base_dir=model.baseDir)
        self.predictor_test(predictor)

    @parameterized.expand([
        (alg_name, alg_name, alg)
        for alg, alg_name in (
            (RandomForestRegressor, "RFR"),
            (KNeighborsRegressor, "KNNR"),
        )
    ])
    def test_regression_multitask_fit(self, _, model_name, model_class):
        """Test model training for multitask regression models."""
        if not model_name in ["NB", "SVC"]:
            parameters = {"n_jobs": N_CPUS}
        else:
            parameters = {}

        if model_name == "SVC":
            parameters.update({"probability": True})

        # initialize dataset
        dataset = self.create_large_dataset(target_props=[{"name": "fu", "task": TargetTasks.REGRESSION}, {
                                            "name": "CL", "task": TargetTasks.REGRESSION}],
                                            target_imputer=SimpleImputer(strategy='mean'),
                                            preparation_settings=self.get_default_prep())

        # test classifier
        # initialize model for training from class
        model = self.get_model(
            name=f"{model_name}_multitask_regression",
            alg=model_class,
            dataset=dataset,
            parameters=parameters
        )
        self.fit_test(model)
        predictor = QSPRsklearn(name=f"{model_name}_multitask_regression", base_dir=model.baseDir)
        self.predictor_test(predictor)

    @parameterized.expand([
        (alg_name, alg_name, alg)
        for alg, alg_name in (
            (RandomForestClassifier, "RFC"),
            (KNeighborsClassifier, "KNNC"),
        )
    ])
    def test_classification_multitask_fit(self, _, model_name, model_class):
        """Test model training for multitask classification models."""
        if not model_name in ["NB", "SVC"]:
            parameters = {"n_jobs": N_CPUS}
        else:
            parameters = {}

        if model_name == "SVC":
            parameters.update({"probability": True})

        # initialize dataset
        dataset = self.create_large_dataset(
            target_props=[{"name": "fu", "task": TargetTasks.SINGLECLASS, "th": [0.3]},
                          {"name": "CL", "task": TargetTasks.SINGLECLASS, "th": [6.5]}],
            target_imputer=SimpleImputer(strategy='mean'),
            preparation_settings=self.get_default_prep())

        # test classifier
        # initialize model for training from class
        model = self.get_model(
            name=f"{model_name}_multitask_classification",
            alg=model_class,
            dataset=dataset,
            parameters=parameters
        )
        self.fit_test(model)
        predictor = QSPRsklearn(name=f"{model_name}_multitask_classification", base_dir=model.baseDir)
        self.predictor_test(predictor)


class test_Metrics(TestCase):
    """Test the SklearnMetrics from the metrics module."""

    def checkMetric(self, metric, task, y_true, y_pred, y_pred_proba=None):
        """Check if the metric is correctly implemented."""
        scorer = SklearnMetric.getMetric(metric)
        self.assertEqual(scorer.name, metric)
        self.assertTrue(getattr(scorer, f'supports_{task}'))
        self.assertTrue(scorer.supportsTask(task))

        # lambda function to get the sklearn scoring function from the scorer object
        sklearn_scorer = get_sklearn_scorer(metric)

        def sklearn_func(y_true, y_pred):
            return sklearn_scorer._sign * sklearn_scorer._score_func(y_true, y_pred, **sklearn_scorer._kwargs)

        if y_pred_proba is not None and scorer.needs_proba_to_score:
            self.assertEqual(scorer(y_true, y_pred_proba), sklearn_func(y_true, y_pred_proba))
        else:
            self.assertEqual(scorer(y_true, y_pred), sklearn_func(y_true, y_pred))

    def test_RegressionMetrics(self):
        """Test the regression metrics."""
        y_true = np.array([1.2, 2.2, 3.2, 4.2, 5.2])
        y_pred = np.array([1.2, 2.2, 3.2, 4.2, 5.2])

        for metric in SklearnMetric.regressionMetrics:
            self.checkMetric(metric, ModelTasks.REGRESSION, y_true, y_pred)

    def test_SingleClassMetrics(self):
        """Test the single class metrics."""
        y_true = np.array([1, 0, 1, 0, 1])
        y_pred = np.array([1, 0, 1, 0, 1])
        y_pred_proba = np.array([0.9, 0.2, 0.8, 0.1, 0.9])

        for metric in SklearnMetric.singleClassMetrics:
            self.checkMetric(metric, ModelTasks.SINGLECLASS, y_true, y_pred, y_pred_proba)

    def test_MultiClassMetrics(self):
        """Test the multi class metrics."""
        y_true = np.array([0, 1, 2, 1, 1])
        y_pred = np.array([0, 1, 2, 1, 1])
        y_pred_proba = np.array([[0.9, 0.1, 0.0],
                                 [0.1, 0.8, 0.1],
                                 [0.0, 0.1, 0.9],
                                 [0.1, 0.8, 0.1],
                                 [0.1, 0.8, 0.1]])

        for metric in SklearnMetric.multiClassMetrics:
            self.checkMetric(metric, ModelTasks.MULTICLASS, y_true, y_pred, y_pred_proba)

    def test_MultiTaskRegressionMetrics(self):
        """Test the multi task regression metrics."""
        y_true = np.array([[1.2, 2.2, 3.2, 4.2, 5.2],
                           [1.2, 2.2, 3.2, 4.2, 5.2]])
        y_pred = np.array([[1.2, 2.2, 3.2, 4.2, 5.2],
                           [1.2, 2.2, 3.2, 4.2, 5.2]])

        for metric in SklearnMetric.multiTaskRegressionMetrics:
            self.checkMetric(metric, ModelTasks.MULTITASK_REGRESSION, y_true, y_pred)

    def test_MultiTaskSingleClassMetrics(self):
        """Test the multi task single class metrics."""
        y_true = np.array([[1, 0],
                           [1, 1],
                           [1, 0],
                           [0, 0],
                           [1, 0]])
        y_pred = np.array([[1, 0],
                           [1, 1],
                           [1, 0],
                           [0, 0],
                           [1, 0]])
        y_pred_proba = np.array([[0.9, 0.6],
                                 [0.5, 0.4],
                                 [0.3, 0.8],
                                 [0.7, 0.1],
                                 [1, 0.4]])

        for metric in SklearnMetric.multiTaskSingleClassMetrics:
            self.checkMetric(metric, ModelTasks.MULTITASK_SINGLECLASS, y_true, y_pred, y_pred_proba)<|MERGE_RESOLUTION|>--- conflicted
+++ resolved
@@ -65,32 +65,16 @@
     def fit_test(self, themodel):
         """Test model fitting, optimization and evaluation."""
         # perform bayes optimization
-<<<<<<< HEAD
-        fname = f'{os.path.dirname(__file__)}/test_files/search_space_test.json'
-        mname = themodel.name.split("_")[0]
-        grid_params = themodel.__class__.loadParamsGrid(fname, "bayes", mname)
-        search_space_bs = grid_params[grid_params[:, 0] == mname, 1][0]
+        search_space_bs = self.getParamGrid(themodel, "bayes")
         bayesoptimizer = OptunaOptimization(scoring = themodel.score_func, param_grid=search_space_bs, n_trials=1)
         best_params = bayesoptimizer.optimize(themodel)
         themodel.saveParams(best_params)
         self.assertTrue(exists(f"{themodel.outDir}/{themodel.name}_params.json"))
-
         # perform grid search
-        themodel.cleanFiles()
-        grid_params = themodel.__class__.loadParamsGrid(fname, "grid", mname)
-        search_space_gs = grid_params[grid_params[:, 0] == mname, 1][0]
+        search_space_gs = self.getParamGrid(themodel, "grid")
         gridsearcher = GridSearchOptimization(scoring = themodel.score_func, param_grid=search_space_gs)
         best_params = gridsearcher.optimize(themodel)
         themodel.saveParams(best_params)
-=======
-        search_space_bs = self.getParamGrid(themodel, "bayes")
-        themodel.bayesOptimization(search_space_bs=search_space_bs, n_trials=1)
-        self.assertTrue(exists(f"{themodel.outDir}/{themodel.name}_params.json"))
-
-        # perform grid search
-        search_space_gs = self.getParamGrid(themodel, "grid")
-        themodel.gridSearch(search_space_gs=search_space_gs)
->>>>>>> 52ea5d90
         self.assertTrue(exists(f"{themodel.outDir}/{themodel.name}_params.json"))
         themodel.cleanFiles()
 
