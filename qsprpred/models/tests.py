--- conflicted
+++ resolved
@@ -113,13 +113,9 @@
             parameters=parameters,
             random_state=random_state[0],
         )
-<<<<<<< HEAD
-        self.fitTest(model)
+        self.fitTest(model, dataset)
 
         # load in model from file
-=======
-        self.fitTest(model, dataset)
->>>>>>> 26d91b87
         predictor = SklearnModel(name=f"{model_name}_{task}", base_dir=model.baseDir)
 
         # make predictions with the trained model and check if the results are (not)
@@ -131,13 +127,8 @@
                 parameters=parameters,
                 random_state=random_state[1],
             )
-<<<<<<< HEAD
-            self.fitTest(model)
+            self.fitTest(model, dataset)
             new_predictor = SklearnModel(
-=======
-            self.fitTest(model, dataset)
-            predictor = SklearnModel(
->>>>>>> 26d91b87
                 name=f"{model_name}_{task}", base_dir=model.baseDir
             )
             self.predictorTest(
@@ -221,34 +212,21 @@
             alg=model_class,
             random_state=random_state[0],
         )
-<<<<<<< HEAD
-        self.fitTest(model)
+        self.fitTest(model, dataset)
 
         # load in model from file
         predictor = SklearnModel(name=f"{model_name}_multitask_regression", base_dir=model.baseDir)
 
         # make predictions with the trained model and check if the results are (not)
         # equal if the random state is the (not) same
-=======
-        self.fitTest(model, dataset)
-        predictor = SklearnModel(
-            name=f"{model_name}_multitask_regression", base_dir=model.baseDir
-        )
-        pred_use_probas, pred_not_use_probas = self.predictorTest(predictor)
->>>>>>> 26d91b87
         if random_state[0] is not None and model_name in ["RFR"]:
             model = self.getModel(
                 name=f"{model_name}_multitask_regression",
                 alg=model_class,
                 random_state=random_state[1],
             )
-<<<<<<< HEAD
-            self.fitTest(model)
+            self.fitTest(model, dataset)
             predictor_new = SklearnModel(
-=======
-            self.fitTest(model, dataset)
-            predictor = SklearnModel(
->>>>>>> 26d91b87
                 name=f"{model_name}_multitask_regression", base_dir=model.baseDir
             )
             self.predictorTest(
@@ -346,13 +324,9 @@
             parameters=parameters,
             random_state=random_state[0],
         )
-<<<<<<< HEAD
-        self.fitTest(model)
+        self.fitTest(model, dataset)
 
         # load in model from file
-=======
-        self.fitTest(model, dataset)
->>>>>>> 26d91b87
         predictor = SklearnModel(name=f"{model_name}_{task}", base_dir=model.baseDir)
 
         # make predictions with the trained model and check if the results are (not)
@@ -364,13 +338,8 @@
                 parameters=parameters,
                 random_state=random_state[1],
             )
-<<<<<<< HEAD
-            self.fitTest(model)
+            self.fitTest(model, dataset)
             new_predictor = SklearnModel(
-=======
-            self.fitTest(model, dataset)
-            predictor = SklearnModel(
->>>>>>> 26d91b87
                 name=f"{model_name}_{task}", base_dir=model.baseDir
             )
             self.predictorTest(
@@ -466,21 +435,13 @@
             parameters=parameters,
             random_state=random_state[0],
         )
-<<<<<<< HEAD
-        self.fitTest(model)
+        self.fitTest(model, dataset)
 
         # load in model from file
         predictor = SklearnModel(name=f"{model_name}_multitask_classification", base_dir=model.baseDir)
 
         # make predictions with the trained model and check if the results are (not)
         # equal if the random state is the (not) same
-=======
-        self.fitTest(model, dataset)
-        predictor = SklearnModel(
-            name=f"{model_name}_multitask_classification", base_dir=model.baseDir
-        )
-        pred_use_probas, pred_not_use_probas = self.predictorTest(predictor)
->>>>>>> 26d91b87
         if random_state[0] is not None:
             model = self.getModel(
                 name=f"{model_name}_multitask_classification",
@@ -488,13 +449,8 @@
                 parameters=parameters,
                 random_state=random_state[1],
             )
-<<<<<<< HEAD
-            self.fitTest(model)
+            self.fitTest(model, dataset)
             new_predictor = SklearnModel(
-=======
-            self.fitTest(model, dataset)
-            predictor = SklearnModel(
->>>>>>> 26d91b87
                 name=f"{model_name}_multitask_classification", base_dir=model.baseDir
             )
             self.predictorTest(
