--- conflicted
+++ resolved
@@ -3,10 +3,7 @@
 import numbers
 import os
 import shutil
-<<<<<<< HEAD
 import types
-=======
->>>>>>> bfa2bd04
 from os.path import exists
 from unittest import TestCase
 
@@ -90,12 +87,8 @@
         self.assertTrue(exists(f"{themodel.baseDir}/{themodel.metaInfo['feature_calculator_path']}"))
         self.assertTrue(exists(f"{themodel.baseDir}/{themodel.metaInfo['feature_standardizer_path']}"))
 
-<<<<<<< HEAD
     def predictor_test(self, model_name, base_dir, cls: QSPRModel = QSPRsklearn, n_tasks=1):
         """Test using a QSPRmodel as predictor."""
-=======
-    def predictor_test(self, model_name, base_dir, cls: QSPRModel = QSPRsklearn):
->>>>>>> bfa2bd04
         # initialize model as predictor
         predictor = cls(name=model_name, base_dir=base_dir)
 
@@ -152,16 +145,6 @@
             else:
                 self.assertIsInstance(singleoutput, numbers.Number)
 
-<<<<<<< HEAD
-=======
-        # test with an invalid smiles
-        invalid_smiles = ["C1CCCCC1", "C1CCCCC"]
-        predictions = predictor.predictMols(invalid_smiles)
-        self.assertEqual(predictions.shape, (len(invalid_smiles),))
-        self.assertTrue(np.isnan(predictions[1]))
-        self.assertIsInstance(predictions[0], numbers.Number)
->>>>>>> bfa2bd04
-
         # test the same for classification with probabilities
         if predictor.task == ModelTasks.CLASSIFICATION:
             predictions = predictor.predictMols(invalid_smiles, use_probas=True)
@@ -169,6 +152,7 @@
             for cls in range(predictor.nClasses):
                 self.assertIsInstance(predictions[0, 1], numbers.Real)
                 self.assertTrue(np.isnan(predictions[1, cls]))
+
 
 class NeuralNet(ModelDataSetsMixIn, ModelTestMixIn, TestCase):
     """This class holds the tests for the QSPRDNN class."""
@@ -209,13 +193,8 @@
         (f"{alg_name}_{task}", task, alg_name, alg, th)
         for alg, alg_name, task, th in (
             (STFullyConnected, "STFullyConnected", ModelTasks.REGRESSION, None),
-<<<<<<< HEAD
             (STFullyConnected, "STFullyConnected", ModelTasks.SINGLECLASS, [6.5]),
             (STFullyConnected, "STFullyConnected", ModelTasks.SINGLECLASS, [0, 1, 10, 1200]),
-=======
-            (STFullyConnected, "STFullyConnected", ModelTasks.CLASSIFICATION, [6.5]),
-            (STFullyConnected, "STFullyConnected", ModelTasks.CLASSIFICATION, [0, 1, 10, 1200]),
->>>>>>> bfa2bd04
         )
     ])
     def test_base_model(self, _, task, alg_name, alg, th):
@@ -259,13 +238,8 @@
         (f"{alg_name}_{task}", task, alg_name, alg, th)
         for alg, alg_name, task, th in (
             (STFullyConnected, "STFullyConnected", ModelTasks.REGRESSION, None),
-<<<<<<< HEAD
             (STFullyConnected, "STFullyConnected", ModelTasks.SINGLECLASS, [6.5]),
             (STFullyConnected, "STFullyConnected", ModelTasks.SINGLECLASS, [0, 1, 10, 1100]),
-=======
-            (STFullyConnected, "STFullyConnected", ModelTasks.CLASSIFICATION, [6.5]),
-            (STFullyConnected, "STFullyConnected", ModelTasks.CLASSIFICATION, [0, 1, 10, 1100]),
->>>>>>> bfa2bd04
         )
     ])
     def test_qsprpred_model(self, _, task, alg_name, alg, th):
@@ -307,6 +281,13 @@
             (XGBRegressor, "XGBR"),
             (KNeighborsRegressor, "KNNR")
         )
+        for alg, alg_name in (
+            (PLSRegression, "PLSR"),
+            (SVR, "SVR"),
+            (RandomForestRegressor, "RFR"),
+            (XGBRegressor, "XGBR"),
+            (KNeighborsRegressor, "KNNR")
+        )
     ])
     def test_regression_basic_fit(self, _, task, model_name, model_class):
         """Test model training for regression models."""
@@ -331,7 +312,6 @@
         self.predictor_test(f"{model_name}_{task}", model.baseDir)
 
     @parameterized.expand([
-<<<<<<< HEAD
         (f"{alg_name}_{task}", task, th, alg_name, alg)
         for alg, alg_name in (
             (SVC, "SVC"),
@@ -345,23 +325,6 @@
     ])
     def test_classification_basic_fit(self, _, task, th, model_name, model_class):
         """Test model training for classification models."""
-=======
-        (f"{alg_name}_th={len(th)}", ModelTasks.CLASSIFICATION, alg_name, alg, th)
-        for alg, alg_name, th in (
-                (SVC, "SVC", [0, 1, 10, 1100]),
-                (SVC, "SVC", [35]),
-                (RandomForestClassifier, "RFC", [0, 1, 10, 1100]),
-                (RandomForestClassifier, "RFC", [35]),
-                (XGBClassifier, "XGBC", [0, 1, 10, 1100]),
-                (XGBClassifier, "XGBC", [35]),
-                (KNeighborsClassifier, "KNNC", [0, 1, 10, 1100]),
-                (KNeighborsClassifier, "KNNC", [35]),
-                (GaussianNB, "NB", [0, 1, 10, 1100]),
-                (GaussianNB, "NB", [35])
-        )
-    ])
-    def test_classification_basic_fit(self, _, task, model_name, model_class, th):
->>>>>>> bfa2bd04
         if not model_name in ["NB", "SVC"]:
             parameters = {"n_jobs": N_CPUS}
         else:
@@ -374,13 +337,9 @@
                 parameters = {"probability": True}
 
         # initialize dataset
-<<<<<<< HEAD
         dataset = self.create_large_dataset(
             target_props=[{"name": 'CL', "task": task, "th": th}],
             preparation_settings=self.get_default_prep())
-=======
-        dataset = self.create_large_dataset(task=task, th=th, preparation_settings=self.get_default_prep())
->>>>>>> bfa2bd04
 
         # test classifier
         # initialize model for training from class
