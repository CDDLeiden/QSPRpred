--- conflicted
+++ resolved
@@ -82,14 +82,11 @@
         score_func = SklearnMetric.getDefaultMetric(model.task)
         search_space_bs = self.getParamGrid(model, "bayes")
         bayesoptimizer = OptunaOptimization(
-<<<<<<< HEAD
-            scoring=score_func, param_grid=search_space_bs, n_trials=1, random_state=random_state
-=======
             scoring=score_func,
             param_grid=search_space_bs,
             n_trials=1,
-            model_assessor=CrossValAssessor(mode=EarlyStoppingMode.NOT_RECORDING)
->>>>>>> 14c3bae1
+            model_assessor=CrossValAssessor(mode=EarlyStoppingMode.NOT_RECORDING),
+            random_state=random_state
         )
         best_params = bayesoptimizer.optimize(model)
         model.saveParams(best_params)
