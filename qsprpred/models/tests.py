--- conflicted
+++ resolved
@@ -134,11 +134,7 @@
         # train the model on all data
         themodel.fit()
         regid = 'REG' if reg else 'CLS'
-<<<<<<< HEAD
-        self.assertTrue(exists(f'{os.path.dirname(__file__)}/test_files/qsprmodels/{alg_name}_{regid}_{data.targetProperty}.pkg'))
-=======
-        self.assertTrue(exists(f'{os.path.dirname(__file__)}/test_files/qsprmodels/{alg_name}_{regid}_{data.property}.json'))
->>>>>>> 6b856be8
+        self.assertTrue(exists(f'{os.path.dirname(__file__)}/test_files/qsprmodels/{alg_name}_{regid}_{data.targetProperty}.json'))
 
         # perform crossvalidation
         themodel.evaluate()
@@ -164,21 +160,13 @@
         data, feature_calculators, scaler = self.prep_testdata(reg=reg, th=th)
         regid = 'REG' if reg else 'CLS'
         if alg_name == 'DNN':
-<<<<<<< HEAD
-            path = f'{os.path.dirname(__file__)}/test_files/qsprmodels/DNN_{regid}_{data.targetProperty}.pkg'
-            themodel = joblib.load(path)
-            themodel.load_state_dict(torch.load(f"{path[:-4]}_weights.pkg"))
-        else:
-            themodel = joblib.load(f'{os.path.dirname(__file__)}/test_files/qsprmodels/{alg_name}_{regid}_{data.targetProperty}.pkg')
-=======
-            path = f'{os.path.dirname(__file__)}/test_files/qsprmodels/DNN_{regid}_{data.property}.json'
+            path = f'{os.path.dirname(__file__)}/test_files/qsprmodels/DNN_{regid}_{data.targetProperty}.json'
             with open(path) as f:
                 themodel_params = json.load(f)
             themodel = STFullyConnected(**themodel_params)
             themodel.load_state_dict(torch.load(f"{path[:-5]}_weights.pkg"))
         else:
-            themodel = skljson.from_json(f'{os.path.dirname(__file__)}/test_files/qsprmodels/{alg_name}_{regid}_{data.property}.json')
->>>>>>> 6b856be8
+            themodel = skljson.from_json(f'{os.path.dirname(__file__)}/test_files/qsprmodels/{alg_name}_{regid}_{data.targetProperty}.json')
 
         #initialize predictor
         predictor = Predictor(themodel, feature_calculators, scaler, type=regid, th=th, name=None, modifier=None)
