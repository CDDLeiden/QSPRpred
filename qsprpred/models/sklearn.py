--- conflicted
+++ resolved
@@ -10,14 +10,9 @@
 
 import numpy as np
 import pandas as pd
-<<<<<<< HEAD
 import ml2json
-from sklearn.svm import SVC, SVR
-=======
-import sklearn_json as skljson
 from sklearn.exceptions import NotFittedError
 from sklearn.utils.validation import check_is_fitted
->>>>>>> bd3ef5f1
 
 from ..data.data import QSPRDataset
 from ..logs import logger
