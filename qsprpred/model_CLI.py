#!/usr/bin/env python

import argparse
import json
import os
import os.path
import random
import sys
from datetime import datetime

import numpy as np
import optuna
import torch
from qsprpred.data.data import QSPRDataset
from qsprpred.logs.utils import backUpFiles, commit_hash, enable_file_logger
from qsprpred.models.models import QSPRDNN, QSPRModel, QSPRsklearn
from qsprpred.models.tasks import TargetTasks
from sklearn.cross_decomposition import PLSRegression
from sklearn.ensemble import RandomForestClassifier, RandomForestRegressor
from sklearn.naive_bayes import GaussianNB
from sklearn.neighbors import KNeighborsClassifier, KNeighborsRegressor
from sklearn.svm import SVC, SVR
from xgboost import XGBClassifier, XGBRegressor


def QSPRArgParser(txt=None):
    """Define and read command line arguments."""
    parser = argparse.ArgumentParser(formatter_class=argparse.ArgumentDefaultsHelpFormatter)

    # base arguments
    parser.add_argument('-b', '--base_dir', type=str, default='.',
                        help="Base directory which contains a folder 'data' with input files")
    parser.add_argument('-de', '--debug', action='store_true')
    parser.add_argument('-ran', '--random_state', type=int, default=1, help="Seed for the random state")
    parser.add_argument('-ncpu', '--ncpu', type=int, default=8, help="Number of CPUs")
    parser.add_argument('-gpus', '--gpus', nargs="*", default=['0'], help="List of GPUs")

    # model target arguments
<<<<<<< HEAD
    parser.add_argument('-dp', '--data_prefixes', type=str, nargs='*',
                        help="Prefix of each data file to be used as input for the model,\
                            e.g. target1_MULTICLASS for a file named target1_MULTICLASS_df.pkl")
    parser.add_argument('-ms', '--model_suffix', type=str, help="Suffix of the model to be saved")
=======
    parser.add_argument('-pr', '--properties', type=str, nargs='+', action='append',
                        help="properties to be predicted identifiers. Add this argument for each model to be trained \
                              e.g. for one multi-task model for CL and Fu and one single task for CL do:\
                              -pr CL Fu -pr CL")
    parser.add_argument('-lt', '--log_transform', type=json.loads,
                        help='For each property if its values need to be log-tranformed. This arg only has an effect \
                              when mode is regression, otherwise will be ignored!\
                              This needs to be given for each property included in any of the models as follows, e.g.\
                              -lt \'{"CL":True,"fu":False}\'. Note. no spaces and surround by single quotes')
>>>>>>> 7fa3464c

    # model type arguments
    parser.add_argument('-mt', '--model_types', type=str, nargs='*',
                        choices=['RF', 'XGB', 'SVM', 'PLS', 'NB', 'KNN', 'DNN'],
                        default=['RF', 'XGB', 'SVM', 'PLS', 'NB', 'KNN', 'DNN'],
                        help="Modeltype, defaults to run all ModelTasks, choose from: 'RF', 'XGB', 'DNN', 'SVM',\
                             'PLS' (only with REG), 'NB' (only with CLS) 'KNN'")

    # model settings
    parser.add_argument('-p', '--parameters', type=str, default=None,
                        help="file name of json file with non-default parameter settings \
                             (base_dir/qspr/models/[-p]_params.json). NB. If json file with name \
                             {model_type}_{REG/CLS}_{property}_params.json) present in qspr/models folder those settings will also be used, \
                             but if the same parameter is present in both files the settings from (base_dir/[-p]_params.json) will be used.")
    parser.add_argument('-sw', '--sample_weighing', action='store_true',
                        help='Sets balanced class weights.')
    parser.add_argument('-pat', '--patience', type=int, default=50, help="for DNN, number of epochs for early stopping")
    parser.add_argument('-tol', '--tolerance', type=float, default=0.01,
                        help="for DNN, minimum absolute change of loss to count as progress")

    # model training procedure
    parser.add_argument('-s', '--save_model', action='store_true',
                        help="If included then the model will be trained on all data and saved")
    parser.add_argument('-o', '--optimization', type=str, default=None,
                        help="Hyperparameter optimization, if 'None' no optimization, if 'grid' gridsearch, \
                            if 'bayes' bayesian optimization")
    parser.add_argument('-ss', '--search_space', type=str, default=None,
                        help="search_space hyperparameter optimization json file location (base_dir/[name].json), \
                              if None default qsprpred.models.search_space.json used")
    parser.add_argument('-nj', '--n_jobs', type=int, default=1,
                        help="number of parallel trials for hyperparameter optimization,\
                        warning this increase the number of CPU's used (ncpu x n_jobs)")
    parser.add_argument('-nt', '--n_trials', type=int, default=20, help="number of trials for bayes optimization")
    parser.add_argument('-me', '--model_evaluation', action='store_true',
                        help='If on, model evaluation through cross validation and independent test set is performed.')

    # other
    parser.add_argument('-ng', '--no_git', action='store_true', help="If on, git hash is not retrieved")

    if txt:
        args = parser.parse_args(txt)
    else:
        args = parser.parse_args()

    return args


def QSPR_modelling(args):
    """Optimize, evaluate and train estimators."""
    if not os.path.exists(args.base_dir + '/qspr/models'):
        os.makedirs(args.base_dir + '/qspr/models')

    # read in file with specified parameters for model fitting
    parameters = None
    if args.parameters:
        try:
            with open(f'{args.base_dir}/{args.parameters}.json') as json_file:
                par_dicts = np.array(json.load(json_file))
        except FileNotFoundError:
            log.error(
                "Parameter settings file (%s/%s.json) not found." % (args.base_dir, args.parameters))
            sys.exit()

    if args.optimization in ['grid', 'bayes']:
        if args.search_space:
            grid_params = QSPRModel.loadParamsGrid(
                f'{args.base_dir}/{args.search_space}.json',
                args.optimization,
                args.model_types)
        else:
            grid_params = QSPRModel.loadParamsGrid(
                None, args.optimization, args.model_types)

<<<<<<< HEAD
    for data_prefix in args.data_prefixes:
        log.info(f"Data file: {data_prefix}_df.pkl")
=======
    for reg in args.regression:
        reg_abbr = 'REGRESSION' if reg else 'CLASSIFICATION'
        for property in args.properties:
            log.info(f"Property: {property[0]}")

            # TEMPORARY FIX: log transform not loaded from file, therefore set here
            log_transform = np.log if args.log_transform and args.log_transform[property[0]] else None
            mydataset = QSPRDataset.fromFile(f'{args.base_dir}/qspr/data/{reg_abbr}_{property[0]}_df.pkl',
                                             target_transformer=log_transform)

            for model_type in args.model_types:
                print(model_type)
                log.info(f'Model: {model_type} {reg_abbr}')

                if model_type not in ['RF', 'XGB', 'DNN', 'SVM', 'PLS', 'NB', 'KNN']:
                    log.warning(f'Model type {model_type} does not exist')
                    continue
                if model_type == 'NB' and reg:
                    log.warning("NB with regression invalid, skipped.")
                    continue
                if model_type == 'PLS' and not reg:
                    log.warning("PLS with classification invalid, skipped.")
                    continue

                if args.parameters:
                    try:
                        parameters = par_dicts[par_dicts[:, 0] == model_type, 1][0]
                        if not model_type in ["NB", "PLS", "SVM", "DNN"]:
                            parameters = parameters.update({"n_jobs": args.ncpu})
                    except BaseException:
                        log.warning(f'Model type {model_type} not in parameter file, default parameter settings used.')
                        parameters = None if model_type in ["NB", "PLS", "SVM", "DNN"] else {"n_jobs": args.ncpu}
                else:
                    parameters = None if model_type in ["NB", "PLS", "SVM", "DNN"] else {"n_jobs": args.ncpu}
>>>>>>> 7fa3464c

        mydataset = QSPRDataset.fromFile(f'{args.base_dir}/qspr/data/{data_prefix}_df.pkl')

        tasks = [prop.task for prop in mydataset.targetProperties]
        if all(TargetTasks.REGRESSION == task for task in tasks):
            reg = True
        elif all(task.isClassification() for task in tasks):
            reg = False
        else:
            raise ValueError("Mixed tasks not supported")
        reg_abbr = "regression" if reg else "classification"

        for model_type in args.model_types:
            print(model_type)
            log.info(f'Model: {model_type} {reg_abbr}')

            if model_type not in ['RF', 'XGB', 'DNN', 'SVM', 'PLS', 'NB', 'KNN']:
                log.warning(f'Model type {model_type} does not exist')
                continue
            if model_type == 'NB' and reg:
                log.warning("NB with regression invalid, skipped.")
                continue
            if model_type == 'PLS' and not reg:
                log.warning("PLS with classification invalid, skipped.")
                continue

            if args.parameters:
                try:
                    parameters = par_dicts[par_dicts[:, 0] == model_type, 1][0]
                    if not model_type in ["NB", "PLS", "SVM", "DNN"]:
                        parameters = parameters.update({"n_jobs": args.ncpu})
                except BaseException:
                    log.warning(f'Model type {model_type} not in parameter file, default parameter settings used.')
                    parameters = None if model_type in ["NB", "PLS", "SVM", "DNN"] else {"n_jobs": args.ncpu}
            else:
                parameters = None if model_type in ["NB", "PLS", "SVM", "DNN"] else {"n_jobs": args.ncpu}

            # class_weight and scale_pos_weight are only used for RF, XGB and SVM
            if not reg:
                class_weight = 'balanced' if args.sample_weighing else None
                counts = mydataset.y.value_counts()
                scale_pos_weight = counts[0] / counts[1] if (
                    args.sample_weighing and not mydataset.isMultiClass()) else 1

            alg_dict = {
                'RF': RandomForestRegressor() if reg else RandomForestClassifier(class_weight=class_weight),
                'XGB': XGBRegressor(objective='reg:squarederror') if reg else
                XGBClassifier(objective='binary:logistic', use_label_encoder=False, eval_metric='logloss',
                              scale_pos_weight=scale_pos_weight),
                'SVM': SVR() if reg else SVC(probability=True, class_weight=class_weight),
                'PLS': PLSRegression(),
                'NB': GaussianNB(),
                'KNN': KNeighborsRegressor() if reg else KNeighborsClassifier()}

            # Create QSPR model object
            if model_type == 'DNN':
                QSPRmodel = QSPRDNN(
                    base_dir=args.base_dir,
                    data=mydataset,
                    parameters=parameters,
                    name=f"{model_type}_{data_prefix}",
                    gpus=args.gpus,
                    patience=args.patience,
                    tol=args.tolerance)
            else:
                QSPRmodel = QSPRsklearn(
                    args.base_dir,
                    data=mydataset,
                    alg=alg_dict[model_type],
                    name=f"{model_type}_{data_prefix}",
                    parameters=parameters)

            # if desired run parameter optimization
            if args.optimization == 'grid':
                search_space_gs = grid_params[grid_params[:, 0] ==
                                              model_type, 1][0]
                log.info(search_space_gs)
                QSPRmodel.gridSearch(search_space_gs, n_jobs=args.n_jobs)
            elif args.optimization == 'bayes':
                search_space_bs = grid_params[grid_params[:, 0] ==
                                              model_type, 1][0]
                log.info(search_space_bs)
                if reg and model_type == "RF":
                    if mydataset.y.min()[0] < 0 or mydataset.y_ind.min()[0] < 0:
                        search_space_bs.update(
                            {'criterion': ['categorical', ['squared_error']]})
                    else:
                        search_space_bs.update(
                            {'criterion': ['categorical', ['squared_error', 'poisson']]})
                elif model_type == "RF":
                    search_space_bs.update(
                        {'criterion': ['categorical', ['gini', 'entropy']]})
                QSPRmodel.bayesOptimization(search_space_bs, args.n_trials, n_jobs=args.n_jobs)

            # initialize models from saved or default parameters

            if args.model_evaluation:
                QSPRmodel.evaluate()

            if args.save_model:
                if (model_type == 'DNN') and not (args.model_evaluation):
                    log.warning(
                        "Fit skipped: DNN can only be fitted after cross-validation for determining \
                                     optimal number of epochs to stop training")
                else:
                    QSPRmodel.fit()


if __name__ == '__main__':
    args = QSPRArgParser()

    # Set random seeds
    random.seed(args.random_state)
    np.random.seed(args.random_state)
    torch.manual_seed(args.random_state)
    os.environ['TF_DETERMINISTIC_OPS'] = str(args.random_state)

    # Backup files
    file_prefixes = [
        f'{alg}_{data_prefix}'
        for alg in args.model_types
        for data_prefix in args.data_prefixes]
    backup_msg = backUpFiles(
        args.base_dir,
        'qspr/models',
        tuple(file_prefixes),
        cp_suffix='_params')

    if not os.path.exists(f'{args.base_dir}/qspr/models'):
        os.makedirs(f'{args.base_dir}/qspr/models')

    logSettings = enable_file_logger(
        os.path.join(args.base_dir, 'qspr/models'),
        'QSPRmodel.log', args.debug, __name__,
        commit_hash(os.path.dirname(os.path.realpath(__file__)))
        if not args.no_git else None, vars(args),
        disable_existing_loggers=False)

    log = logSettings.log
    log.info(backup_msg)

    # Add optuna logging
    optuna.logging.enable_propagation()  # Propagate logs to the root logger.
    # Stop showing logs in sys.stderr.
    optuna.logging.disable_default_handler()
    optuna.logging.set_verbosity(optuna.logging.DEBUG)

    # Create json log file with used commandline arguments
    print(json.dumps(vars(args), sort_keys=False, indent=2))
    with open(f'{args.base_dir}/qspr/models/QSPRmodel.json', 'w') as f:
        json.dump(vars(args), f)

    # Optimize, evaluate and train estimators according to QSPR arguments
    log.info('QSPR modelling started: %s' % datetime.now().strftime('%Y-%m-%d %H:%M:%S'))

    QSPR_modelling(args)

    log.info('QSPR modelling completed: %s' % datetime.now().strftime('%Y-%m-%d %H:%M:%S'))<|MERGE_RESOLUTION|>--- conflicted
+++ resolved
@@ -36,22 +36,19 @@
     parser.add_argument('-gpus', '--gpus', nargs="*", default=['0'], help="List of GPUs")
 
     # model target arguments
-<<<<<<< HEAD
     parser.add_argument('-dp', '--data_prefixes', type=str, nargs='*',
                         help="Prefix of each data file to be used as input for the model,\
                             e.g. target1_MULTICLASS for a file named target1_MULTICLASS_df.pkl")
     parser.add_argument('-ms', '--model_suffix', type=str, help="Suffix of the model to be saved")
-=======
     parser.add_argument('-pr', '--properties', type=str, nargs='+', action='append',
                         help="properties to be predicted identifiers. Add this argument for each model to be trained \
                               e.g. for one multi-task model for CL and Fu and one single task for CL do:\
                               -pr CL Fu -pr CL")
     parser.add_argument('-lt', '--log_transform', type=json.loads,
-                        help='For each property if its values need to be log-tranformed. This arg only has an effect \
+                        help='For each property if its values need to be log-transformed. This arg only has an effect \
                               when mode is regression, otherwise will be ignored!\
                               This needs to be given for each property included in any of the models as follows, e.g.\
                               -lt \'{"CL":True,"fu":False}\'. Note. no spaces and surround by single quotes')
->>>>>>> 7fa3464c
 
     # model type arguments
     parser.add_argument('-mt', '--model_types', type=str, nargs='*',
@@ -125,45 +122,8 @@
             grid_params = QSPRModel.loadParamsGrid(
                 None, args.optimization, args.model_types)
 
-<<<<<<< HEAD
     for data_prefix in args.data_prefixes:
         log.info(f"Data file: {data_prefix}_df.pkl")
-=======
-    for reg in args.regression:
-        reg_abbr = 'REGRESSION' if reg else 'CLASSIFICATION'
-        for property in args.properties:
-            log.info(f"Property: {property[0]}")
-
-            # TEMPORARY FIX: log transform not loaded from file, therefore set here
-            log_transform = np.log if args.log_transform and args.log_transform[property[0]] else None
-            mydataset = QSPRDataset.fromFile(f'{args.base_dir}/qspr/data/{reg_abbr}_{property[0]}_df.pkl',
-                                             target_transformer=log_transform)
-
-            for model_type in args.model_types:
-                print(model_type)
-                log.info(f'Model: {model_type} {reg_abbr}')
-
-                if model_type not in ['RF', 'XGB', 'DNN', 'SVM', 'PLS', 'NB', 'KNN']:
-                    log.warning(f'Model type {model_type} does not exist')
-                    continue
-                if model_type == 'NB' and reg:
-                    log.warning("NB with regression invalid, skipped.")
-                    continue
-                if model_type == 'PLS' and not reg:
-                    log.warning("PLS with classification invalid, skipped.")
-                    continue
-
-                if args.parameters:
-                    try:
-                        parameters = par_dicts[par_dicts[:, 0] == model_type, 1][0]
-                        if not model_type in ["NB", "PLS", "SVM", "DNN"]:
-                            parameters = parameters.update({"n_jobs": args.ncpu})
-                    except BaseException:
-                        log.warning(f'Model type {model_type} not in parameter file, default parameter settings used.')
-                        parameters = None if model_type in ["NB", "PLS", "SVM", "DNN"] else {"n_jobs": args.ncpu}
-                else:
-                    parameters = None if model_type in ["NB", "PLS", "SVM", "DNN"] else {"n_jobs": args.ncpu}
->>>>>>> 7fa3464c
 
         mydataset = QSPRDataset.fromFile(f'{args.base_dir}/qspr/data/{data_prefix}_df.pkl')
 
