--- conflicted
+++ resolved
@@ -312,12 +312,8 @@
                 )
 
             # if desired run parameter optimization
-<<<<<<< HEAD
-            score_func = "r2" if QSPRmodel.task.isRegression() else "roc_auc_ovr"
-=======
-            score_func = SklearnMetric.getDefaultMetric(qspr_model.task)
+            score_func = "r2" if qspr_model.task.isRegression() else "roc_auc_ovr"
             best_params = None
->>>>>>> f8f53cdd
             if args.optimization == "grid":
                 search_space_gs = grid_params[grid_params[:, 0] == model_type, 1][0]
                 log.info(search_space_gs)
