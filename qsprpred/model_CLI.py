--- conflicted
+++ resolved
@@ -286,15 +286,9 @@
                 f"{model_type}_{dataset.name}_{args.model_suffix}"
             )
             if model_type == "DNN":
-<<<<<<< HEAD
-                QSPRmodel = QSPRDNN(
+                QSPRmodel = DNNModel(
                     base_dir=f"{args.output_dir}",
                     data=dataset,
-=======
-                QSPRmodel = DNNModel(
-                    base_dir=f"{args.base_dir}/qspr/models/",
-                    data=mydataset,
->>>>>>> 15e3f330
                     parameters=parameters,
                     name=model_name,
                     gpus=args.gpus,
@@ -302,15 +296,9 @@
                     tol=args.tolerance,
                 )
             else:
-<<<<<<< HEAD
-                QSPRmodel = QSPRsklearn(
+                QSPRmodel = SklearnModel(
                     base_dir=f"{args.output_dir}",
                     data=dataset,
-=======
-                QSPRmodel = SklearnModel(
-                    base_dir=f"{args.base_dir}/qspr/models/",
-                    data=mydataset,
->>>>>>> 15e3f330
                     alg=alg_dict[model_type],
                     name=model_name,
                     parameters=parameters,
