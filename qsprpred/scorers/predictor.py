"""
predictors

Created by: Martin Sicho
On: 06.06.22, 20:15
"""
import json
from typing import List

import numpy as np
import sklearn_json as skljson
import torch
from qsprpred.data.utils.descriptor_utils.interfaces import Scorer
from qsprpred.data.utils.descriptorcalculator import DescriptorsCalculator
from qsprpred.data.utils.feature_standardization import SKLearnStandardizer
from qsprpred.models.neural_network import STFullyConnected


class Predictor(Scorer):

    def __init__(
            self, model, feature_calculators, scaler: SKLearnStandardizer,
            type: str, th=(1,), name=None, modifier=None):
        """Construct predictor model, feature calculator & scaler.

        Args:
            model: fitted sklearn or pytorch model
            feature_calculators: DescriptorsCalculator object, calculates features from smiles
            scaler: StandardStandardizer, scales features
            type: regression or classification
            th: if classification give activity threshold
            name: name for predictor
            modifier: score modifier
        """
        super().__init__(modifier)
        self.model = model
        self.feature_calculators = feature_calculators
        self.scaler = scaler
        self.type = type
        self.th = th
        self.key = f"{self.model.__class__.__name__}" if not name else name

    @staticmethod
<<<<<<< HEAD
    def fromFile(base_dir, algorithm, target, type='CLS', th=1,
                 scale=True, name=None, modifier=None):
=======
    def fromFile(base_dir, algorithm, target, type='CLS', th=(1,),
                 scale=True, name="Predictor", modifier=None):
>>>>>>> f13df196
        """Construct predictor from files with serialized model, feature calculator & scaler.

        Args:
            base_dir: base directory with folder qspr/models/ containing the serialized mode, feature_descriptor and optionally scaler
            algorithm: type of model
            target: name of property to predict
            type: regression or classification
            scale: bool if true, apply feature scaling
            th: if classification give activity threshold
            name: name for predictor, by default combination of algorithm, target and type
            modifier: score modifier

        Returns:
            predictor

        """
        if not name:
            name = f'{target}_{algorithm}_{type}'

        path = base_dir + '/qspr/models/' + '_'.join(
            [algorithm, type, target]) + '.json'
        feature_calculators = DescriptorsCalculator.fromFile(
            base_dir + '/qspr/data/' + '_'.join([target, type]) + '_QSPRdata_feature_calculators.json')
        # TODO do not hardcode when to use scaler
        scaler = None
        if scale:
            scaler = SKLearnStandardizer.fromFile(
                base_dir + '/qspr/data/' + '_'.join([target, type]) + '_QSPRdata_feature_standardizer_0.json')

        if "DNN" in path:
            with open(path) as f:
                model_params = json.load(f)
            model = STFullyConnected(**model_params)
            model.load_state_dict(torch.load(f"{path[:-5]}_weights.pkg"))
            return Predictor(
                model, feature_calculators=feature_calculators, scaler=scaler,
                type=type, th=th, name=name, modifier=modifier)
        return Predictor(
            skljson.from_json(path),
            feature_calculators=feature_calculators, scaler=scaler, type=type,
            th=th, name=name, modifier=modifier)

    def getScores(self, mols, frags=None):
        """Return scores for the input molecules.

        Args:
            mols: molecules to score
            frags: input fragments

        Returns:
            scores (numpy.ndarray): 'np.array' of scores for "mols"
        """
        # Calculate and scale the features
        features = self.feature_calculators(mols)
        if self.scaler:
            features = self.scaler(features)

        # Special case DNN
        if (self.model.__class__.__name__ == "STFullyConnected"):
            fps_loader = self.model.get_dataloader(features)
            if self.type == 'CLS':
                if self.th is None or len(self.th) == 1:
                    scores = self.model.predict(fps_loader)[:, 1].astype(float)
                elif len(self.th) > 1:
                    scores = np.argmax(
                        self.model.predict(fps_loader),
                        axis=1).astype(float)
            else:
                scores = self.model.predict(fps_loader).flatten()
        # Special case PLS
        elif self.model.__class__.__name__ == 'PLSRegression':
            scores = self.model.predict(features)[:, 0]
        # Regression
        elif self.type == 'REG':
            scores = self.model.predict(features)
        # Single-class classification
        elif (self.type == 'CLS') and (self.th is None or len(self.th) == 1):
            scores = self.model.predict_proba(features)[:, 1]
        # Multi-class classification
        elif len(self.th) > 1:
            scores = np.argmax(
                self.model.predict_proba(features),
                axis=1).astype(float)

        if len(scores.shape) > 1 and scores.shape[1] == 1:
            scores = scores[:, 0]
        return scores

    def getKey(self):
        """Return model identifier."""
        return self.key<|MERGE_RESOLUTION|>--- conflicted
+++ resolved
@@ -41,13 +41,8 @@
         self.key = f"{self.model.__class__.__name__}" if not name else name
 
     @staticmethod
-<<<<<<< HEAD
-    def fromFile(base_dir, algorithm, target, type='CLS', th=1,
+    def fromFile(base_dir, algorithm, target, type='CLS', th=(1,),
                  scale=True, name=None, modifier=None):
-=======
-    def fromFile(base_dir, algorithm, target, type='CLS', th=(1,),
-                 scale=True, name="Predictor", modifier=None):
->>>>>>> f13df196
         """Construct predictor from files with serialized model, feature calculator & scaler.
 
         Args:
