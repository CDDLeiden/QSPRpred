--- conflicted
+++ resolved
@@ -986,19 +986,11 @@
         split = TemporalSplit(
             timesplit=[TIME_SPLIT_YEAR - 1, TIME_SPLIT_YEAR, TIME_SPLIT_YEAR + 1],
             timeprop="Year of first disclosure",
-<<<<<<< HEAD
         )
         bootstrap_split = BootstrapSplit(
             split=split,
             n_bootstraps=10,
         )
-=======
-        )
-        bootstrap_split = BootstrapSplit(
-            split=split,
-            n_bootstraps=10,
-        )
->>>>>>> 88b1204c
         for time, fold_info in zip(
             split.timeSplit, list(dataset.iterFolds(bootstrap_split))
         ):
