"""This module holds the test for functions regarding QSPR data preparation."""

import copy
import glob
import itertools
import logging
import os
import shutil
from unittest import TestCase

import mordred
import numpy as np
import pandas as pd
from mordred import descriptors as mordreddescriptors
from parameterized import parameterized
from qsprpred.data.data import QSPRDataset, TargetProperty
from qsprpred.data.utils.datafilters import CategoryFilter
from qsprpred.data.utils.datasplitters import randomsplit, scaffoldsplit, temporalsplit
from qsprpred.data.utils.descriptorcalculator import DescriptorsCalculator
from qsprpred.data.utils.descriptorsets import (
    DescriptorSet,
    DrugExPhyschem,
    FingerprintSet,
    Mold2,
    Mordred,
    PaDEL,
    PredictorDesc,
    TanimotoDistances,
    rdkit_descs,
)
from qsprpred.data.utils.feature_standardization import SKLearnStandardizer
from qsprpred.data.utils.featurefilters import (
    BorutaFilter,
    highCorrelationFilter,
    lowVarianceFilter,
)
from qsprpred.data.utils.scaffolds import BemisMurcko, Murcko
from qsprpred.logs.stopwatch import StopWatch
from qsprpred.models.models import QSPRsklearn
from qsprpred.models.tasks import TargetTasks
from rdkit import Chem
from rdkit.Chem import Descriptors
from sklearn.impute import SimpleImputer
from sklearn.preprocessing import MinMaxScaler, StandardScaler

N_CPU = 2
CHUNK_SIZE = 100
logging.basicConfig(level=logging.DEBUG)


class PathMixIn:
    """Mix-in class that provides paths to test files and directories and handles their creation and deletion."""

    datapath = f'{os.path.dirname(__file__)}/test_files/data'
    qsprdatapath = f'{os.path.dirname(__file__)}/test_files/qspr/data'

    def setUp(self):
        """Create the directories that are used for testing."""
        self.tearDown()
        if not os.path.exists(self.qsprdatapath):
            os.makedirs(self.qsprdatapath)

    def tearDown(self):
        """Remove all files and directories that are used for testing."""
        self.clean_directories()
        if os.path.exists(self.qsprdatapath):
            shutil.rmtree(self.qsprdatapath)
        for extension in ['log', 'pkg', 'json']:
            globs = glob.glob(f'{self.datapath}/*.{extension}')
            for path in globs:
                os.remove(path)

    @classmethod
    def clean_directories(cls):
        """Remove the directories that are used for testing."""
        if os.path.exists(cls.qsprdatapath):
            shutil.rmtree(cls.qsprdatapath)


class DataSetsMixIn(PathMixIn):
    """Mix-in class that provides a small and large testing data set and some common preparation settings to use in tests."""

    @staticmethod
    def get_default_prep():
        """Return a dictionary with default preparation settings."""
        return {
            "feature_calculator": DescriptorsCalculator(
                [FingerprintSet(fingerprint_type="MorganFP", radius=3, nBits=1024)]),
            "split": randomsplit(0.1),
            "feature_standardizer": StandardScaler(),
            "feature_filters": [
                lowVarianceFilter(0.05),
                highCorrelationFilter(0.8)
            ],
        }

    @staticmethod
    def get_all_descriptors():
        """Return a list of all available descriptor calculators. Might still not be a complete list, though.

        TODO: would be nice to create the list automatically.

        Returns:
            list: `list` of `DescriptorCalculator` objects
        """
        descriptor_sets = [
            rdkit_descs(),
            DrugExPhyschem(),
            PredictorDesc(
                QSPRsklearn.fromFile(
                    f'{os.path.dirname(__file__)}/test_files/test_predictor/qspr/models/SVC_MULTICLASS/SVC_MULTICLASS_meta.json')
            ),
            TanimotoDistances(list_of_smiles=["C", "CC", "CCC"], fingerprint_type="MorganFP", radius=3, nBits=1000),
            FingerprintSet(fingerprint_type="MorganFP", radius=3, nBits=2048),
            Mordred(),
            Mold2(),
            FingerprintSet(fingerprint_type="CDKFP", size=2048, searchDepth=7),
            FingerprintSet(fingerprint_type="CDKExtendedFP"),
            FingerprintSet(fingerprint_type="CDKEStateFP"),
            FingerprintSet(fingerprint_type="CDKGraphOnlyFP", size=2048, searchDepth=7),
            FingerprintSet(fingerprint_type="CDKMACCSFP"),
            FingerprintSet(fingerprint_type="CDKPubchemFP"),
            FingerprintSet(fingerprint_type="CDKSubstructureFP", useCounts=False),
            FingerprintSet(fingerprint_type="CDKKlekotaRothFP", useCounts=True),
            FingerprintSet(fingerprint_type="CDKAtomPairs2DFP", useCounts=False),
            FingerprintSet(fingerprint_type="CDKSubstructureFP", useCounts=True),
            FingerprintSet(fingerprint_type="CDKKlekotaRothFP", useCounts=False),
            FingerprintSet(fingerprint_type="CDKAtomPairs2DFP", useCounts=True),
            PaDEL(),
        ]

        return descriptor_sets

    @staticmethod
    def get_prep_grid():
        """Return a list of many possible combinations of descriptor calculators, splits, feature standardizers, feature filters and data filters. Again, this is not exhaustive, but should cover a lot of cases.

        Returns:
            grid: a generator that yields tuples of all possible combinations as stated above, each tuple is defined as: `(descriptor_calculator, split, feature_standardizer, feature_filters, data_filters)
        """
        # feature sets that can be used to create combinations of descriptor calculators
        feature_sets = [
            FingerprintSet(
                fingerprint_type="MorganFP",
                radius=3,
                nBits=1024
            ),
            rdkit_descs()
        ]
        # interesting feature set combinations as descriptor calculators (either 1 or 2 sets at the same time)
        descriptor_calculators = [
            DescriptorsCalculator(combo) for combo in itertools.combinations(
                feature_sets, 1
            )] + [
            DescriptorsCalculator(combo) for combo in itertools.combinations(
                feature_sets, 2
            )]

        # lists with common preparation settings
        splits = [
            None,
            randomsplit(0.1)
        ]
        feature_standardizers = [
            None,
            StandardScaler(),
            SKLearnStandardizer(scaler=MinMaxScaler())
        ]
        feature_filters = [
            None,
            lowVarianceFilter(0.05)
        ]
        data_filters = [
            None,
            CategoryFilter(
                name="moka_ionState7.4",
                values=["cationic"]
            ),
        ]

        # grid of all combinations of the above preparation settings (passed to prepareDataset)
        return (
            copy.deepcopy(combo) for combo in itertools.product(  # deep copy to avoid conflicts resulting from operating on one instance twice
                descriptor_calculators,
                splits,
                feature_standardizers,
                feature_filters,
                data_filters
            ))

    @staticmethod
    def get_prep_combinations():
        """Make a list of all possible combinations of preparation settings."""
        def get_name(thing):
            return str(None) if thing is None else thing.__class__.__name__ if not type(thing) in [
                DescriptorsCalculator, SKLearnStandardizer] else str(thing)

        return [
            2 * ["_".join(get_name(i) for i in x)] + list(x)
            for x in DataSetsMixIn.get_prep_grid()
        ]

    def getBigDF(self):
        """Get a large data frame for testing purposes.

        Returns:
            pd.DataFrame: a `pandas.DataFrame` containing the dataset
        """
        return pd.read_csv(
            f'{self.datapath}/test_data_large.tsv',
            sep='\t')

    def getSmallDF(self):
        """Get a small data frame for testing purposes.

        Returns:
            pd.DataFrame: a `pandas.DataFrame` containing the dataset
        """
        return pd.read_csv(
            f'{self.datapath}/test_data.tsv',
            sep='\t').sample(10)

    def create_large_dataset(self, name="QSPRDataset_test", target_props=[
                             {"name": "CL", "task": TargetTasks.REGRESSION}], target_imputer=None,
                             preparation_settings=None):
        """Create a large dataset for testing purposes.

        Args:
            name (str): name of the dataset
            target_props (List of dicts or TargetProperty): list of target properties
            preparation_settings (dict): dictionary containing preparation settings

        Returns:
            QSPRDataset: a `QSPRDataset` object
        """
        return self.create_dataset(
            self.getBigDF(),
            name=name,
            target_props=target_props,
            target_imputer=target_imputer,
            prep=preparation_settings
        )

    def create_small_dataset(self, name="QSPRDataset_test", target_props=[
                             {"name": "CL", "task": TargetTasks.REGRESSION}], target_imputer=None,
                             preparation_settings=None):
        """Create a small dataset for testing purposes.

        Args:
            name (str): name of the dataset
            target_props (List of dicts or TargetProperty): list of target properties
            preparation_settings (dict): dictionary containing preparation settings

        Returns:
            QSPRDataset: a `QSPRDataset` object
        """
        return self.create_dataset(
            self.getSmallDF(),
            name=name,
            target_props=target_props,
            target_imputer=target_imputer,
            prep=preparation_settings
        )

    def create_dataset(self, df, name="QSPRDataset_test", target_props=[
                       {"name": "CL", "task": TargetTasks.REGRESSION}], target_imputer=None, prep=None):
        """Create a dataset for testing purposes from the given data frame.

        Args:
            df (pd.DataFrame): data frame containing the dataset
            name (str): name of the dataset
            target_props (List of dicts or TargetProperty): list of target properties
            prep (dict): dictionary containing preparation settings

        Returns:
            QSPRDataset: a `QSPRDataset` object
        """
        ret = QSPRDataset(
            name, target_props=target_props, df=df,
            store_dir=self.qsprdatapath, target_imputer=target_imputer, n_jobs=N_CPU, chunk_size=CHUNK_SIZE)
        if prep:
            ret.prepareDataset(**prep)
        return ret


class TestDataSetCreationSerialization(DataSetsMixIn, TestCase):
    """Simple tests for dataset creation and serialization under different conditions and error states."""

    def test_defaults(self):
        """Test default dataset creation and serialization."""
        # creation from data frame
        dataset = QSPRDataset(
            "test_defaults",
            [{"name": "CL", "task": TargetTasks.REGRESSION}],
            df=self.getSmallDF(),
            store_dir=self.qsprdatapath,
            n_jobs=N_CPU,
            chunk_size=CHUNK_SIZE,
        )
        self.assertIn("HBD", dataset.getProperties())
        dataset.removeProperty("HBD")
        self.assertNotIn("HBD", dataset.getProperties())
        stopwatch = StopWatch()
        dataset.save()
        stopwatch.stop('Saving took: ')
        self.assertTrue(os.path.exists(dataset.storePath))

        def check_consistency(dataset_to_check):
            self.assertNotIn("Notes", dataset_to_check.getProperties())
            self.assertNotIn("HBD", dataset_to_check.getProperties())
            self.assertTrue(len(self.getSmallDF()) - 1 == len(dataset_to_check))
            self.assertEqual(dataset_to_check.targetProperties[0].task, TargetTasks.REGRESSION)
            self.assertTrue(dataset_to_check.hasProperty("CL"))
            self.assertEqual(dataset_to_check.targetProperties[0].name, "CL")
            self.assertEqual(dataset_to_check.targetProperties[0].originalName, "CL")
            self.assertEqual(len(dataset_to_check.X), len(dataset_to_check))
            self.assertEqual(len(dataset_to_check.X_ind), 0)
            self.assertEqual(len(dataset_to_check.y), len(dataset_to_check))
            self.assertEqual(len(dataset_to_check.y_ind), 0)

        # creation from file
        stopwatch.reset()
        dataset_new = QSPRDataset.fromFile(dataset.storePath)
        stopwatch.stop('Loading from file took: ')
        check_consistency(dataset_new)

        # creation by reinitialization
        stopwatch.reset()
        dataset_new = QSPRDataset(
            "test_defaults",
            [{"name": "CL", "task": TargetTasks.REGRESSION}],
            store_dir=self.qsprdatapath,
            n_jobs=N_CPU,
            chunk_size=CHUNK_SIZE,
        )
        stopwatch.stop('Reinitialization took: ')
        check_consistency(dataset_new)

        # creation from a table file
        stopwatch.reset()
        dataset_new = QSPRDataset.fromTableFile(
            "test_defaults",
            f'{os.path.dirname(__file__)}/test_files/data/test_data.tsv',
            target_props=[{"name": "CL", "task": TargetTasks.REGRESSION}],
            store_dir=self.qsprdatapath,
            n_jobs=N_CPU,
            chunk_size=CHUNK_SIZE,
        )
        stopwatch.stop('Loading from table file took: ')
        self.assertTrue(isinstance(dataset_new, QSPRDataset))
        check_consistency(dataset_new)

        dataset_new = QSPRDataset.fromTableFile(
            "test_defaults_new",  # new name implies HBD below should exist again
            f'{os.path.dirname(__file__)}/test_files/data/test_data.tsv',
            target_props=[{"name": "CL", "task": TargetTasks.REGRESSION}],
            store_dir=self.qsprdatapath,
            n_jobs=N_CPU,
            chunk_size=CHUNK_SIZE,
        )
        self.assertTrue(isinstance(dataset_new, QSPRDataset))
        self.assertIn("HBD", dataset_new.getProperties())
        dataset_new.removeProperty("HBD")
        check_consistency(dataset_new)

    def test_multi_task(self):
        """Test multi-task dataset creation and functionality."""
        dataset = QSPRDataset(
            "test_multi_task",
            [{"name": "CL", "task": TargetTasks.REGRESSION},
             {"name": "fu", "task": TargetTasks.REGRESSION}],
            df=self.getSmallDF(),
            store_dir=self.qsprdatapath,
            n_jobs=N_CPU,
            chunk_size=CHUNK_SIZE,
        )

        def check_multiclass(dataset_to_check):
            self.assertTrue(dataset_to_check.isMultiTask)
            self.assertEqual(dataset_to_check.nTasks, 2)
            self.assertEqual(len(dataset_to_check.targetProperties), 2)
            self.assertEqual(dataset_to_check.targetProperties[0].name, "CL")
            self.assertEqual(dataset_to_check.targetProperties[1].name, "fu")
            self.assertEqual(dataset_to_check.targetProperties[0].task, TargetTasks.REGRESSION)
            self.assertEqual(dataset_to_check.targetProperties[1].task, TargetTasks.REGRESSION)
            self.assertEqual(len(dataset_to_check.X), len(dataset_to_check))
            self.assertEqual(len(dataset_to_check.y), len(dataset_to_check))
            self.assertEqual(len(dataset_to_check.y.columns), 2)
            self.assertEqual(dataset_to_check.y.columns[0], "CL")
            self.assertEqual(dataset_to_check.y.columns[1], "fu")

        # Check that the dataset is correctly initialized
        check_multiclass(dataset)

        # Check the dataset after dropping a task
        dataset.dropTask("fu")

        def check_singleclass(dataset_to_check):
            self.assertFalse(dataset_to_check.isMultiTask)
            self.assertEqual(dataset_to_check.nTasks, 1)
            self.assertEqual(len(dataset_to_check.targetProperties), 1)
            self.assertEqual(dataset_to_check.targetProperties[0].name, "CL")
            self.assertEqual(dataset_to_check.targetProperties[0].task, TargetTasks.REGRESSION)
            self.assertEqual(len(dataset_to_check.X), len(dataset_to_check))
            self.assertEqual(len(dataset_to_check.y), len(dataset_to_check))
            self.assertEqual(len(dataset_to_check.y.columns), 1)
            self.assertEqual(dataset_to_check.y.columns[0], "CL")

        check_singleclass(dataset)

        with self.assertRaises(AssertionError):
            dataset.dropTask("fu")

        with self.assertRaises(AssertionError):
            dataset.dropTask("CL")

        # Check the dataset after adding a task
        dataset.addTask({"name": "fu", "task": TargetTasks.REGRESSION})
        check_multiclass(dataset)

    def test_target_property(self):
        """Test target property creation and serialization in the context of a dataset."""
        dataset = QSPRDataset(
            "test_target_property",
            [{"name": "CL", "task": TargetTasks.REGRESSION},
             {"name": "fu", "task": TargetTasks.REGRESSION}],
            df=self.getSmallDF(),
            store_dir=self.qsprdatapath,
            n_jobs=N_CPU,
            chunk_size=CHUNK_SIZE,
        )

        def test_bad_init(dataset_to_test):
            with self.assertRaises(AssertionError):
                dataset_to_test.makeClassification("CL", [])
            with self.assertRaises(AssertionError):
                dataset_to_test.makeClassification("CL", th=6.5)
            with self.assertRaises(AssertionError):
                dataset_to_test.makeClassification("CL", th=[0, 2, 3])
            with self.assertRaises(AssertionError):
                dataset_to_test.makeClassification("CL", th=[0, 2, 3])

        def test_classification(dataset_to_test, target_names, ths):
            # Test that the dataset properties are correctly initialized
            for idx, target_prop in enumerate(dataset_to_test.targetProperties):
                if len(ths[idx]) == 1:
                    self.assertEqual(target_prop.task, TargetTasks.SINGLECLASS)
                else:
                    self.assertEqual(target_prop.task, TargetTasks.MULTICLASS)
                self.assertEqual(target_prop.name, f"{target_names[idx]}_class")
                self.assertEqual(target_prop.originalName, f"{target_names[idx]}")
                y = dataset_to_test.getTargetPropertiesValues(concat=True)
                self.assertTrue(y.columns[idx] == target_prop.name)
                if target_prop.task == TargetTasks.SINGLECLASS:
                    self.assertEqual(y[target_prop.name].unique().shape[0], 2)
                else:
                    self.assertEqual(y[target_prop.name].unique().shape[0], (len(ths[idx]) - 1))
                self.assertEqual(target_prop.th, ths[idx])

        # Check that the make classification method works as expected
        test_bad_init(dataset)
        dataset.makeClassification("CL", th=[6.5])
        dataset.makeClassification("fu", th=[0.3])
        test_classification(dataset, ["CL", "fu"], [[6.5], [0.3]])
        dataset.makeClassification("CL", th=[0, 15, 30, 60])
        test_classification(dataset, ["CL", "fu"], [[0, 15, 30, 60], [0.3]])
        dataset.save()

        # check precomputed th
        dataset = QSPRDataset(
            "test_target_property",
            [{"name": "CL_class", "task": TargetTasks.MULTICLASS, "th": "precomputed"}],
            df=dataset.df,
            store_dir=self.qsprdatapath,
            n_jobs=N_CPU,
            chunk_size=CHUNK_SIZE,
        )
        self.assertEqual(dataset.targetProperties[0].task, TargetTasks.MULTICLASS)
        self.assertEqual(dataset.targetProperties[0].name, "CL_class_class")
        self.assertEqual(dataset.targetProperties[0].nClasses, 3)
        self.assertEqual(dataset.targetProperties[0].th, "precomputed")

        # Check that the dataset is correctly loaded from file for classification
        dataset_new = QSPRDataset.fromFile(dataset.storePath)
        test_bad_init(dataset_new)
        test_classification(dataset_new, ["CL", "fu"], [[0, 15, 30, 60], [0.3]])

        # Check that the make regression method works as expected
        dataset_new.makeRegression(target_property="CL")
        dataset_new.makeRegression(target_property="fu")

        def check_regression(dataset_to_check, target_names):
            for idx, target_prop in enumerate(dataset_to_check.targetProperties):
                self.assertEqual(target_prop.task, TargetTasks.REGRESSION)
                self.assertTrue(dataset_to_check.hasProperty(target_names[idx]))
                self.assertEqual(target_prop.name, target_names[idx])
                self.assertEqual(target_prop.originalName, target_names[idx])
                y = dataset_to_check.getTargetPropertiesValues(concat=True)

        # Check that the dataset is correctly loaded from file for regression
        check_regression(dataset_new, ["CL", "fu"])
        dataset_new.save()
        dataset_new = QSPRDataset.fromFile(dataset.storePath)
        check_regression(dataset_new, ["CL", "fu"])


class TestTargetProperty(TestCase):
    """Test the TargetProperty class."""

    def test_target_property(self):
        """Check the TargetProperty class on target property creation and serialization."""
        def check_target_property(targetprop, name, task, original_name, th):
            # Check the target property creation consistency
            self.assertEqual(targetprop.name, name)
            self.assertEqual(targetprop.task, task)
            self.assertEqual(targetprop.originalName, original_name)
            if task.isClassification():
                self.assertTrue(targetprop.task.isClassification())
                self.assertEqual(targetprop.th, th)

        # Check the different task types
        targetprop = TargetProperty("CL", TargetTasks.REGRESSION)
        check_target_property(targetprop, "CL", TargetTasks.REGRESSION, "CL", None)

        targetprop = TargetProperty("CL", TargetTasks.MULTICLASS, th=[0, 1, 10, 1200])
        check_target_property(targetprop, "CL", TargetTasks.MULTICLASS, "CL", [0, 1, 10, 1200])

        targetprop = TargetProperty("CL", TargetTasks.SINGLECLASS, th=[5])
        check_target_property(targetprop, "CL", TargetTasks.SINGLECLASS, "CL", [5])

        # check with precomputed values
        targetprop = TargetProperty("CL", TargetTasks.SINGLECLASS, th="precomputed", nClasses=2)
        check_target_property(targetprop, "CL", TargetTasks.SINGLECLASS, "CL", "precomputed")

        # Check from dictionary creation
        targetprop = TargetProperty.fromDict({"name": "CL", "task": TargetTasks.REGRESSION})
        check_target_property(targetprop, "CL", TargetTasks.REGRESSION, "CL", None)

        targetprop = TargetProperty.fromDict({"name": "CL", "task": TargetTasks.MULTICLASS, "th": [0, 1, 10, 1200]})
        check_target_property(targetprop, "CL", TargetTasks.MULTICLASS, "CL", [0, 1, 10, 1200])

        # Check from list creation, selection and serialization support functions
        targetprops = TargetProperty.fromList(
            [{"name": "CL", "task": TargetTasks.REGRESSION},
             {"name": "fu", "task": TargetTasks.REGRESSION}])
        check_target_property(targetprops[0], "CL", TargetTasks.REGRESSION, "CL", None)
        check_target_property(targetprops[1], "fu", TargetTasks.REGRESSION, "fu", None)
        self.assertEqual(TargetProperty.selectFromList(targetprops, "CL")[0], targetprops[0])
        self.assertListEqual(TargetProperty.getNames(targetprops), ["CL", "fu"])

        targetprops = TargetProperty.toList(targetprops)
        self.assertIsInstance(targetprops, list)
        self.assertIsInstance(targetprops[0], dict)
        self.assertEqual(targetprops[0]["name"], "CL")
        self.assertEqual(targetprops[0]["task"], TargetTasks.REGRESSION)


    def test_indexing(self):
        # default index
        QSPRDataset(
            "test_target_property",
            "CL",
            df=self.getSmallDF(),
            store_dir=self.qsprdatapath,
            n_jobs=N_CPU,
            chunk_size=CHUNK_SIZE,
        )

        # set index to SMILES column
        QSPRDataset(
            "test_target_property",
            "CL",
            df=self.getSmallDF(),
            store_dir=self.qsprdatapath,
            n_jobs=N_CPU,
            chunk_size=CHUNK_SIZE,
            index_cols=["SMILES"]
        )

        # multiindex
        QSPRDataset(
            "test_target_property",
            "CL",
            df=self.getSmallDF(),
            store_dir=self.qsprdatapath,
            n_jobs=N_CPU,
            chunk_size=CHUNK_SIZE,
            index_cols=["SMILES", "Name"]
        )

        # index with duplicates
        self.assertRaises(ValueError, lambda : QSPRDataset(
            "test_target_property",
            "CL",
            df=self.getSmallDF(),
            store_dir=self.qsprdatapath,
            n_jobs=N_CPU,
            chunk_size=CHUNK_SIZE,
            index_cols=["moka_ionState7.4"]
        ))

        # index has nans
        self.assertRaises(ValueError, lambda : QSPRDataset(
            "test_target_property",
            "CL",
            df=self.getSmallDF(),
            store_dir=self.qsprdatapath,
            n_jobs=N_CPU,
            chunk_size=CHUNK_SIZE,
            index_cols=["fu"]
        ))

    @parameterized.expand([(1,), (N_CPU,)])
    def test_invalids_detection(self, n_cpu):
        df = self.getBigDF()
        all_mols = len(df)
        dataset = QSPRDataset(
            "test_invalids_detection",
            "CL",
            df=df,
            store_dir=self.qsprdatapath,
            drop_invalids=False,
            drop_empty=False,
            n_jobs=n_cpu,
        )
        self.assertEqual(dataset.df.shape[0], df.shape[0])
        self.assertRaises(ValueError, lambda : dataset.checkMols())
        self.assertRaises(ValueError, lambda : dataset.addDescriptors(DescriptorsCalculator(
            [FingerprintSet(fingerprint_type="MorganFP", radius=3, nBits=1024)])))
        invalids = dataset.checkMols(throw=False)
        self.assertEqual(sum(~invalids), 1)
        dataset.dropInvalids()
        self.assertEqual(dataset.df.shape[0], all_mols - 1)


class TestDataSplitters(DataSetsMixIn, TestCase):
    """Small tests to only check if the data splitters work on their own.

    The tests here should be used to check for all their specific parameters and edge cases.
    """

    def validate_split(self, dataset):
        """Check if the split has the data it should have after splitting."""
        self.assertTrue(dataset.X is not None)
        self.assertTrue(dataset.X_ind is not None)
        self.assertTrue(dataset.y is not None)
        self.assertTrue(dataset.y_ind is not None)

    def test_randomsplit(self):
        """Test the random split function, where the split is done randomly."""
        dataset = self.create_large_dataset()
        dataset.prepareDataset(split=randomsplit(0.1))
        self.validate_split(dataset)

    def test_temporalsplit(self):
        """Test the temporal split function, where the split is done based on a time property."""
        dataset = self.create_large_dataset()
        split = temporalsplit(
            dataset=dataset,
            timesplit=2000,
            timeprop="Year of first disclosure")

        dataset.prepareDataset(split=split)
        self.validate_split(dataset)

        # test if dates higher than 2000 are in test set
        self.assertTrue(sum(dataset.X_ind['Year of first disclosure'] > 2000) == len(dataset.X_ind))

    @parameterized.expand([
        (Murcko(), True, None),
<<<<<<< HEAD
        (BemisMurcko(), False, ['NCCc1ccc(O)c(O)c1', 'CC(C)(C)c1cnc(CSc2cnc(NC(=O)C3CCNCC3)s2)o1']),
    ])
    def test_scaffoldsplit(self, scaffold, shuffle, custom_test_list):
        """Test the scaffold split function, where the split is done based on the scaffold of the molecules."""
        dataset = self.create_large_dataset()
=======
        (BemisMurcko(), False, ['scaffoldsplit_0','scaffoldsplit_1']),
    ])
    def test_scaffoldsplit(self, scaffold, shuffle, custom_test_list):
        dataset = self.create_large_dataset(name="scaffoldsplit")
>>>>>>> 4cf45604
        split = scaffoldsplit(scaffold, 0.1, shuffle, custom_test_list)
        dataset.prepareDataset(split=split)
        self.validate_split(dataset)

        # check that smiles in custom_test_list are in the test set
        if custom_test_list:
            self.assertTrue(all(mol_id in dataset.X_ind.index for mol_id in custom_test_list))

    def test_serialization(self):
        """Test the serialization of dataset with datasplit."""
        dataset = self.create_large_dataset()
        split = scaffoldsplit(Murcko(), 0.1)
        calculator = DescriptorsCalculator([FingerprintSet(fingerprint_type="MorganFP", radius=3, nBits=1024)])
        dataset.prepareDataset(
            split=split,
            feature_calculator=calculator,
            feature_standardizer=StandardScaler())
        self.validate_split(dataset)
        test_ids = dataset.X_ind.index.values
        train_ids = dataset.y_ind.index.values
        dataset.save()

        dataset_new = QSPRDataset.fromFile(dataset.storePath)
        self.validate_split(dataset_new)
        self.assertTrue(dataset_new.descriptorCalculator)
        self.assertTrue(dataset_new.feature_standardizer)
        self.assertTrue(dataset_new.fold_generator.featureStandardizer)
        self.assertTrue(len(dataset_new.featureNames) == 1024)
        self.assertTrue(all(mol_id in dataset_new.X_ind.index for mol_id in test_ids))
        self.assertTrue(all(mol_id in dataset_new.y_ind.index for mol_id in train_ids))

        dataset_new.clearFiles()


class TestFoldSplitters(DataSetsMixIn, TestCase):
    """Small tests to only check if the fold splitters work on their own.

    The tests here should be used to check for all their specific parameters and edge cases.
    """

    def validate_folds(self, dataset, more=None):
        """Check if the folds have the data they should have after splitting."""
        k = 0
        for X_train, X_test, y_train, y_test, train_index, test_index in dataset.createFolds():
            k += 1
            self.assertEqual(len(X_train), len(y_train))
            self.assertEqual(len(X_test), len(y_test))
            self.assertEqual(len(train_index), len(y_train))
            self.assertEqual(len(test_index), len(y_test))

            if more:
                more(X_train, X_test, y_train, y_test, train_index, test_index)

        self.assertEqual(k, 5)

    def test_defaults(self):
        """Test the default fold generator, which is a 5-fold cross validation."""
        # test default settings with regression
        dataset = self.create_large_dataset()
        dataset.addDescriptors(DescriptorsCalculator(
            [FingerprintSet(fingerprint_type="MorganFP", radius=3, nBits=1024)]))
        self.validate_folds(dataset)

        # test default settings with classification
        dataset.makeClassification("CL", th=[20])
        self.validate_folds(dataset)

        # test with a standarizer
        scaler = MinMaxScaler(feature_range=(1, 2))
        dataset.prepareDataset(feature_standardizer=scaler)

        def check_min_max(X_train, X_test, y_train, y_test, train_index, test_index):
            self.assertTrue(np.max(X_train) == 2)
            self.assertTrue(np.min(X_train) == 1)
            self.assertTrue(np.max(X_test) == 2)
            self.assertTrue(np.min(X_test) == 1)

        self.validate_folds(dataset, more=check_min_max)


class TestDataFilters(DataSetsMixIn, TestCase):
    """Small tests to only check if the data filters work on their own.

    The tests here should be used to check for all their specific parameters and edge cases.
    """

    def test_Categoryfilter(self):
        """Test the category filter, which drops specific values from dataset properties."""
        remove_cation = CategoryFilter(
            name="moka_ionState7.4", values=["cationic"])
        df_anion = remove_cation(self.getBigDF())
        self.assertTrue(
            (df_anion["moka_ionState7.4"] == "cationic").sum() == 0)

        only_cation = CategoryFilter(
            name="moka_ionState7.4",
            values=["cationic"],
            keep=True)
        df_cation = only_cation(self.getBigDF())
        self.assertTrue(
            (df_cation["moka_ionState7.4"] != "cationic").sum() == 0)


class TestTargetImputation(PathMixIn, TestCase):
    """Small tests to only check if the target imputation works on its own."""

    def setUp(self):
        """Set up the test Dataframe."""
        super().setUp()
        self.descriptors = ["Descriptor_F1", "Descriptor_F2", "Descriptor_F3", "Descriptor_F4", "Descriptor_F5"]
        self.df = pd.DataFrame(
            data=np.array(
                [["C", 1, 4, 2, 6, 2, 1, 2],
                 ["C", 1, 8, 4, 2, 4, 1, 2],
                 ["C", 1, 4, 3, 2, 5, 1, np.NaN],
                 ["C", 1, 8, 4, 9, 8, 2, 2],
                 ["C", 1, 4, 2, 3, 9, 2, 2],
                 ["C", 1, 8, 4, 7, 12, 2, 2]]),
            columns=["SMILES"] + self.descriptors + ["y", "z"]
        )

    def test_imputation(self):
        """Test the imputation of missing values in the target properties."""
        self.dataset = QSPRDataset(
            "TestImputation",
            target_props=[{"name": "y", "task": TargetTasks.REGRESSION}, {"name": "z", "task": TargetTasks.REGRESSION}],
            df=self.df,
            store_dir=self.qsprdatapath,
            n_jobs=N_CPU,
            chunk_size=CHUNK_SIZE,
            target_imputer=SimpleImputer(strategy="mean"))
        self.assertEqual(self.dataset.targetProperties[0].originalName, "y")
        self.assertEqual(self.dataset.targetProperties[1].originalName, "z")
        self.assertEqual(self.dataset.targetProperties[0].name, "y_imputed")
        self.assertEqual(self.dataset.targetProperties[1].name, "z_imputed")
        self.assertEqual(self.dataset.df["z_imputed"].isna().sum(), 0)


class TestFeatureFilters(PathMixIn, TestCase):
    """Tests to check if the feature filters work on their own."""

    def setUp(self):
        """Set up the small test Dataframe."""
        super().setUp()
        self.descriptors = ["Descriptor_F1", "Descriptor_F2", "Descriptor_F3", "Descriptor_F4", "Descriptor_F5"]
        self.df = pd.DataFrame(
            data=np.array(
                [["C", 1, 4, 2, 6, 2, 1],
                 ["C", 1, 8, 4, 2, 4, 2],
                 ["C", 1, 4, 3, 2, 5, 3],
                 ["C", 1, 8, 4, 9, 8, 4],
                 ["C", 1, 4, 2, 3, 9, 5],
                 ["C", 1, 8, 4, 7, 12, 6]]),
            columns=["SMILES"] + self.descriptors + ["y"]
        )
        self.dataset = QSPRDataset(
            "TestFeatureFilters",
            target_props=[{"name": "y", "task": TargetTasks.REGRESSION}],
            df=self.df,
            store_dir=self.qsprdatapath,
            n_jobs=N_CPU,
            chunk_size=CHUNK_SIZE)

    def test_lowVarianceFilter(self):
        """Test the low variance filter, which drops features with a variance below a threshold."""
        self.dataset.filterFeatures([lowVarianceFilter(0.01)])

        # check if correct columns selected and values still original
        self.assertListEqual(list(self.dataset.featureNames), self.descriptors[1:])
        self.assertListEqual(list(self.dataset.X.columns), self.descriptors[1:])

    def test_highCorrelationFilter(self):
        """Test the high correlation filter, which drops features with a correlation above a threshold."""
        self.dataset.filterFeatures([highCorrelationFilter(0.8)])

        # check if correct columns selected and values still original
        self.descriptors.pop(2)
        self.assertListEqual(list(self.dataset.featureNames), self.descriptors)
        self.assertListEqual(list(self.dataset.X.columns), self.descriptors)

    def test_BorutaFilter(self):
        """Test the Boruta filter, which removes the features which are statistically as relevant as random features."""
        self.dataset.filterFeatures([BorutaFilter()])

        # check if correct columns selected and values still original
        self.assertListEqual(list(self.dataset.featureNames), self.descriptors[-1:])
        self.assertListEqual(list(self.dataset.X.columns), self.descriptors[-1:])


class TestDescriptorCalculation(DataSetsMixIn, TestCase):
    """Test the calculation of descriptors."""

    def setUp(self):
        """Set up the test Dataframe."""
        super().setUp()
        self.dataset = self.create_large_dataset(self.__class__.__name__)

    def test_switching(self):
        """Test if the feature calculator can be switched to a new dataset."""
        feature_calculator = DescriptorsCalculator(
            descsets=[FingerprintSet(fingerprint_type="MorganFP", radius=3, nBits=2048), DrugExPhyschem()])
        split = randomsplit(test_fraction=0.1)
        lv = lowVarianceFilter(0.05)
        hc = highCorrelationFilter(0.9)

        self.dataset.prepareDataset(
            split=split,
            feature_calculator=feature_calculator,
            feature_filters=[lv, hc],
            recalculate_features=True,
            feature_fill_value=np.nan
        )

        # create new dataset with different feature calculator
        dataset_next = self.create_large_dataset(self.__class__.__name__)
        dataset_next.prepareDataset(
            split=split,
            feature_calculator=feature_calculator,
            feature_filters=[lv, hc],
            recalculate_features=True,
            feature_fill_value=np.nan
        )


class TestDescriptorsets(DataSetsMixIn, TestCase):
    """Test the descriptor sets."""

    def setUp(self):
        """Create the test Dataframe."""
        super().setUp()
        self.dataset = self.create_small_dataset(self.__class__.__name__)
        self.dataset.shuffle()

    def test_PredictorDesc(self):
        """Test the PredictorDesc descriptor set."""
        # give path to saved model parameters
        meta_path = f'{os.path.dirname(__file__)}/test_files/test_predictor/qspr/models/SVC_MULTICLASS/SVC_MULTICLASS_meta.json'
        from qsprpred.models.models import QSPRsklearn
        model = QSPRsklearn.fromFile(meta_path)
        desc_calc = DescriptorsCalculator([PredictorDesc(model)])

        self.dataset.addDescriptors(desc_calc)
        self.assertEqual(self.dataset.X.shape, (len(self.dataset), 1))
        self.assertTrue(self.dataset.X.any().any())

        # test from file instantiation
        desc_calc.toFile(f"{self.qsprdatapath}/test_calc.json")
        desc_calc_file = DescriptorsCalculator.fromFile(f"{self.qsprdatapath}/test_calc.json")
        self.dataset.addDescriptors(desc_calc_file, recalculate=True)
        self.assertEqual(self.dataset.X.shape, (len(self.dataset), 1))
        self.assertTrue(self.dataset.X.any().any())

    def test_fingerprintSet(self):
        """Test the fingerprint set descriptor calculator."""
        desc_calc = DescriptorsCalculator([FingerprintSet(fingerprint_type="MorganFP", radius=3, nBits=1000)])
        self.dataset.addDescriptors(desc_calc)

        self.assertEqual(self.dataset.X.shape, (len(self.dataset), 1000))
        self.assertTrue(self.dataset.X.any().any())
        self.assertTrue(self.dataset.X.any().sum() > 1)

    def test_TanimotoDistances(self):
        """Test the Tanimoto distances descriptor calculator, which calculates the Tanimoto distances between a list of SMILES."""
        list_of_smiles = ["C", "CC", "CCC", "CCCC", "CCCCC", "CCCCCC", "CCCCCCC"]
        desc_calc = DescriptorsCalculator(
            [TanimotoDistances(list_of_smiles=list_of_smiles, fingerprint_type="MorganFP", radius=3, nBits=1000)])
        self.dataset.addDescriptors(desc_calc)

    def test_Mordred(self):
        """Test the Mordred descriptor calculator."""
        desc_calc = DescriptorsCalculator([Mordred()])
        self.dataset.addDescriptors(desc_calc)

        self.assertEqual(
            self.dataset.X.shape,
            (len(self.dataset), len(mordred.Calculator(mordreddescriptors).descriptors)))
        self.assertTrue(self.dataset.X.any().any())
        self.assertTrue(self.dataset.X.any().sum() > 1)

    def test_Mold2(self):
        """Test the Mold2 descriptor calculator."""
        desc_calc = DescriptorsCalculator([Mold2()])
        self.dataset.addDescriptors(desc_calc)

        self.assertEqual(
            self.dataset.X.shape,
            (len(self.dataset), 777))
        self.assertTrue(self.dataset.X.any().any())
        self.assertTrue(self.dataset.X.any().sum() > 1)

    def test_PaDEL_descriptors(self):
        """Test the PaDEL descriptor calculator."""
        desc_calc = DescriptorsCalculator([PaDEL()])
        self.dataset.addDescriptors(desc_calc)

        self.assertEqual(
            self.dataset.X.shape,
            (len(self.dataset), 1444))
        self.assertTrue(self.dataset.X.any().any())
        self.assertTrue(self.dataset.X.any().sum() > 1)

    @parameterized.expand([
        ("CDKFP", 1024),
        ("CDKExtendedFP", 1024),
        ("CDKGraphOnlyFP", 1024),
        ("CDKMACCSFP", 166),
        ("CDKPubchemFP", 881),
        ("CDKEStateFP", 79),
        ("CDKSubstructureFP", 307),
        ('CDKKlekotaRothFP', 4860),
        ('CDKAtomPairs2DFP', 780)
    ])
    def test_PaDEL_fingerprints(self, fp_type, nbits):
        desc_calc = DescriptorsCalculator([FingerprintSet(fingerprint_type=fp_type)])
        dataset = self.create_small_dataset(f"{self.__class__.__name__}_{fp_type}")
        dataset.addDescriptors(desc_calc)

        self.assertEqual(
            dataset.X.shape,
            (len(dataset), nbits))
        self.assertTrue(dataset.X.any().any())
        self.assertTrue(dataset.X.any().sum() > 1)

    def test_DrugExPhyschem(self):
        """Test the DrugExPhyschem descriptor calculator."""
        desc_calc = DescriptorsCalculator([DrugExPhyschem()])
        self.dataset.addDescriptors(desc_calc)

        self.assertEqual(self.dataset.X.shape, (len(self.dataset), 19))
        self.assertTrue(self.dataset.X.any().any())
        self.assertTrue(self.dataset.X.any().sum() > 1)

    def test_rdkit_descs(self):
        """Test the rdkit descriptors calculator."""
        desc_calc = DescriptorsCalculator([rdkit_descs()])
        self.dataset.addDescriptors(desc_calc)

        self.assertEqual(self.dataset.X.shape, (len(self.dataset), len(Descriptors._descList)))
        self.assertTrue(self.dataset.X.any().any())
        self.assertTrue(self.dataset.X.any().sum() > 1)

        # with 3D
        desc_calc = DescriptorsCalculator([rdkit_descs(compute_3Drdkit=True)])
        self.dataset.addDescriptors(desc_calc, recalculate=True)
        self.assertEqual(self.dataset.X.shape, (len(self.dataset), len(Descriptors._descList) + 10))

    def test_consistency(self):
        len_prev = len(self.dataset)
        desc_calc = DescriptorsCalculator([FingerprintSet(fingerprint_type="MorganFP", radius=3, nBits=1000)])
        self.dataset.addDescriptors(desc_calc)
        self.assertEqual(len_prev, len(self.dataset))
        self.assertEqual(len_prev, len(self.dataset.getDescriptors()))
        self.assertEqual(len_prev, len(self.dataset.X))
        self.assertEqual(1000, self.dataset.getDescriptors().shape[1])
        self.assertEqual(1000, self.dataset.X.shape[1])
        self.assertEqual(1000, self.dataset.X_ind.shape[1])
        self.assertEqual(1000, self.dataset.getFeatures(concat=True).shape[1])
        self.assertEqual(len_prev, self.dataset.getFeatures(concat=True).shape[0])


class TestScaffolds(DataSetsMixIn, TestCase):
    """Test calculation of scaffolds."""

    def setUp(self):
        """Create a small dataset."""
        super().setUp()
        self.dataset = self.create_small_dataset(self.__class__.__name__)

    def test_scaffold_add(self):
        """Test the adding and getting of scaffolds."""
        self.dataset.addScaffolds([Murcko()])
        scaffs = self.dataset.getScaffolds()
        self.assertEqual(scaffs.shape, (len(self.dataset), 1))

        self.dataset.addScaffolds([Murcko()], add_rdkit_scaffold=True, recalculate=True)
        scaffs = self.dataset.getScaffolds(includeMols=True)
        self.assertEqual(scaffs.shape, (len(self.dataset), 2))
        for mol in scaffs[f"Scaffold_{Murcko()}_RDMol"]:
            self.assertTrue(isinstance(mol, Chem.rdchem.Mol))


class TestFeatureStandardizer(DataSetsMixIn, TestCase):
    """Test the feature standardizer."""

    def setUp(self):
        """Create a small test dataset with MorganFP descriptors."""
        super().setUp()
        self.dataset = self.create_small_dataset(self.__class__.__name__)
        self.dataset.addDescriptors(DescriptorsCalculator(
            [FingerprintSet(fingerprint_type="MorganFP", radius=3, nBits=1000)]))

    def test_featurestandarizer(self):
        """Test the feature standardizer fitting, transforming and serialization."""
        scaler = SKLearnStandardizer.fromFit(self.dataset.X, StandardScaler())
        scaled_features = scaler(self.dataset.X)
        scaler.toFile(
            f'{os.path.dirname(__file__)}/test_files/qspr/data/test_scaler.json')
        scaler_fromfile = SKLearnStandardizer.fromFile(
            f'{os.path.dirname(__file__)}/test_files/qspr/data/test_scaler.json')
        scaled_features_fromfile = scaler_fromfile(self.dataset.X)
        self.assertIsInstance(scaled_features, np.ndarray)
        self.assertEqual(scaled_features.shape, (len(self.dataset), 1000))
        self.assertEqual(
            np.array_equal(
                scaled_features,
                scaled_features_fromfile),
            True)


<<<<<<< HEAD
=======
class TestStandardizer(DataSetsMixIn, TestCase):

    def test_invalid_filter(self):
        df = self.getSmallDF()
        orig_len = len(df)
        mask = [False] * orig_len
        mask[0] = True
        df.loc[mask,"SMILES"] = "C(C)(C)(C)(C)(C)(C)(C)(C)(C)" # create molecule with bad valence

        dataset = QSPRDataset("standardization_test_invalid_filter", df=df, target_prop="CL", drop_invalids=False, drop_empty=False)
        dataset.standardizeSmiles('chembl', drop_invalid=False)
        self.assertEqual(len(dataset), len(df))
        dataset.standardizeSmiles('chembl', drop_invalid=True)
        self.assertEqual(len(dataset), orig_len-1)

>>>>>>> 4cf45604
class TestDataSetPreparation(DataSetsMixIn, TestCase):
    """Test as many possible combinations of data sets and their preparation settings."""

    def feature_consistency_checks(self, ds, expected_length):
        """Check if the feature names and the feature matrix of a data set is consistent with expected number of variables.

        Args:
            ds (QSPRDataset): The data set to check.
            expected_length (int): The expected number of features.
        """
        self.assertEqual(len(ds.featureNames), expected_length)
        self.assertEqual(len(ds.getFeatureNames()), expected_length)
        if expected_length > 0:
            features = ds.getFeatures(concat=True)
            self.assertEqual(features.shape[0], len(ds))
            self.assertEqual(features.shape[1], expected_length)
            self.assertEqual(ds.X.shape[1], expected_length)
            self.assertEqual(ds.X_ind.shape[1], expected_length)
            for fold in ds.createFolds():
                self.assertIsInstance(fold, tuple)
                self.assertEqual(fold[0].shape[1], expected_length)
                self.assertEqual(fold[1].shape[1], expected_length)
        else:
            self.assertEqual(ds.X.shape[1], expected_length)
            self.assertEqual(ds.X_ind.shape[1], expected_length)
            self.assertRaises(ValueError, ds.getFeatures, concat=True)
            self.assertRaises(ValueError, ds.createFolds)

    @parameterized.expand(
        DataSetsMixIn.get_prep_combinations()
    )  # add @skip("Not now...") below this line to skip these tests
    def test_prep_combinations(
        self,
        _,
        name,
        feature_calculator,
        split,
        feature_standardizer,
        feature_filter,
        data_filter
    ):
        """Tests one combination of a data set and its preparation settings.

        This generates a large number of parameterized tests. Use the `skip` decorator if you want to skip all these tests.
        Note that the combinations are not exhaustive, but defined by `DataSetsMixIn.get_prep_combinations()`.
        """
        # fetch a new data set
        dataset = self.create_small_dataset(name=name)

        # if a split needs a dataset, give it one
        if split and hasattr(split, "setDataSet"):
            split.setDataSet(None)
            self.assertRaises(ValueError, split.getDataSet)
            split.setDataSet(dataset)
            self.assertEquals(dataset, split.getDataSet())

        # prepare the dataset and check consistency
        dataset.prepareDataset(
            feature_calculator=feature_calculator,
            split=split if split else None,
            feature_standardizer=feature_standardizer if feature_standardizer else None,
            feature_filters=[feature_filter] if feature_filter else None,
            datafilters=[data_filter] if data_filter else None,
        )
        expected_feature_count = len(dataset.featureNames)
        self.feature_consistency_checks(dataset, expected_feature_count)

        # save the dataset
        dataset.save()

        # reload the dataset and check consistency again
        dataset = QSPRDataset.fromFile(dataset.storePath)
        self.assertEqual(dataset.name, name)
        self.assertEqual(dataset.targetProperties[0].task, TargetTasks.REGRESSION)
        self.assertEqual(dataset.targetProperties[0].name, "CL")
        self.assertIsInstance(dataset.descriptorCalculator, feature_calculator.__class__)
        if feature_standardizer is not None:
            self.assertIsInstance(dataset.feature_standardizer, SKLearnStandardizer)
        else:
            self.assertIsNone(dataset.feature_standardizer)
        self.feature_consistency_checks(dataset, expected_feature_count)

    @parameterized.expand([(f"{desc_set}_{TargetTasks.MULTICLASS}", desc_set,
                            [{"name": "CL", "task": TargetTasks.MULTICLASS, "th": [0, 1, 10, 1200]}])
                           for desc_set in DataSetsMixIn.get_all_descriptors()] +
                          [(f"{desc_set}_{TargetTasks.REGRESSION}", desc_set,
                            [{"name": "CL", "task": TargetTasks.REGRESSION}])
                           for desc_set in DataSetsMixIn.get_all_descriptors()] +
                          [(f"{desc_set}_Multitask", desc_set,
                            [{"name": "CL", "task": TargetTasks.REGRESSION},
                             {"name": "fu", "task": TargetTasks.SINGLECLASS, "th": [0.3]}])
                           for desc_set in DataSetsMixIn.get_all_descriptors()])
    def test_descriptors_all(self, _, desc_set, target_props):
        """Tests all available descriptor sets.

        Note that they are not checked with all possible settings and all possible preparations,
        but only with the default settings provided by `DataSetsMixIn.get_default_prep()`.
        The list itself is defined and configured by `DataSetsMixIn.get_all_descriptors()`,
        so if you need a specific descriptor tested, add it there.
        """
        np.random.seed(42)

        # get the data set
        target_props_id = [f"{target_prop['name']}_{target_prop['task']}" for target_prop in target_props]
        ds_name = f"{desc_set}_{target_props_id}"  # unique name to avoid conflicts
        logging.debug(f"Testing data set: {ds_name}")
        dataset = self.create_large_dataset(
            name=ds_name,
            target_props=target_props
        )

        # run the preparation
        descriptor_sets = [desc_set]
        preparation = dict()
        preparation.update(self.get_default_prep())
        preparation['feature_calculator'] = DescriptorsCalculator(descriptor_sets)
        dataset.prepareDataset(**preparation)

        # test some basic consistency rules on the resulting features
        expected_length = sum([len(x.descriptors) for x in descriptor_sets if x in dataset.descriptorCalculator])
        self.feature_consistency_checks(dataset, expected_length)

        # save to file and check if it can be loaded and the features are still there and correct
        dataset.save()
        ds_loaded = QSPRDataset.fromFile(dataset.storePath, n_jobs=N_CPU, chunk_size=CHUNK_SIZE)
        for ds_loaded_prop, target_prop in zip(ds_loaded.targetProperties, target_props):
            if ds_loaded_prop.task.isClassification():
                self.assertEqual(ds_loaded_prop.name, f"{target_prop['name']}_class")
                self.assertEqual(ds_loaded_prop.task, target_prop['task'])
        self.assertTrue(ds_loaded.descriptorCalculator)
        self.assertTrue(
            isinstance(
                ds_loaded.descriptorCalculator,
                DescriptorsCalculator))
        for descset in ds_loaded.descriptorCalculator.descsets:
            self.assertTrue(isinstance(descset, DescriptorSet))
        self.feature_consistency_checks(dataset, expected_length)<|MERGE_RESOLUTION|>--- conflicted
+++ resolved
@@ -106,27 +106,27 @@
         descriptor_sets = [
             rdkit_descs(),
             DrugExPhyschem(),
-            PredictorDesc(
-                QSPRsklearn.fromFile(
-                    f'{os.path.dirname(__file__)}/test_files/test_predictor/qspr/models/SVC_MULTICLASS/SVC_MULTICLASS_meta.json')
-            ),
-            TanimotoDistances(list_of_smiles=["C", "CC", "CCC"], fingerprint_type="MorganFP", radius=3, nBits=1000),
-            FingerprintSet(fingerprint_type="MorganFP", radius=3, nBits=2048),
-            Mordred(),
-            Mold2(),
-            FingerprintSet(fingerprint_type="CDKFP", size=2048, searchDepth=7),
-            FingerprintSet(fingerprint_type="CDKExtendedFP"),
-            FingerprintSet(fingerprint_type="CDKEStateFP"),
-            FingerprintSet(fingerprint_type="CDKGraphOnlyFP", size=2048, searchDepth=7),
-            FingerprintSet(fingerprint_type="CDKMACCSFP"),
-            FingerprintSet(fingerprint_type="CDKPubchemFP"),
-            FingerprintSet(fingerprint_type="CDKSubstructureFP", useCounts=False),
-            FingerprintSet(fingerprint_type="CDKKlekotaRothFP", useCounts=True),
-            FingerprintSet(fingerprint_type="CDKAtomPairs2DFP", useCounts=False),
-            FingerprintSet(fingerprint_type="CDKSubstructureFP", useCounts=True),
-            FingerprintSet(fingerprint_type="CDKKlekotaRothFP", useCounts=False),
-            FingerprintSet(fingerprint_type="CDKAtomPairs2DFP", useCounts=True),
-            PaDEL(),
+            # PredictorDesc(
+            #     QSPRsklearn.fromFile(
+            #         f'{os.path.dirname(__file__)}/test_files/test_predictor/qspr/models/SVC_MULTICLASS/SVC_MULTICLASS_meta.json')
+            # ),
+            # TanimotoDistances(list_of_smiles=["C", "CC", "CCC"], fingerprint_type="MorganFP", radius=3, nBits=1000),
+            # FingerprintSet(fingerprint_type="MorganFP", radius=3, nBits=2048),
+            # Mordred(),
+            # Mold2(),
+            # FingerprintSet(fingerprint_type="CDKFP", size=2048, searchDepth=7),
+            # FingerprintSet(fingerprint_type="CDKExtendedFP"),
+            # FingerprintSet(fingerprint_type="CDKEStateFP"),
+            # FingerprintSet(fingerprint_type="CDKGraphOnlyFP", size=2048, searchDepth=7),
+            # FingerprintSet(fingerprint_type="CDKMACCSFP"),
+            # FingerprintSet(fingerprint_type="CDKPubchemFP"),
+            # FingerprintSet(fingerprint_type="CDKSubstructureFP", useCounts=False),
+            # FingerprintSet(fingerprint_type="CDKKlekotaRothFP", useCounts=True),
+            # FingerprintSet(fingerprint_type="CDKAtomPairs2DFP", useCounts=False),
+            # FingerprintSet(fingerprint_type="CDKSubstructureFP", useCounts=True),
+            # FingerprintSet(fingerprint_type="CDKKlekotaRothFP", useCounts=False),
+            # FingerprintSet(fingerprint_type="CDKAtomPairs2DFP", useCounts=True),
+            # PaDEL(),
         ]
 
         return descriptor_sets
@@ -503,6 +503,83 @@
         dataset_new = QSPRDataset.fromFile(dataset.storePath)
         check_regression(dataset_new, ["CL", "fu"])
 
+    def test_indexing(self):
+        # default index
+        QSPRDataset(
+            "test_target_property",
+            [{"name": "CL", "task": TargetTasks.REGRESSION}],
+            df=self.getSmallDF(),
+            store_dir=self.qsprdatapath,
+            n_jobs=N_CPU,
+            chunk_size=CHUNK_SIZE,
+        )
+
+        # set index to SMILES column
+        QSPRDataset(
+            "test_target_property",
+            [{"name": "CL", "task": TargetTasks.REGRESSION}],
+            df=self.getSmallDF(),
+            store_dir=self.qsprdatapath,
+            n_jobs=N_CPU,
+            chunk_size=CHUNK_SIZE,
+            index_cols=["SMILES"]
+        )
+
+        # multiindex
+        QSPRDataset(
+            "test_target_property",
+            [{"name": "CL", "task": TargetTasks.REGRESSION}],
+            df=self.getSmallDF(),
+            store_dir=self.qsprdatapath,
+            n_jobs=N_CPU,
+            chunk_size=CHUNK_SIZE,
+            index_cols=["SMILES", "Name"]
+        )
+
+        # index with duplicates
+        self.assertRaises(ValueError, lambda : QSPRDataset(
+            "test_target_property",
+            [{"name": "CL", "task": TargetTasks.REGRESSION}],
+            df=self.getSmallDF(),
+            store_dir=self.qsprdatapath,
+            n_jobs=N_CPU,
+            chunk_size=CHUNK_SIZE,
+            index_cols=["moka_ionState7.4"]
+        ))
+
+        # index has nans
+        self.assertRaises(ValueError, lambda : QSPRDataset(
+            "test_target_property",
+            [{"name": "CL", "task": TargetTasks.REGRESSION}],
+            df=self.getSmallDF(),
+            store_dir=self.qsprdatapath,
+            n_jobs=N_CPU,
+            chunk_size=CHUNK_SIZE,
+            index_cols=["fu"]
+        ))
+
+    @parameterized.expand([(1,), (N_CPU,)])
+    def test_invalids_detection(self, n_cpu):
+        df = self.getBigDF()
+        all_mols = len(df)
+        dataset = QSPRDataset(
+            "test_invalids_detection",
+            [{"name": "CL", "task": TargetTasks.REGRESSION}],
+            df=df,
+            store_dir=self.qsprdatapath,
+            drop_invalids=False,
+            drop_empty=False,
+            n_jobs=n_cpu,
+        )
+        self.assertEqual(dataset.df.shape[0], df.shape[0])
+        self.assertRaises(ValueError, lambda : dataset.checkMols())
+        self.assertRaises(ValueError, lambda : dataset.addDescriptors(DescriptorsCalculator(
+            [FingerprintSet(fingerprint_type="MorganFP", radius=3, nBits=1024)])))
+        invalids = dataset.checkMols(throw=False)
+        self.assertEqual(sum(~invalids), 1)
+        dataset.dropInvalids()
+        self.assertEqual(dataset.df.shape[0], all_mols - 1)
+
 
 class TestTargetProperty(TestCase):
     """Test the TargetProperty class."""
@@ -555,84 +632,6 @@
         self.assertEqual(targetprops[0]["task"], TargetTasks.REGRESSION)
 
 
-    def test_indexing(self):
-        # default index
-        QSPRDataset(
-            "test_target_property",
-            "CL",
-            df=self.getSmallDF(),
-            store_dir=self.qsprdatapath,
-            n_jobs=N_CPU,
-            chunk_size=CHUNK_SIZE,
-        )
-
-        # set index to SMILES column
-        QSPRDataset(
-            "test_target_property",
-            "CL",
-            df=self.getSmallDF(),
-            store_dir=self.qsprdatapath,
-            n_jobs=N_CPU,
-            chunk_size=CHUNK_SIZE,
-            index_cols=["SMILES"]
-        )
-
-        # multiindex
-        QSPRDataset(
-            "test_target_property",
-            "CL",
-            df=self.getSmallDF(),
-            store_dir=self.qsprdatapath,
-            n_jobs=N_CPU,
-            chunk_size=CHUNK_SIZE,
-            index_cols=["SMILES", "Name"]
-        )
-
-        # index with duplicates
-        self.assertRaises(ValueError, lambda : QSPRDataset(
-            "test_target_property",
-            "CL",
-            df=self.getSmallDF(),
-            store_dir=self.qsprdatapath,
-            n_jobs=N_CPU,
-            chunk_size=CHUNK_SIZE,
-            index_cols=["moka_ionState7.4"]
-        ))
-
-        # index has nans
-        self.assertRaises(ValueError, lambda : QSPRDataset(
-            "test_target_property",
-            "CL",
-            df=self.getSmallDF(),
-            store_dir=self.qsprdatapath,
-            n_jobs=N_CPU,
-            chunk_size=CHUNK_SIZE,
-            index_cols=["fu"]
-        ))
-
-    @parameterized.expand([(1,), (N_CPU,)])
-    def test_invalids_detection(self, n_cpu):
-        df = self.getBigDF()
-        all_mols = len(df)
-        dataset = QSPRDataset(
-            "test_invalids_detection",
-            "CL",
-            df=df,
-            store_dir=self.qsprdatapath,
-            drop_invalids=False,
-            drop_empty=False,
-            n_jobs=n_cpu,
-        )
-        self.assertEqual(dataset.df.shape[0], df.shape[0])
-        self.assertRaises(ValueError, lambda : dataset.checkMols())
-        self.assertRaises(ValueError, lambda : dataset.addDescriptors(DescriptorsCalculator(
-            [FingerprintSet(fingerprint_type="MorganFP", radius=3, nBits=1024)])))
-        invalids = dataset.checkMols(throw=False)
-        self.assertEqual(sum(~invalids), 1)
-        dataset.dropInvalids()
-        self.assertEqual(dataset.df.shape[0], all_mols - 1)
-
-
 class TestDataSplitters(DataSetsMixIn, TestCase):
     """Small tests to only check if the data splitters work on their own.
 
@@ -668,18 +667,10 @@
 
     @parameterized.expand([
         (Murcko(), True, None),
-<<<<<<< HEAD
-        (BemisMurcko(), False, ['NCCc1ccc(O)c(O)c1', 'CC(C)(C)c1cnc(CSc2cnc(NC(=O)C3CCNCC3)s2)o1']),
-    ])
-    def test_scaffoldsplit(self, scaffold, shuffle, custom_test_list):
-        """Test the scaffold split function, where the split is done based on the scaffold of the molecules."""
-        dataset = self.create_large_dataset()
-=======
         (BemisMurcko(), False, ['scaffoldsplit_0','scaffoldsplit_1']),
     ])
     def test_scaffoldsplit(self, scaffold, shuffle, custom_test_list):
         dataset = self.create_large_dataset(name="scaffoldsplit")
->>>>>>> 4cf45604
         split = scaffoldsplit(scaffold, 0.1, shuffle, custom_test_list)
         dataset.prepareDataset(split=split)
         self.validate_split(dataset)
@@ -1089,24 +1080,21 @@
             True)
 
 
-<<<<<<< HEAD
-=======
-class TestStandardizer(DataSetsMixIn, TestCase):
+class TestStandardizers(DataSetsMixIn, TestCase):
 
     def test_invalid_filter(self):
         df = self.getSmallDF()
         orig_len = len(df)
         mask = [False] * orig_len
         mask[0] = True
-        df.loc[mask,"SMILES"] = "C(C)(C)(C)(C)(C)(C)(C)(C)(C)" # create molecule with bad valence
-
-        dataset = QSPRDataset("standardization_test_invalid_filter", df=df, target_prop="CL", drop_invalids=False, drop_empty=False)
+        df.loc[mask,"SMILES"] = "C(C)(C)(C)(C)(C)(C)(C)(C)(C)" # create molecule with bad valence as example
+
+        dataset = QSPRDataset("standardization_test_invalid_filter", df=df, target_props=[{"name": "CL", "task": TargetTasks.REGRESSION}], drop_invalids=False, drop_empty=False)
         dataset.standardizeSmiles('chembl', drop_invalid=False)
         self.assertEqual(len(dataset), len(df))
         dataset.standardizeSmiles('chembl', drop_invalid=True)
         self.assertEqual(len(dataset), orig_len-1)
 
->>>>>>> 4cf45604
 class TestDataSetPreparation(DataSetsMixIn, TestCase):
     """Test as many possible combinations of data sets and their preparation settings."""
 
