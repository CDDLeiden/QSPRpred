--- conflicted
+++ resolved
@@ -84,6 +84,7 @@
         tasks = [ModelTasks.REGRESSION, ModelTasks.CLASSIFICATION]
         for task in tasks:
             dataset = QSPRDataset(f"test_create_{task.name}", "CL", df=self.df_large, store_dir=self.datapath_out, task=task, th=[0,1,10,1200] if task == ModelTasks.CLASSIFICATION else None)
+            np.random.seed(42)
             dataset.prepareDataset(
                feature_calculator=DescriptorsCalculator([MorganFP(3, 1000)]),
                datafilters=[CategoryFilter(name="moka_ionState7.4", values=["cationic"])],
@@ -258,31 +259,4 @@
         scaled_features_fromfile = scaler_fromfile(features)
         self.assertIsInstance(scaled_features, np.ndarray)
         self.assertEqual(scaled_features.shape, (10,1000))
-        self.assertEqual(np.array_equal(scaled_features, scaled_features_fromfile), True)
-
-<<<<<<< HEAD
-=======
-
-class TestData(PathMixIn, TestCase):
-
-    def test_data(self):
-        df = pd.read_csv(f'{os.path.dirname(__file__)}/test_files/data/test_data_large.tsv', sep='\t')
-        with self.assertRaises(AssertionError):
-            QSPRDataset(df=df, property="CL", reg=False, th=[])
-        with self.assertRaises(AssertionError):
-            QSPRDataset(df=df, property="CL", reg=False, th=6.5)
-        with self.assertRaises(AssertionError):
-            QSPRDataset(df=df, property="CL", reg=False, th=[0,2,3])
-        with self.assertRaises(AssertionError):
-            QSPRDataset(df=df, property="CL", precomputed=True, reg=False)
-        for reg in [True, False]:
-            reg_abbr = 'REG' if reg else 'CLS'
-            dataset = QSPRDataset(df=df, property="CL", reg=reg, th=[0,1,10,1200])
-            self.assertIsInstance(dataset, QSPRDataset)
-            np.random.seed(42)
-            dataset.prepareDataset(f'{os.path.dirname(__file__)}/test_files/qsprmodels/CL_{reg_abbr}.tsv',
-                                   feature_calculators=descriptorsCalculator([MorganFP(3, 1000)]),
-                                   datafilters=[CategoryFilter(name="moka_ionState7.4", values=["cationic"])],
-                                   feature_filters=[lowVarianceFilter(0.05), highCorrelationFilter(0.8)])
-
->>>>>>> d9577379
+        self.assertEqual(np.array_equal(scaled_features, scaled_features_fromfile), True)