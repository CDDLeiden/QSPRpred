--- conflicted
+++ resolved
@@ -6,7 +6,7 @@
 import os
 import platform
 import shutil
-from unittest import TestCase, skipIf, skip
+from unittest import TestCase, skip, skipIf
 
 import mordred
 import numpy as np
@@ -18,6 +18,7 @@
 from qsprpred.data.utils.datasplitters import randomsplit, scaffoldsplit, temporalsplit
 from qsprpred.data.utils.descriptorcalculator import DescriptorsCalculator
 from qsprpred.data.utils.descriptorsets import (
+    DescriptorSet,
     DrugExPhyschem,
     FingerprintSet,
     Mold2,
@@ -26,11 +27,6 @@
     PredictorDesc,
     TanimotoDistances,
     rdkit_descs,
-<<<<<<< HEAD
-=======
-    Mold2,
-    PaDEL, DescriptorSet,
->>>>>>> 3c532817
 )
 from qsprpred.data.utils.feature_standardization import SKLearnStandardizer
 from qsprpred.data.utils.featurefilters import (
@@ -38,7 +34,7 @@
     highCorrelationFilter,
     lowVarianceFilter,
 )
-from qsprpred.data.utils.scaffolds import Murcko, BemisMurcko
+from qsprpred.data.utils.scaffolds import BemisMurcko, Murcko
 from qsprpred.logs.stopwatch import StopWatch
 from qsprpred.models.models import QSPRsklearn
 from qsprpred.models.tasks import ModelTasks
@@ -85,21 +81,6 @@
     Mix-in class that provides a small and large testing data set and some common preparation
     settings to use in tests.
 
-<<<<<<< HEAD
-    def create_dataset(self, df, name="QSPRDataset_test", target_props=[
-                       {"name": 'CL', "task": "ModelTasks.REGRESSION", "th": "None"}], target_imputer=None):
-        return QSPRDataset(
-            name, target_props=target_props, df=df,
-            store_dir=self.qsprdatapath, target_imputer=target_imputer, n_jobs=N_CPU, chunk_size=CHUNK_SIZE)
-
-    def create_small_dataset(self, name="QSPRDataset_test", target_props=[
-                             {"name": 'CL', "task": "ModelTasks.REGRESSION", "th": "None"}], target_imputer=None):
-        return self.create_dataset(self.df_small, name, target_props=target_props, target_imputer=target_imputer)
-
-    def create_large_dataset(self, name="QSPRDataset_test", target_props=[
-                             {"name": 'CL', "task": "ModelTasks.REGRESSION", "th": "None"}], target_imputer=None):
-        return self.create_dataset(self.df_large, name, target_props=target_props, target_imputer=target_imputer)
-=======
     """
 
     @staticmethod
@@ -177,18 +158,18 @@
         ]
         # interesting feature set combinations as descriptor calculators (either 1 or 2 sets at the same time)
         descriptor_calculators = [
-        DescriptorsCalculator(combo) for combo in itertools.combinations(
-            feature_sets, 1
-        )] + [
-        DescriptorsCalculator(combo) for combo in itertools.combinations(
-            feature_sets, 2
-        )]
+            DescriptorsCalculator(combo) for combo in itertools.combinations(
+                feature_sets, 1
+            )] + [
+            DescriptorsCalculator(combo) for combo in itertools.combinations(
+                feature_sets, 2
+            )]
 
         # lists with common preparation settings
         splits = [
             None,
             randomsplit(0.1),
-            temporalsplit(timesplit=2000,timeprop="Year of first disclosure"),
+            temporalsplit(timesplit=2000, timeprop="Year of first disclosure"),
             scaffoldsplit(test_fraction=0.1, scaffold=Murcko()),
             scaffoldsplit(test_fraction=0.1, scaffold=BemisMurcko()),
         ]
@@ -213,13 +194,13 @@
 
         # grid of all combinations of the above preparation settings (passed to prepareDataset)
         return (
-        copy.deepcopy(combo) for combo in itertools.product( # deep copy to avoid conflicts resulting from operating on one instance twice
-            descriptor_calculators,
-            splits,
-            feature_standardizers,
-            feature_filters,
-            data_filters
-        ))
+            copy.deepcopy(combo) for combo in itertools.product(  # deep copy to avoid conflicts resulting from operating on one instance twice
+                descriptor_calculators,
+                splits,
+                feature_standardizers,
+                feature_filters,
+                data_filters
+            ))
 
     @staticmethod
     def get_prep_combinations():
@@ -278,7 +259,6 @@
             th=th,
             prep=preparation_settings
         )
->>>>>>> 3c532817
 
     def create_small_dataset(self, name="QSPRDataset_test", task=ModelTasks.REGRESSION, target_prop='CL', th=None,
                              preparation_settings=None):
@@ -305,7 +285,8 @@
             prep=preparation_settings
         )
 
-    def create_dataset(self, df, name="QSPRDataset_test", task=ModelTasks.REGRESSION, target_prop='CL', th=None, prep=None):
+    def create_dataset(self, df, name="QSPRDataset_test", task=ModelTasks.REGRESSION,
+                       target_prop='CL', th=None, prep=None):
         """
         Create a dataset for testing purposes from the given data frame.
 
@@ -338,13 +319,8 @@
         # creation from data frame
         dataset = QSPRDataset(
             "test_defaults",
-<<<<<<< HEAD
             [{"name": "CL", "task": ModelTasks.REGRESSION}],
-            df=self.df_small,
-=======
-            "CL",
             df=self.getSmallDF(),
->>>>>>> 3c532817
             store_dir=self.qsprdatapath,
             n_jobs=N_CPU,
             chunk_size=CHUNK_SIZE,
@@ -360,13 +336,8 @@
         def check_consistency(dataset_to_check):
             self.assertNotIn("Notes", dataset_to_check.getProperties())
             self.assertNotIn("HBD", dataset_to_check.getProperties())
-<<<<<<< HEAD
-            self.assertTrue(len(self.df_small) - 1 == len(dataset_to_check))
+            self.assertTrue(len(self.getSmallDF()) - 1 == len(dataset_to_check))
             self.assertEqual(dataset_to_check.targetProperties[0].task, ModelTasks.REGRESSION)
-=======
-            self.assertTrue(len(self.getSmallDF()) - 1 == len(dataset_to_check))
-            self.assertEqual(dataset_to_check.task, ModelTasks.REGRESSION)
->>>>>>> 3c532817
             self.assertTrue(dataset_to_check.hasProperty("CL"))
             self.assertEqual(dataset_to_check.targetProperties[0].name, "CL")
             self.assertEqual(dataset_to_check.targetProperties[0].originalName, "CL")
@@ -475,14 +446,9 @@
     def test_target_property(self):
         dataset = QSPRDataset(
             "test_target_property",
-<<<<<<< HEAD
             [{"name": "CL", "task": ModelTasks.REGRESSION},
              {"name": "fu", "task": ModelTasks.REGRESSION}],
-            df=self.df_small,
-=======
-            "CL",
             df=self.getSmallDF(),
->>>>>>> 3c532817
             store_dir=self.qsprdatapath,
             n_jobs=N_CPU,
             chunk_size=CHUNK_SIZE,
@@ -541,7 +507,13 @@
         check_regression(dataset_new, ["CL", "fu"], [[0, 15, 30, 60], [0.3]])
         dataset_new.save()
         dataset_new = QSPRDataset.fromFile(dataset.storePath)
-        check_regression(dataset_new, ["CL", "fu"], [[0, 15, 30, 60], [0.3]])
+        check_regression(dataset_new)
+
+
+class TestDataSplitters(DataSetsMixIn, TestCase):
+    """
+    Small tests to only check if the data splitters work on their own. The tests here should be used to check for all their specific parameters and edge cases.
+    """
 
 
 class TestTargetProperty(TestCase):
@@ -584,54 +556,53 @@
         self.assertEqual(targetprops[0]["name"], "CL")
         self.assertEqual(targetprops[0]["task"], ModelTasks.REGRESSION)
 
-<<<<<<< HEAD
+
+class TestDataSplitters(DataSetsMixIn, TestCase):
+    """
+    Small tests to only check if the data splitters work on their own. The tests here should be used to check for all their specific parameters and edge cases.
+    """
+
 
 class TestDataSetPreparation(DataSets, TestCase):
     sets = [
         rdkit_descs(),
         DrugExPhyschem(),
-        # PredictorDesc(
-        #     QSPRsklearn.fromFile(
-        #         f'{os.path.dirname(__file__)}/test_files/test_predictor/qspr/models/SVC_MULTICLASS/SVC_MULTICLASS_meta.json')
-        # ),
+        PredictorDesc(
+            QSPRsklearn.fromFile(
+                f'{os.path.dirname(__file__)}/test_files/test_predictor/qspr/models/SVC_CLASSIFICATION/SVC_CLASSIFICATION_meta.json')
+        ),
         TanimotoDistances(list_of_smiles=["C", "CC", "CCC"], fingerprint_type="MorganFP", radius=3, nBits=1000),
         FingerprintSet(fingerprint_type="MorganFP", radius=3, nBits=2048),
         Mordred(),
 
         # external
-        # FingerprintSet(fingerprint_type="CDKFP", searchDepth=7, size=2048),
-        # FingerprintSet(fingerprint_type="CDKExtendedFP", searchDepth=7, size=2048),
-        # FingerprintSet(fingerprint_type="CDKEStatedFP"),
-        # FingerprintSet(fingerprint_type="CDKGraphOnlyFP", searchDepth=7, size=2048),
-        # FingerprintSet(fingerprint_type="CDKMACCSFP"),
-        # FingerprintSet(fingerprint_type="CDKPubchemFP"),
-        # FingerprintSet(fingerprint_type="CDKSubstructureFP", useCounts=False),
-        # FingerprintSet(fingerprint_type="CDKKlekotaRothFP", useCounts=True),
-        # FingerprintSet(fingerprint_type="CDKAtomPairs2DFP", useCounts=False),
-        # FingerprintSet(fingerprint_type="CDKSubstructureFP", useCounts=True),
-        # FingerprintSet(fingerprint_type="CDKKlekotaRothFP", useCounts=False),
-        # FingerprintSet(fingerprint_type="CDKAtomPairs2DFP", useCounts=True),
+        FingerprintSet(fingerprint_type="CDKFP", searchDepth=7, size=2048),
+        FingerprintSet(fingerprint_type="CDKExtendedFP", searchDepth=7, size=2048),
+        FingerprintSet(fingerprint_type="CDKEStatedFP"),
+        FingerprintSet(fingerprint_type="CDKGraphOnlyFP", searchDepth=7, size=2048),
+        FingerprintSet(fingerprint_type="CDKMACCSFP"),
+        FingerprintSet(fingerprint_type="CDKPubchemFP"),
+        FingerprintSet(fingerprint_type="CDKSubstructureFP", useCounts=False),
+        FingerprintSet(fingerprint_type="CDKKlekotaRothFP", useCounts=True),
+        FingerprintSet(fingerprint_type="CDKAtomPairs2DFP", useCounts=False),
+        FingerprintSet(fingerprint_type="CDKSubstructureFP", useCounts=True),
+        FingerprintSet(fingerprint_type="CDKKlekotaRothFP", useCounts=False),
+        FingerprintSet(fingerprint_type="CDKAtomPairs2DFP", useCounts=True),
         Mold2(),
-        # PaDEL(),
+        PaDEL(),
     ]
 
-    @parameterized.expand([(f"{desc_set}_CL_{ModelTasks.REGRESSION}", desc_set,
-                            [{"name": "CL", "task": ModelTasks.REGRESSION}]) for desc_set in sets] +
-                          [(f"{desc_set}_CL_{ModelTasks.MULTICLASS}", desc_set,
-                            [{"name": "CL", "task": ModelTasks.MULTICLASS, "th": [0, 1, 10, 1200]}])
-                           for desc_set in sets] +
-                          [(f"{desc_set}_fu_{ModelTasks.REGRESSION}_CL_{ModelTasks.MULTICLASS}", desc_set,
-                            [{"name": "fu", "task": ModelTasks.REGRESSION},
-                             {"name": "CL", "task": ModelTasks.MULTICLASS, "th": [0, 1, 10, 1200]}])
-                           for desc_set in sets])
-    def test_preparation(self, _, desc_set, target_props):
-        target_props_names = "_".join([t["name"] for t in target_props])
-        ds_name = f"{desc_set}_{target_props_names}_{datetime.now()}"
+    @parameterized.expand(
+        [(f"{desc_set}_{ModelTasks.CLASSIFICATION}", desc_set, ModelTasks.CLASSIFICATION) for desc_set in sets] +
+        [(f"{desc_set}_{ModelTasks.REGRESSION}", desc_set, ModelTasks.REGRESSION) for desc_set in sets]
+    )
+    def test_preparation(self, _, desc_set, task):
+        ds_name = f"{desc_set}_{task}_{datetime.now()}"
         logging.debug(f"Testing data set: {ds_name}")
         dataset = QSPRDataset(
-            ds_name, target_props, df=self.df_large,
-            store_dir=self.qsprdatapath, n_jobs=N_CPU, chunk_size=CHUNK_SIZE)
-
+            ds_name, "CL", df=self.df_large,
+            store_dir=self.qsprdatapath, task=task, th=[0, 1, 10, 1200]
+            if task == ModelTasks.CLASSIFICATION else None, n_jobs=N_CPU, chunk_size=CHUNK_SIZE)
         np.random.seed(42)
         descriptor_sets = [
             desc_set
@@ -654,38 +625,21 @@
 
         # save to file and check if it can be loaded
         dataset.save()
-
-        # test if the dataset can be loaded
         ds = QSPRDataset.fromFile(dataset.storePath, n_jobs=N_CPU, chunk_size=CHUNK_SIZE)
-        target_props = TargetProperty.fromList(target_props)
-
-        # test if the target properties are the same
-        for targetprop in target_props:
-            dstargetprop = ds.getTargetProperties(targetprop.originalName, original_names=True)[0]
-            if targetprop.task.isClassification():
-                self.assertEqual(dstargetprop.name, f"{targetprop.originalName}_class")
-            self.assertTrue(dstargetprop.task == targetprop.task)
-
-        # test if the descriptor calculator is the same
+        if ds.task == ModelTasks.CLASSIFICATION:
+            self.assertEqual(ds.targetProperty, "CL_class")
+        self.assertTrue(ds.task == task)
         self.assertTrue(ds.descriptorCalculator)
         self.assertTrue(
             isinstance(
                 ds.descriptorCalculator,
                 DescriptorsCalculator))
-
-        # test if the data filters are the same
         features = dataset.getFeatures(concat=True)
         self.assertEqual(features.shape[0], len(dataset))
         self.assertEqual(features.shape[1], expected_length)
 
 
 class TestDataSplitters(DataSets, TestCase):
-=======
-class TestDataSplitters(DataSetsMixIn, TestCase):
-    """
-    Small tests to only check if the data splitters work on their own. The tests here should be used to check for all their specific parameters and edge cases.
-    """
->>>>>>> 3c532817
 
     def validate_split(self, dataset):
         self.assertTrue(dataset.X is not None)
@@ -1045,6 +999,7 @@
                 scaled_features,
                 scaled_features_fromfile),
             True)
+
 
 class TestDataSetPreparation(DataSetsMixIn, TestCase):
     """
@@ -1080,17 +1035,17 @@
 
     @parameterized.expand(
         DataSetsMixIn.get_prep_combinations()
-    ) # add @skip("Not now...") below this line to skip these tests
+    )  # add @skip("Not now...") below this line to skip these tests
     def test_prep_combinations(
-            self,
-            _,
-            name,
-            feature_calculator,
-            split,
-            feature_standardizer,
-            feature_filter,
-            data_filter
-        ):
+        self,
+        _,
+        name,
+        feature_calculator,
+        split,
+        feature_standardizer,
+        feature_filter,
+        data_filter
+    ):
         """
         Tests one combination of a data set and its preparation settings. This generates a large number of parameterized tests. Use the `skip` decorator if you want to skip all these tests.
         Note that the combinations are not exhaustive, but defined by `DataSetsMixIn.get_prep_combinations()`.
@@ -1132,10 +1087,10 @@
             self.assertIsNone(dataset.feature_standardizer)
         self.feature_consistency_checks(dataset, expected_feature_count)
 
-    @parameterized.expand(
-        [(f"{desc_set}_{ModelTasks.CLASSIFICATION}", desc_set, ModelTasks.CLASSIFICATION) for desc_set in DataSetsMixIn.get_all_descriptors()] +
-        [(f"{desc_set}_{ModelTasks.REGRESSION}", desc_set, ModelTasks.REGRESSION) for desc_set in DataSetsMixIn.get_all_descriptors()]
-    )
+    @parameterized.expand([(f"{desc_set}_{ModelTasks.CLASSIFICATION}", desc_set, ModelTasks.CLASSIFICATION)
+                           for desc_set in DataSetsMixIn.get_all_descriptors()] +
+                          [(f"{desc_set}_{ModelTasks.REGRESSION}", desc_set, ModelTasks.REGRESSION)
+                           for desc_set in DataSetsMixIn.get_all_descriptors()])
     def test_descriptors_all(self, _, desc_set, task):
         """
         Tests all available descriptor sets. Note that they are not checked with all possible settings and all possible preparations, but only with the default settings provided by `DataSetsMixIn.get_default_prep()`. The list itself is defined and configured by `DataSetsMixIn.get_all_descriptors()` so if you need a specific descriptor tested, add it there.
@@ -1144,7 +1099,7 @@
         np.random.seed(42)
 
         # get the data set
-        ds_name = f"{desc_set}_{task}" # unique name to avoid conflicts
+        ds_name = f"{desc_set}_{task}"  # unique name to avoid conflicts
         logging.debug(f"Testing data set: {ds_name}")
         dataset = self.create_large_dataset(
             name=ds_name,
