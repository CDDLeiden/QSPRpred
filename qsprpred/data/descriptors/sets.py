--- conflicted
+++ resolved
@@ -135,9 +135,8 @@
         Returns:
             data frame of descriptor values of shape (n_mols, n_descriptors)
         """
-<<<<<<< HEAD
         mols = self.iterMols(mols, to_list=True)
-        values = self.getDescriptors(mols, props, *args, **kwargs)
+        values = self.getDescriptors(self.prepMols(mols), props, *args, **kwargs)
         # check if descriptors have unique names
         assert len(set(self.descriptors)) == len(
             self.descriptors
@@ -147,11 +146,6 @@
             index=props[self.idProp],
             columns=self.transformToFeatureNames(),
         )
-=======
-        values = self.getDescriptors(self.prepMols(mols), props, *args, **kwargs)
-        df = pd.DataFrame(values, index=props[self.idProp])
-        df.columns = self.descriptors
->>>>>>> 7f63e85d
         try:
             df = df.astype(self.dtype)
         except ValueError as exp:
