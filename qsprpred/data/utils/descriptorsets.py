"""Descriptorssets. A descriptorset is a collection of descriptors that can be calculated for a molecule.

To add a new descriptor or fingerprint calculator:
* Add a descriptor subclass for your descriptor calculator
* Add a function to retrieve your descriptor by name to the descriptor retriever class
"""
from abc import ABC, abstractmethod
from typing import Optional, Union, List
from importlib.util import find_spec

import numpy as np
<<<<<<< HEAD
=======
import pandas as pd
import prodec
from mordred import descriptors as mordreddescriptors
>>>>>>> 8d1e4970
from qsprpred.data.utils.descriptor_utils import fingerprints
from qsprpred.data.utils.descriptor_utils.drugexproperties import Property
from qsprpred.data.utils.descriptor_utils.rdkitdescriptors import RDKit_desc
from rdkit import Chem, DataStructs
from rdkit.Chem import Mol

<<<<<<< HEAD
if find_spec('PaDEL_pywrapper') is not None:
    from PaDEL_pywrapper import PaDEL as PaDEL_calculator
    from PaDEL_pywrapper.descriptor import descriptors as PaDEL_descriptors

if find_spec('Mold2_pywrapper') is not None:
    from Mold2_pywrapper import Mold2 as Mold2_calculator

if find_spec('mordred') is not None:
    import mordred
    from mordred import descriptors as mordreddescriptors



=======
>>>>>>> 8d1e4970
class DescriptorSet(ABC):

    __len__ = lambda self: self.get_len()

    @abstractmethod
    def __call__(self, *args, **kwargs):
        """
        Calculate the descriptors for a given input.

        Args:
            *args: arguments to be passed to perform the calculation
            **kwargs: keyword arguments to be passed to perform the calculation

        Returns:
            a data frame or array of descriptor values of shape (n_inputs, n_descriptors)
        """
        pass

    @property
    @abstractmethod
    def descriptors(self):
        """Return a list of descriptor names."""
        pass

    @descriptors.setter
    @abstractmethod
    def descriptors(self, value):
        """Set the descriptor names."""
        pass

    def get_len(self):
        """Return the number of descriptors."""
        return len(self.descriptors)

    @property
    @abstractmethod
    def is_fp(self):
        """Return True if descriptorset is fingerprint."""
        pass

    @abstractmethod
    def settings(self):
        """Return dictionary with arguments used to initialize the descriptorset."""
        pass

    @abstractmethod
    def __str__(self):
        """Return string representation of the descriptorset."""
        pass


class MoleculeDescriptorSet(DescriptorSet):
    """Abstract base class for descriptorsets.

    A descriptorset is a collection of descriptors that can be calculated for a molecule.
    """

    @abstractmethod
    def __call__(self, mols: List[Union[str, Mol]]):
        """
        Calculate the descriptor for a molecule.

        Args:
            mols: list of molecules (SMILES `str` or RDKit Mol)

        Returns:
            an array or data frame of descriptor values of shape (n_mols, n_descriptors)
        """
        pass

    @staticmethod
    def iterMols(mols: List[Union[str, Mol]], to_list=False):
        """
        Create a molecule iterator or list from RDKit molecules or SMILES.

        Args:
            mols: list of molecules (SMILES `str` or RDKit Mol)
            to_list: if True, return a list instead of an iterator

        Returns:
            an array or data frame of descriptor values of shape (n_mols, n_descriptors)
        """
        ret = (Chem.MolFromSmiles(mol) if isinstance(mol, str) else mol for mol in mols)
        if to_list:
            ret = list(ret)
        return ret

class NeedsMSAMixIn(ABC):
    """Abstract base class for descriptorsets that need a multiple sequence alignment."""

    def __init__(self):
        self.msa = None

    def setMSA(self, msa: dict[str : str]):
        """
        Set the multiple sequence alignment for the protein descriptor set.

        Args:
            msa (dict): mapping of accession keys to sequences from the multiple sequence alignment
        """
        self.msa = msa

class ProteinDescriptorSet(DescriptorSet):
    """
    Abstract base class for protein descriptor sets.
    """

    @abstractmethod
    def __call__(self, acc_keys, sequences : dict[str : str] = None, **kwargs):
        """
        Calculate the protein descriptors for a given target.

        Args:
            acc_keys: target accession keys, the resulting data frame will be indexed by these keys
            sequences: optional list of protein sequences matched to the accession keys
            **kwargs: additional data mapped to the accession keys, each parameter should follow the same format as the sequences (dict(str : str))

        Returns:
            a data frame of descriptor values of shape (acc_keys, n_descriptors), indexed by acc_keys
        """
        pass

class DataFrameDescriptorSet(DescriptorSet):

    def __init__(self, df: pd.DataFrame):
        self._df = df
        self._descriptors = df.columns.tolist()

    def getDF(self):
        return self._df

    def getIndex(self):
        return self._df.index

    def __call__(self, index, *args, **kwargs):
        ret = pd.DataFrame(index=index)
        ret = ret.merge(self._df, how="left", left_index=True, right_index=True)
        return ret[self.descriptors]

    @property
    def descriptors(self):
        return self._descriptors

    @descriptors.setter
    def descriptors(self, value):
        self._descriptors = value

    @property
    def is_fp(self):
        return False

    def settings(self):
        return {}

    def __str__(self):
        return "DataFrame"


class ProDecDescriptorSet(ProteinDescriptorSet, NeedsMSAMixIn):

    def __init__(self, sets: Optional[List[str]] = None):
        super().__init__()
        self._settings = {"sets": sets}
        self.factory = prodec.ProteinDescriptors()
        self.sets = self.factory.available_descriptors if sets is None else sets
        self._descriptors = None

    @staticmethod
    def calculate_descriptor(factory, msa, descriptor):
        """
        Calculate a protein descriptor for given targets using given multiple sequence alignment.

        Args:
            factory (ProteinDescriptors): factory to create the descriptor
            msa (dict): mapping of accession keys to sequences from the multiple sequence alignment
            descriptor (str): name of the descriptor to calculate

        Returns:
            a data frame of descriptor values of shape (acc_keys, n_descriptors), indexed by acc_keys
        """

        # Get protein descriptor from ProDEC
        prodec_descriptor = factory.get_descriptor(descriptor)

        # Calculate descriptor features for aligned sequences of interest
        protein_features = prodec_descriptor.pandas_get(msa.values(), ids=msa.keys())
        protein_features.set_index("ID", inplace=True)

        return protein_features

    def __call__(self, acc_keys, sequences: dict[str: str] = None, **kwargs):

        df = pd.DataFrame(index=pd.Index(acc_keys, name="ID"))
        for descriptor in self.sets:
            df = df.merge(self.calculate_descriptor(self.factory, self.msa, descriptor), left_index=True, right_index=True)

        if not self._descriptors:
            self._descriptors = df.columns.tolist()
        else:
            df.drop(columns=[col for col in df.columns if col not in self._descriptors], inplace=True)

        return df

    @property
    def descriptors(self):
        return self._descriptors

    @descriptors.setter
    def descriptors(self, value):
        self._descriptors = value

    @property
    def is_fp(self):
        return False

    @property
    def settings(self):
        return self._settings

    def __str__(self):
        return "ProDec"

class FingerprintSet(MoleculeDescriptorSet):
    """Generic fingerprint descriptorset can be used to calculate any fingerprint type defined in descriptorutils.fingerprints."""

    def __init__(self, fingerprint_type, *args, **kwargs):
        """
        Initialize the descriptor with the same arguments as you would pass to your fingerprint type of choice.

        Args:
            fingerprint_type: fingerprint type
            *args: fingerprint specific arguments
            **kwargs: fingerprint specific arguments keyword arguments
        """
        self._is_fp = True
        self.fingerprint_type = fingerprint_type
        self.get_fingerprint = fingerprints.get_fingerprint(self.fingerprint_type, *args, **kwargs)

        self._keepindices = None

    def __call__(self, mols):
        """Calculate the fingerprint for a list of molecules."""
        mols = [Chem.AddHs(mol) for mol in self.iterMols(mols)]
        ret = self.get_fingerprint(mols)

        if self.keepindices:
            ret = ret[:,self.keepindices]

        return ret

    @property
    def keepindices(self):
        """Return the indices of the fingerprint to keep."""
        return self._keepindices

    @keepindices.setter
    def keepindices(self, val):
        """Set the indices of the fingerprint to keep."""
        self._keepindices = [int(x) for x in val] if val else None

    @property
    def is_fp(self):
        """Return True if descriptorset is fingerprint."""
        return self._is_fp

    @property
    def settings(self):
        """Return dictionary with arguments used to initialize the descriptorset."""
        return {"fingerprint_type": self.fingerprint_type, **self.get_fingerprint.settings}

    def get_len(self):
        """Return the length of the fingerprint."""
        return len(self.get_fingerprint)

    def __str__(self):
        return f"FingerprintSet_{self.fingerprint_type}"

    @property
    def descriptors(self):
        """Return the indices of the fingerprint that are kept."""
        indices = self.keepindices if self.keepindices else range(self.get_len())
        return [f"{idx}" for idx in indices]

    @descriptors.setter
    def descriptors(self, value):
        """Set the indices of the fingerprint to keep."""
        self.keepindices(value)


class Mordred(MoleculeDescriptorSet):
    """Descriptors from molecular descriptor calculation software Mordred.

    From https://github.com/mordred-descriptor/mordred.

    Args:
        descs (list): list of mordred descriptor names
        version (str): version of mordred
        ignore_3D (bool): ignore 3D information
        config (str): path to config file
    """

    def __init__(self, descs=None, version=None, ignore_3D=False, config=None):
        """
        Initialize the descriptor with the same arguments as you would pass to `DescriptorsCalculator` function of Mordred.

        With the exception of the `descs` argument which can also be a list of mordred descriptor names instead
        of a mordred descriptor module.

        Args:
            descs: List of Mordred descriptor names, a Mordred descriptor module or None for all mordred descriptors
            version (str): version of mordred
            ignore_3D (bool): ignore 3D information
            config (str): path to config file?
        """
        if descs:
            # if mordred descriptor module is passed, convert to list of descriptor instances
            if not isinstance(descs, list):
                descs = (mordred.Calculator(descs).descriptors)
        else:
            # use all mordred descriptors if no descriptors are specified
            descs = mordred.Calculator(mordreddescriptors).descriptors

        self.version = version
        self.ignore_3D = ignore_3D
        self.config = config

        self._is_fp = False

        self._mordred = None

        # convert to list of descriptor names if descriptor instances are passed and initiate mordred calulator
        self.descriptors = [str(d) for d in descs]

    def __call__(self, mols):
        return self._mordred.pandas(self.iterMols(mols), quiet=True, nproc=1).values

    @property
    def is_fp(self):
        return self._is_fp

    @property
    def settings(self):
        return {"descs": self.descriptors, "version": self.version, "ignore_3D": self.ignore_3D, "config": self.config}

    @property
    def descriptors(self):
        return self._descriptors

    @descriptors.setter
    def descriptors(self, names):
        """Set the descriptors to calculate.

        Converts a list of Mordred descriptor names to Mordred descriptor instances which is used to initialize the
        a Mordred calculator with the specified descriptors.

        Args:
            names: List of Mordred descriptor names.
        """
        calc = mordred.Calculator(mordreddescriptors)
        self._mordred = mordred.Calculator(
            [d for d in calc.descriptors if str(d) in names],
            version=self.version, ignore_3D=self.ignore_3D, config=self.config)
        self._descriptors = names

    def __str__(self):
        return "Mordred"


class DrugExPhyschem(MoleculeDescriptorSet):
    """
    Physciochemical properties originally used in DrugEx for QSAR modelling.

    Args:
        props: list of properties to calculate
    """

    def __init__(self, physchem_props=None):
        """Initialize the descriptorset with Property arguments (a list of properties to calculate) to select a subset.

        Args:
            physchem_props: list of properties to calculate
        """
        self._is_fp = False
        self.props = [x for x in Property(physchem_props).props]

    def __call__(self, mols):
        """Calculate the DrugEx properties for a molecule."""
        calculator = Property(self.props)
        return calculator.getScores(self.iterMols(mols, to_list=True))

    @property
    def is_fp(self):
        return self._is_fp

    @property
    def settings(self):
        return {"physchem_props": self.props}

    @property
    def descriptors(self):
        return self.props

    @descriptors.setter
    def descriptors(self, props):
        """Set new props as a list of names."""
        self.props = [x for x in Property(props).props]

    def __str__(self):
        return "DrugExPhyschem"


class rdkit_descs(MoleculeDescriptorSet):
    """
    Calculate RDkit descriptors.

    Args:
        rdkit_descriptors: list of descriptors to calculate, if none, all 2D rdkit descriptors will be calculated
        compute_3Drdkit: if True, 3D descriptors will be calculated
    """

    def __init__(self, rdkit_descriptors=None, compute_3Drdkit=False):
        self._is_fp = False
        self._calculator = RDKit_desc(rdkit_descriptors, compute_3Drdkit)
        self._descriptors = self._calculator.descriptors
        self.compute_3Drdkit = compute_3Drdkit

    def __call__(self, mols):
        return self._calculator.getScores(self.iterMols(mols, to_list=True))

    @property
    def is_fp(self):
        return self._is_fp

    @property
    def settings(self):
        return {"rdkit_descriptors": self.descriptors, "compute_3Drdkit": self.compute_3Drdkit}

    @property
    def descriptors(self):
        return self._descriptors

    @descriptors.setter
    def descriptors(self, descriptors):
        self._calculator.descriptors = descriptors
        self._descriptors = descriptors

    def __str__(self):
        return "RDkit"


class TanimotoDistances(MoleculeDescriptorSet):
    """
    Calculate Tanimoto distances to a list of SMILES sequences.

    Args:
        list_of_smiles (list of strings): list of SMILES sequences to calculate distance to
        fingerprint_type (str): fingerprint type to use
        *args: `fingerprint` arguments
        **kwargs: `fingerprint` keyword arguments, should contain fingerprint_type
    """

    def __init__(self, list_of_smiles, fingerprint_type, *args, **kwargs):
        """Initialize the descriptorset with a list of SMILES sequences and a fingerprint type.

        Args:
            list_of_smiles (list of strings): list of SMILES sequences to calculate distance to
            fingerprint_type (str): fingerprint type to use
        """
        self._descriptors = list_of_smiles
        self.fingerprint_type = fingerprint_type
        self._args = args
        self._kwargs = kwargs
        self._is_fp = False

        # intialize fingerprint calculator
        self.get_fingerprint = fingerprints.get_fingerprint(self.fingerprint_type, *self._args, **self._kwargs)
        self.calculate_fingerprints(list_of_smiles)

    def __call__(self, mols):
        """Calculate the Tanimoto distances to the list of SMILES sequences.

        Args:
            mols (List[str] or List[rdkit.Chem.rdchem.Mol]): SMILES sequences or RDKit molecules to calculate distances to
        """
        mols = [Chem.MolFromSmiles(mol) if isinstance(mol, str) else mol for mol in mols]
        # Convert np.arrays to BitVects
        fps = list(map(lambda x: DataStructs.CreateFromBitString(''.join(map(str, x))),
                   self.get_fingerprint(mols)))
        return [list(1 - np.array(DataStructs.BulkTanimotoSimilarity(fp, self.fps)))
                for fp in fps]

    def calculate_fingerprints(self, list_of_smiles):
        """Calculate the fingerprints for the list of SMILES sequences."""
        # Convert np.arrays to BitVects
        self.fps = list(map(lambda x: DataStructs.CreateFromBitString(''.join(map(str, x))),
                            self.get_fingerprint([Chem.MolFromSmiles(smiles) for smiles in list_of_smiles])
                            ))

    @property
    def is_fp(self):
        return self._is_fp

    @property
    def settings(self):
        return {"fingerprint_type": self.fingerprint_type,
                "list_of_smiles": self._descriptors, "args": self._args, "kwargs": self._kwargs}

    @property
    def descriptors(self):
        return self._descriptors

    @descriptors.setter
    def descriptors(self, list_of_smiles):
        """Set new list of SMILES sequences to calculate distance to."""
        self._descriptors = list_of_smiles
        self.list_of_smiles = list_of_smiles
        self.fps = self.calculate_fingerprints(self.list_of_smiles)

    def __str__(self):
        return "TanimotoDistances"


class Mold2(MoleculeDescriptorSet):
    """Descriptors from molecular descriptor calculation software Mold2.

    From https://github.com/OlivierBeq/Mold2_pywrapper.
    Initialize the descriptor with no arguments.
    All descriptors are always calculated.
    """

    def __init__(self, descs: Optional[List[str]] = None):
        """Initialize a PaDEL calculator.

        Args:
            descs: names of Mold2 descriptors to be calculated (e.g. D001)
        """
        self._is_fp = False
        self._descs = descs
        self._mold2 = Mold2_calculator()
        self._default_descs = self._mold2.calculate([Chem.MolFromSmiles("C")], show_banner=False).columns.tolist()
        self._descriptors = self._default_descs[:]
        self._keepindices = list(range(len(self._descriptors)))

    def __call__(self, mols):
        values = self._mold2.calculate(self.iterMols(mols), show_banner=False)
        # Drop columns
        values = values[self._descriptors].values
        return values

    @property
    def is_fp(self):
        return self._is_fp

    @property
    def settings(self):
        return {'descs': self._descs}

    @property
    def descriptors(self):
        return self._descriptors

    @descriptors.setter
    def descriptors(self, names: Optional[List[str]] = None):
        if names is None:
            self._descriptors = self._default_descs[:]
            self._keepindices = list(range(len(self._descriptors)))
            return
        # Find descriptors not part of Mold2
        remainder = set(names).difference(set(self._default_descs))
        if len(remainder) > 0:
            raise ValueError(f'names are not valid Mold2 descriptor names: {", ".join(remainder)}')
        else:
            new_indices = []
            new_descs = []
            for i, desc_name in enumerate(self._default_descs):
                if desc_name in names:
                    new_indices.append(i)
                    new_descs.append(self._default_descs[i])
            self._descriptors = new_descs
            self._keepindices = new_indices

    def __str__(self):
        return "Mold2"


class PaDEL(MoleculeDescriptorSet):
    """Descriptors from molecular descriptor calculation software PaDEL.

    From https://github.com/OlivierBeq/PaDEL_pywrapper.
    """

    def __init__(self, descs: Optional[List[str]] = None, ignore_3D: bool = True):
        """Initialize a PaDEL calculator

        Args:
            descs: list of PaDEL descriptor short names
            ignore_3D (bool): skip 3D descriptor calculation
        """
        self._descs = descs
        self._ignore_3D = ignore_3D

        self._is_fp = False

        # Obtain default descriptor names
        self._name_mapping = {}
        for descriptor in PaDEL_descriptors:
            # Skipt if desc is 3D and set to be ignored
            if ignore_3D and descriptor.is_3D:
                continue
            names = descriptor.description
            for name in descriptor.description.name:
                self._name_mapping[name] = descriptor
                
        # Initialize descriptors and calculator
        if descs is None:
            self.descriptors = None
        else:
            self.descriptors = descs

    def __call__(self, mols):
        mols = [Chem.AddHs(mol) for mol in self.iterMols(mols)]
        values = self._padel.calculate(mols, show_banner=False, njobs=1)
        intersection = list(set(self._keep).intersection(values.columns))
        values = values[intersection]
        return values

    @property
    def is_fp(self):
        return self._is_fp

    @property
    def settings(self):
        return {'descs': self._descs, 'ignore_3D': self._ignore_3D}

    @property
    def descriptors(self):
        return self._keep

    @descriptors.setter
    def descriptors(self, names: Optional[List[str]] = None):
        # From name to PaDEL descriptor sub-classes
        if names is None:
            self._descriptors = list(set(self._name_mapping.values()))
        else:
            remainder = set(names).difference(set(self._name_mapping.keys()))
            if len(remainder) > 0:
                raise ValueError(f'names are not valid PaDEL descriptor names: {", ".join(remainder)}')
            self._descriptors = list(set(self._name_mapping[name] for name in names))
        # Instantiate calculator
        self._padel = PaDEL_calculator(self._descriptors, ignore_3D=self._ignore_3D)
        # Set names to keep when calculating
        if names is None:
            self._keep = [name for name, desc in self._name_mapping.items() if desc in self._descriptors]
        else:
            self._keep = names

    def __str__(self):
        return "PaDEL"

class PredictorDesc(MoleculeDescriptorSet):
    """MoleculeDescriptorSet that uses a Predictor object to calculate the descriptors for a molecule."""

    def __init__(self, model : Union["QSPRModel", str]):
        """
        Initialize the descriptorset with a `QSPRModel` object.

        Args:
            model: a fitted model instance or a path to the model's meta file
        """

        if isinstance(model, str):
            from qsprpred.models.interfaces import QSPRModel
            self.model = QSPRModel.fromFile(model)
        else:
            self.model = model

        self._descriptors = [self.model.name]

    def __call__(self, mols):
        """
        Calculate the descriptor for a list of molecules.

        Args:
            mols (list): list of smiles or rdkit molecules

        Returns:
            an array of descriptor values
        """
        mols = list(mols)
        if type(mols[0]) != str:
            mols = [Chem.MolToSmiles(mol) for mol in mols]
        return self.model.predictMols(mols, use_probas=False)

    @property
    def is_fp(self):
        return False

    @property
    def settings(self):
        """Return args and kwargs used to initialize the descriptorset."""
        return {
            'model': self.model.metaFile # FIXME: we save absolute path to meta file so this descriptor set is not really portable
        }

    @property
    def descriptors(self):
        return self._descriptors

    @descriptors.setter
    def descriptors(self, descriptors):
        self._descriptors = descriptors

    def get_len(self):
        return 1

    def __str__(self):
        return "PredictorDesc"


class _DescriptorSetRetriever:
    """Based on recipe 8.21 of the book "Python Cookbook".

    To support a new type of descriptor, just add a function "get_descname(self, *args, **kwargs)".
    """

    def get_descriptor(self, desc_type, *args, **kwargs):
        method_name = "get_" + desc_type
        method = getattr(self, method_name)
        if method is None:
            raise Exception(f"{desc_type} is not a supported descriptor set type.")
        return method(*args, **kwargs)

    def get_FingerprintSet(self, *args, **kwargs):
        return FingerprintSet(*args, **kwargs)

    def get_DrugExPhyschem(self, *args, **kwargs):
        return DrugExPhyschem(*args, **kwargs)

    def get_Mordred(self, *args, **kwargs):
        return Mordred(*args, **kwargs)

    def get_Mold2(self, *args, **kwargs):
        return Mold2(*args, **kwargs)

    def get_PaDEL(self, *args, **kwargs):
        return PaDEL(*args, **kwargs)

    def get_RDkit(self, *args, **kwargs):
        return rdkit_descs(*args, **kwargs)

    def get_PredictorDesc(self, *args, **kwargs):
        return PredictorDesc(*args, **kwargs)

    def get_ProDec(self, *args, **kwargs):
        return ProDecDescriptorSet(*args, **kwargs)

    def get_TanimotoDistances(self, *args, **kwargs):
        return TanimotoDistances(*args, **kwargs)


def get_descriptor(desc_type: str, *args, **kwargs):
    return _DescriptorSetRetriever().get_descriptor(desc_type, *args, **kwargs)<|MERGE_RESOLUTION|>--- conflicted
+++ resolved
@@ -9,19 +9,14 @@
 from importlib.util import find_spec
 
 import numpy as np
-<<<<<<< HEAD
-=======
 import pandas as pd
 import prodec
-from mordred import descriptors as mordreddescriptors
->>>>>>> 8d1e4970
 from qsprpred.data.utils.descriptor_utils import fingerprints
 from qsprpred.data.utils.descriptor_utils.drugexproperties import Property
 from qsprpred.data.utils.descriptor_utils.rdkitdescriptors import RDKit_desc
 from rdkit import Chem, DataStructs
 from rdkit.Chem import Mol
 
-<<<<<<< HEAD
 if find_spec('PaDEL_pywrapper') is not None:
     from PaDEL_pywrapper import PaDEL as PaDEL_calculator
     from PaDEL_pywrapper.descriptor import descriptors as PaDEL_descriptors
@@ -35,8 +30,6 @@
 
 
 
-=======
->>>>>>> 8d1e4970
 class DescriptorSet(ABC):
 
     __len__ = lambda self: self.get_len()
