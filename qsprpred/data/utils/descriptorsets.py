"""Descriptorssets.

To add a new descriptor or fingerprint calculator:
* Add a descriptor subclass for your descriptor calculator
* Add a function to retrieve your descriptor by name to the descriptor retriever class
"""

from abc import ABC, abstractmethod

import mordred
import numpy as np
from mordred import descriptors as mordreddescriptors
from qsprpred.data.utils.descriptor_utils.drugexproperties import Property
from qsprpred.data.utils.descriptor_utils.rdkitdescriptors import RDKit_desc
from rdkit import Chem, DataStructs
from rdkit.Chem import AllChem


class DescriptorSet(ABC):
    """Abstract base class for descriptorssets."""

    @abstractmethod
    def __call__(self, mol):
        """
        Calculate the descriptor for a molecule.

        Args:
            mol: smiles or rdkit molecule
            *args: optional arguments
            **kwargs: optional keyword arguments

        Returns:
            a `list` of descriptor values
        """
        pass

    @property
    @abstractmethod
    def descriptors(self):
        """Return a list of descriptor names."""
        pass

    @descriptors.setter
    @abstractmethod
    def descriptors(self, value):
        """Set the descriptor names."""
        pass

    def get_len(self):
        return len(self.descriptors)

    @abstractmethod
    def is_fp(self):
        """Return True if descriptorset is fingerprint."""
        pass

    @abstractmethod
    def settings(self):
        """Return args and kwargs used to initialize the descriptorset."""
        pass

    @abstractmethod
    def get_len(self):
        """Return the the number of descriptors/fingerprint bits."""
        pass

    @abstractmethod
    def __str__(self):
        pass


class MorganFP(DescriptorSet):

    def __init__(self, *args, **kwargs):
        """
        Initialize the descriptor with the same arguments as you would pass to `GetMorganFingerprintAsBitVect` function of RDKit.

        Args:
            *args: `GetMorganFingerprintAsBitVect` arguments
            **kwargs: `GetMorganFingerprintAsBitVect` keyword arguments
        """
        self._args = args
        self._kwargs = kwargs
        self._is_fp = True

        self.keepindices = None

    def __call__(self, mol):
        convertMol = Chem.MolFromSmiles
        convertFP = DataStructs.ConvertToNumpyArray
        morgan = AllChem.GetMorganFingerprintAsBitVect

        mol = convertMol(mol) if isinstance(mol, str) else mol
        fp = morgan(mol, *self._args, **self._kwargs)
        ret = np.zeros(len(fp))
        convertFP(fp, ret)
        ret = list(ret)
        return ret

    @property
    def is_fp(self):
        return self._is_fp

    @property
    def settings(self):
        return self._args, self._kwargs

    def get_len(self):
<<<<<<< HEAD
        return ((self.__call__("C")).shape[1])
=======
        return len(self.__call__("C"))
>>>>>>> b3008363

    def __str__(self):
        return "MorganFP"

    @property
    def descriptors(self):
        return [f"{idx}" for idx in range(self.get_len())]

    @descriptors.setter
    def descriptors(self, value):
        """
        Sets the number of bits to a given value.
        """
        self._kwargs["nBits"] = value


class Mordred(DescriptorSet):
    """Descriptors from molecular descriptor calculation software Mordred.

    From https://github.com/mordred-descriptor/mordred.
    Initialize the descriptor with the same arguments as you would pass to `Calculator` function of Mordred.
    If no mordred descriptor object passed, the all descriptors will be calculated.

    Args:
        *args: `Calculator` arguments
        **kwargs: `Calculator` keyword arguments
    """

    def __init__(self, *args, **kwargs):
        self._args = args
        self._kwargs = kwargs
        self._process_args(*args, **kwargs)

        self._is_fp = False

        self._mordred = None
        self.descriptors = self._args[0]

    def __call__(self, mol):
        mol = Chem.MolFromSmiles(mol) if isinstance(mol, str) else mol
        return self._mordred.pandas([mol], quiet=True, nproc=1).iloc[0].to_list()

    @property
    def is_fp(self):
        return self._is_fp

    @property
    def settings(self):
        return self._args, self._kwargs

    @property
    def descriptors(self):
        return self._descriptors

    @descriptors.setter
    def descriptors(self, names):
        calc = mordred.Calculator(mordreddescriptors)
        self._mordred = mordred.Calculator(
            [d for d in calc.descriptors if str(d) in names], **self._kwargs
        )
        self._descriptors = names

    def _process_args(self, descs=None, version=None, ignore_3D=False, config=None):
        if descs:
            if not isinstance(descs, list):
                descs = (mordred.Calculator(descs).descriptors)
        else:
            descs = mordred.Calculator(mordreddescriptors).descriptors
        self._args = [[str(d) for d in descs]]
        self._kwargs = {"version": version, "ignore_3D": ignore_3D, "config": config}

<<<<<<< HEAD
    def get_len(self):
        return (len(self.descriptors))

=======
>>>>>>> b3008363
    def __str__(self):
        return "Mordred"


class DrugExPhyschem(DescriptorSet):
    """
    Pysciochemical properties originally used in DrugEx for QSAR modelling
    Initialize the descriptor with Property arguments (a list of properties to calculate) to select a subset.

    Args:
        *args: `Property` arguments
        **kwargs: `Property` keyword arguments
    """

    def __init__(self, *args, **kwargs):
        self._args = args
        self._kwargs = kwargs
        self._is_fp = False
        self.props = [x for x in Property(*args, **kwargs).props]

    def __call__(self, mol):
        calculator = Property(*self._args, **self._kwargs)
        mol = Chem.MolFromSmiles(mol) if isinstance(mol, str) else mol
        return list(calculator.getScores([mol])[0])

    @property
    def is_fp(self):
        return self._is_fp

    @property
    def settings(self):
        return self._args, self._kwargs

    @property
    def descriptors(self):
        return self.props

    @descriptors.setter
    def descriptors(self, props):
<<<<<<< HEAD
        self._calculator.props = props
        self._descriptors = props

    def get_len(self):
        return (len(self.descriptors))
=======
        """Set new props as a list of names."""
        self.props = [x for x in Property(props).props]
>>>>>>> b3008363

    def __str__(self):
        return "DrugExPhyschem"


class RDkitDescs(DescriptorSet):
    """
    RDkit descriptors
    Initialize the descriptor names (a list of properties to calculate) to select a subset of the rdkit descriptors.
    Add compute_3Drdkit argument to indicate if 3D descriptors should also be calculated

    Args:
        *args: `Property` arguments
        **kwargs: `Property` keyword arguments
    """

    def __init__(self, *args, **kwargs):
        self._args = args
        self._kwargs = kwargs
        self._is_fp = False
        self._calculator = RDKit_desc(*args, **kwargs)
        self._descriptors = self._calculator.descriptors

    def __call__(self, mol):
        mol = Chem.MolFromSmiles(mol) if isinstance(mol, str) else mol
        return list(self._calculator.getScores([mol])[0])

    @property
    def is_fp(self):
        return self._is_fp

    @property
    def settings(self):
        return self._args, self._kwargs

    @property
    def descriptors(self):
        return self._descriptors

    @descriptors.setter
    def descriptors(self, descriptors):
        self._calculator.descriptors = descriptors
        self._descriptors = descriptors

<<<<<<< HEAD
    def get_len(self):
        return (len(self.descriptors))

=======
>>>>>>> b3008363
    def __str__(self):
        return "RDkit"


class PredictorDesc(DescriptorSet):
    """DescriptorSet that uses a Predictor object to calculate the descriptors for a molecule."""

    def __init__(self, *args, **kwargs):
        """
        Initialize the descriptorset with a Predictor object.

        Args:
            predictor: Predictor object to use for calculating the descriptor
        """
        self._args = args
        self._kwargs = kwargs
        self._is_fp = False
        from qsprpred.scorers.predictor import Predictor
        self._predictor = Predictor.fromFile(*args, **kwargs)
        self._descriptors = self._predictor.getKey()

    def __call__(self, mol):
        """
        Calculate the descriptor for a molecule.

        Args:
            mol: smiles or rdkit molecule

        Returns:
            a `list` of descriptor values
        """
        mol = Chem.MolFromSmiles(mol) if isinstance(mol, str) else mol
        return pd.DataFrame(self._predictor.getScores([mol]), columns=[self._predictor.getKey()])

    @property
    def is_fp(self):
        return self._is_fp

    @property
    def settings(self):
        """Return args and kwargs used to initialize the descriptorset."""
        return self._args, self._kwargs

    def get_len(self):
        return 1

    def __str__(self):
        return "PredictorDesc"


class _DescriptorSetRetriever:
    """Based on recipe 8.21 of the book "Python Cookbook".

    To support a new type of descriptor, just add a function "get_descname(self, *args, **kwargs)".
    """

    def get_descriptor(self, desc_type, *args, **kwargs):
        method_name = "get_" + desc_type
        method = getattr(self, method_name)
        if method is None:
            raise Exception(f"{desc_type} is not a supported descriptor set type.")
        return method(*args, **kwargs)

    def get_MorganFP(self, *args, **kwargs):
        return MorganFP(*args, **kwargs)

    def get_DrugExPhyschem(self, *args, **kwargs):
        return DrugExPhyschem(*args, **kwargs)

    def get_Mordred(self, *args, **kwargs):
        return Mordred(*args, **kwargs)

    def get_RDkit(self, *args, **kwargs):
        return RDkitDescs(*args, **kwargs)

    def get_PredictorDesc(self, *args, **kwargs):
        return PredictorDesc(*args, **kwargs)


def get_descriptor(desc_type: str, *args, **kwargs):
    return _DescriptorSetRetriever().get_descriptor(desc_type, *args, **kwargs)<|MERGE_RESOLUTION|>--- conflicted
+++ resolved
@@ -106,11 +106,7 @@
         return self._args, self._kwargs
 
     def get_len(self):
-<<<<<<< HEAD
-        return ((self.__call__("C")).shape[1])
-=======
         return len(self.__call__("C"))
->>>>>>> b3008363
 
     def __str__(self):
         return "MorganFP"
@@ -182,12 +178,6 @@
         self._args = [[str(d) for d in descs]]
         self._kwargs = {"version": version, "ignore_3D": ignore_3D, "config": config}
 
-<<<<<<< HEAD
-    def get_len(self):
-        return (len(self.descriptors))
-
-=======
->>>>>>> b3008363
     def __str__(self):
         return "Mordred"
 
@@ -227,16 +217,8 @@
 
     @descriptors.setter
     def descriptors(self, props):
-<<<<<<< HEAD
-        self._calculator.props = props
-        self._descriptors = props
-
-    def get_len(self):
-        return (len(self.descriptors))
-=======
         """Set new props as a list of names."""
         self.props = [x for x in Property(props).props]
->>>>>>> b3008363
 
     def __str__(self):
         return "DrugExPhyschem"
@@ -281,12 +263,6 @@
         self._calculator.descriptors = descriptors
         self._descriptors = descriptors
 
-<<<<<<< HEAD
-    def get_len(self):
-        return (len(self.descriptors))
-
-=======
->>>>>>> b3008363
     def __str__(self):
         return "RDkit"
 
