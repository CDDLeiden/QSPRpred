import os
import shutil
from typing import Generator, Any, Iterable, Sized, ClassVar, Literal

import numpy as np
import pandas as pd
<<<<<<< HEAD
from rdkit.Chem import PandasTools
=======
from rdkit import Chem
>>>>>>> 38342132

from qsprpred.data.descriptors.sets import DescriptorSet
from qsprpred.data.storage.interfaces.chem_store import ChemStore
from qsprpred.data.storage.interfaces.property_storage import PropertyStorage
from qsprpred.data.storage.interfaces.stored_mol import StoredMol
from qsprpred.data.storage.tabular.basic_storage import TabularStorageBasic
from .descriptor import DescriptorTable
from .interfaces.molecule_data_set import MoleculeDataSet
from ...data.chem.scaffolds import Scaffold
from ...logs import logger


<<<<<<< HEAD
class MoleculeTable(MoleculeDataSet):
=======
class DescriptorTable(PandasDataTable):
    """Pandas table that holds descriptor data for modelling and other analyses.

    Attributes:
        calculator (DescriptorSet):
            `DescriptorSet` used for descriptor calculation.
    """

    def __init__(
            self,
            calculator: DescriptorSet,
            name: str,
            df: Optional[pd.DataFrame] = None,
            store_dir: str = ".",
            overwrite: bool = False,
            key_cols: list | None = None,
            n_jobs: int = 1,
            chunk_size: int = 1000,
            autoindex_name: str = "QSPRID",
            random_state: int | None = None,
            store_format: str = "pkl",
    ):
        """Initialize a `DescriptorTable` object.

        Args:
            calculator (DescriptorSet):
                `DescriptorSet` used for descriptor calculation.
            name (str):
                Name of the  new  descriptor table.
            df (pd.DataFrame):
                data frame containing the descriptors. If you provide a
                dataframe for a dataset that already exists on disk,
                the dataframe from disk will override the supplied data
                frame. Set 'overwrite' to `True` to override
                the data frame on disk.
            store_dir (str):
                Directory to store the dataset files. Defaults to the
                current directory. If it already contains files with the same name,
                the existing data will be loaded.
            overwrite (bool):
                Overwrite existing dataset.
            key_cols (list):
                list of columns to use as index. If None, the index
                will be a custom generated ID.
            n_jobs (int):
                Number of jobs to use for parallel processing. If <= 0,
                all available cores will be used.
            chunk_size (int):
                Size of chunks to use per job in parallel processing.
            autoindex_name (str):
                Column name to use for automatically generated IDs.
            random_state (int):
                Random state to use for shuffling and other random ops.
            store_format (str):
                Format to use for storing the data ('pkl' or 'csv').
        """
        super().__init__(
            name,
            df,
            store_dir,
            overwrite,
            key_cols,
            n_jobs,
            chunk_size,
            autoindex_name,
            random_state,
            store_format,
        )
        self.calculator = calculator

    def getDescriptors(self, active_only=True):
        """Get the descriptors stored in this table."""
        return self.df[self.getDescriptorNames(active_only=active_only)]

    def getDescriptorNames(self, active_only=True):
        """Get the names of the descriptors in this represented by this table.
        By default, only active descriptors are returned. You can use active_only=False
        to get all descriptors saved in the table.

        Args:
            active_only (bool): Whether to return only descriptors that are active in
                the current descriptor set. Defaults to `True`.

        """
        if active_only:
            return self.calculator.transformToFeatureNames()
        else:
            return self.df.columns[~self.df.columns.isin(self.indexCols)].tolist()

    def fillMissing(self, fill_value, names):
        """Fill missing values in the descriptor table.

        Args:
            fill_value (float): Value to fill missing values with.
            names (list): List of descriptor names to fill. If `None`, all descriptors
                are filled.
        """
        columns = names if names else self.getDescriptorNames()
        self.df[columns] = self.df[columns].fillna(fill_value)

    def keepDescriptors(self, descriptors: list[str]) -> list[str]:
        """Mark only the given descriptors as active in this set.

        Args:
            descriptors (list): list of descriptor names to keep

        Returns:
            list[str]: list of descriptor names that were kept

        Raises:
            ValueError: If any of the descriptors are not present in the table.
        """
        all_descs = self.getDescriptorNames(active_only=False)
        to_keep = set(all_descs) & set(descriptors)
        prefix = str(self.calculator) + "_"
        self.calculator.descriptors = [
            x.replace(prefix, "", 1)  # remove prefix
            for x in self.calculator.transformToFeatureNames()
            if x in to_keep
        ]
        return self.getDescriptorNames()

    def restoreDescriptors(self) -> list[str]:
        """Restore all descriptors to active in this set."""
        all_descs = self.getDescriptorNames(active_only=False)
        prefix = str(self.calculator) + "_"
        self.calculator.descriptors = [
            x.replace(prefix, "", 1) for x in all_descs  # remove prefix
        ]
        return self.getDescriptorNames()


class MoleculeTable(PandasDataTable, SearchableMolTable, Summarizable):
>>>>>>> 38342132
    """Class that holds and prepares molecule data for modelling and other analyses.

    Attributes:
        storage (ChemStore): The storage object that holds the molecule data.
        name (str): Name of the data set.
        path (str): Path to the directory where the data set will be stored.
        descriptors (list[DescriptorTable]): List of descriptor tables attached to this
            data set.
        storeFormat (str): Format to use for storing the data set.
    """

    _notJSON: ClassVar = [*PropertyStorage._notJSON, "descriptors", "storage"]

    def __init__(
            self,
<<<<<<< HEAD
            storage: ChemStore,
            name: str | None = None,
            path: str = ".",
=======
            name: str,
            df: Optional[pd.DataFrame] = None,
            smiles_col: str = "SMILES",
            add_rdkit: bool = False,
            store_dir: str = ".",
            overwrite: bool = False,
            n_jobs: int | None = 1,
            chunk_size: int | None = None,
            drop_invalids: bool = True,
            index_cols: Optional[list[str]] = None,
            autoindex_name: str = "QSPRID",
>>>>>>> 38342132
            random_state: int | None = None,
            store_format: str = "pkl",
    ):
        """Initialize a `MoleculeTable` object.

        This object wraps a pandas dataframe and provides short-hand methods to prepare
        molecule data for modelling and analysis.

        Args:
            storage (ChemStore): The storage object that holds the molecule data.
            name (str): Name of the data set.
            path (str): Path to the directory where the data set will be stored.
            random_state (int): Random state to use for shuffling and other random ops.
            store_format (str): Format to use for storing the data set.
        """
        self.storage = storage
        self.name = name or f"{self.storage}_mol_table"
        self._randomState = random_state
        self.descriptors = []
<<<<<<< HEAD
        self.path = os.path.abspath(os.path.join(path, self.name))
        self.storeFormat = store_format

    @property
    def randomState(self) -> int:
        return self._randomState
=======
        # settings
        self.smilesCol = smiles_col
        self.includesRdkit = add_rdkit
        # drop invalid columns
        self.invalidsRemoved = False
        if drop_invalids:
            self.dropInvalids()
            # update chunk size if count changed
            self.chunkSize = chunk_size
            # label invalids removed
            self.invalidsRemoved = True
        # add rdkit molecules if requested
        if self.includesRdkit and "RDMol" not in self.df.columns:
            from rdkit.Chem import PandasTools
            PandasTools.AddMoleculeColumnToFrame(
                self.df,
                smilesCol=self.smilesCol,
                molCol="RDMol",
                includeFingerprints=False,
            )
            self.includesRdkit = True

    def searchWithIndex(
            self, index: pd.Index, name: str | None = None
    ) -> "MoleculeTable":
        """Search in this table using a pandas index. The return values
        is a new table with the molecules from the old table with the given indices.

        Args:
            index(pd.Index):
                Indices to search for in this table.
            name(str):
                Name of the new table. Defaults to the name of the old table,
                plus the `_searched` suffix.

        Returns:
            MoleculeTable:
                A new table with the molecules from the
                old table with the given indices.
        """
        name = f"{self.name}_searched" if name is None else name
        ret = MoleculeTable(
            name=name,
            df=self.df.loc[index, :],
            smiles_col=self.smilesCol,
            add_rdkit=False,
            store_dir=self.storeDir,
            overwrite=True,
            n_jobs=self.nJobs,
            chunk_size=self.chunkSize,
            drop_invalids=False,
            index_cols=self.indexCols,
            random_state=self.randomState,
            store_format=self.storeFormat,
        )
        for table in self.descriptors:
            ret.descriptors.append(
                DescriptorTable(
                    table.calculator,
                    name=ret.generateDescriptorDataSetName(table.calculator),
                    df=table.getDF().loc[index, :],
                    store_dir=table.storeDir,
                    overwrite=True,
                    key_cols=table.indexCols,
                    n_jobs=table.nJobs,
                    chunk_size=table.chunkSize,
                    store_format=table.storeFormat,
                    random_state=table.randomState,
                )
            )
        return ret

    def searchOnProperty(
            self, prop_name: str, values: list[str], name: str | None = None,
            exact=False
    ) -> "MoleculeTable":
        """Search in this table using a property name and a list of values. It is
        assumed that the property is searchable with string matching. Either an
        exact match or a partial match can be used. If 'exact' is `False`, the
        search will be performed with partial matching, i.e. all molecules that
        contain any of the given values in the property will be returned. If
        'exact' is `True`, only molecules that have the exact property value for
        any of the given values will be returned.

        Args:
            prop_name (str):
                Name of the property to search on.
            values (list[str]):
                List of values to search for. If any of the values is found in the
                property, the molecule will be considered a match.
            name (str | None, optional):
                Name of the new table. Defaults to the name of
                the old table, plus the `_searched` suffix.
            exact (bool, optional):
                Whether to use exact matching, i.e. whether to
                search for exact strings or just substrings. Defaults to False.

        Returns:
            MoleculeTable:
                A new table with the molecules from the
                old table with the given property values.
        """
        mask = [False] * len(self.df)
        for value in values:
            mask = (
                mask | (self.df[prop_name].str.contains(value))
                if not exact
                else mask | (self.df[prop_name] == value)
            )
        matches = self.df.index[mask]
        return self.searchWithIndex(matches, name)

    def searchWithSMARTS(
            self,
            patterns: list[str],
            operator: Literal["or", "and"] = "or",
            use_chirality: bool = False,
            name: str | None = None,
            match_function: Callable = match_mol_to_smarts,
    ) -> "MoleculeTable":
        """Search the molecules in the table with a SMARTS pattern.

        Args:
            patterns:
                List of SMARTS patterns to search with.
            operator (object):
                Whether to use an "or" or "and" operator on patterns. Defaults to "or".
            use_chirality:
                Whether to use chirality in the search.
            name:
                Name of the new table. Defaults to the name of the old table,
                plus the `smarts_searched` suffix.
            match_function:
                Function to use for matching the molecules to the SMARTS patterns.
                Defaults to `match_mol_to_smarts`.

        Returns:
            (MolTable): A dataframe with the molecules that match the pattern.
        """
        matches = self.df.index[
            self.df[self.smilesCol].apply(
                lambda x: match_function(
                    x, patterns, operator=operator, use_chirality=use_chirality
                )
            )
        ]
        return self.searchWithIndex(
            matches, name=f"{self.name}_smarts_searched" if name is None else name
        )

    def getSummary(self):
        """
        Make a summary with some statistics about the molecules in this table.
        The summary contains the number of molecules per target and the number of
        unique molecules per target.

        Requires this data set to be imported from Papyrus for now.

        Returns:
            (pd.DataFrame): A dataframe with the summary statistics.
>>>>>>> 38342132

    @randomState.setter
    def randomState(self, seed: int | None):
        self._randomState = seed

    def sample(
            self, n: int, name: str | None = None, random_state: int | None = None
    ) -> "MoleculeTable":
        """
        Sample n molecules from the table.

        Args:
            n (int):
                Number of molecules to sample.
            name (str):
                Name of the new table. Defaults to the name of the old
                table, plus the `_sampled` suffix.
            random_state (int):
                Random state to use for shuffling and other random ops.

        Returns:
            (MoleculeTable): A dataframe with the sampled molecules.
        """
        random_state = random_state or self.randomState
        name = f"{self.storage}_sampled" if name is None else name
        df_sample = self.storage.getDF().sample(n=n, random_state=random_state)
        storage = self.storage.fromDF(df_sample, name=name)
        mt = MoleculeTable(storage, random_state=random_state)
        for descs in self.descriptors:
            mt.attachDescriptors(
                descs.calculator,
                descs.getDescriptors(),
                [self.idProp]
            )
        return mt

    @classmethod
    def fromSMILES(cls, name: str, smiles: list, path: str, *args, **kwargs):
        """Create a `MoleculeTable` instance from a list of SMILES sequences.

        Args:
            name (str): Name of the data set.
            smiles (list): list of SMILES sequences.
            *args: Additional arguments to pass to the `MoleculeTable` constructor.
            **kwargs: Additional keyword arguments to pass to the `MoleculeTable`
                constructor.
        """
        smiles_col = "SMILES"
        df = pd.DataFrame({smiles_col: smiles})
        storage = TabularStorageBasic.fromDF(df, name=name, path=path, *args, **kwargs)
        return cls(storage, path=os.path.dirname(storage.path))

    @classmethod
    def fromTableFile(cls, name: str, filename: str, path: str, sep="\t", *args,
                      **kwargs):
        """Create a `MoleculeTable` instance from a file containing a table of molecules
        (i.e. a CSV file).

        Args:
            name (str): Name of the data set.
            filename (str): Path to the file containing the table.
            path (str): Path to the directory where the data set will be stored.
            sep (str): Separator used in the file for different columns.
            *args: Additional arguments to pass to the `MoleculeTable` constructor.
            **kwargs: Additional keyword arguments to pass to the `MoleculeTable`
                constructor.
        """
        df = pd.read_table(filename, sep=sep)
        storage = TabularStorageBasic.fromDF(df, name=name, path=path, *args, **kwargs)
        return cls(storage, path=os.path.dirname(storage.path))

    @classmethod
    def fromSDF(cls, name, filename, smiles_prop, path: str, *args, **kwargs):
        """Create a `MoleculeTable` instance from an SDF file.

        Args:
            name (str): Name of the data set.
            filename (str): Path to the SDF file.
            path (str): Path to the directory where the data set will be stored.
            smiles_prop (str): Name of the property in the SDF file containing the
                SMILES sequence.
            *args: Additional arguments to pass to the `MoleculeTable` constructor.
            **kwargs: Additional keyword arguments to pass to the `MoleculeTable`
                constructor.
        """
        # FIXME: the RDKit mols are always added here, which might be unnecessary
        df = PandasTools.LoadSDF(filename, molColName="RDMol")
        storage = TabularStorageBasic.fromDF(
            df,
            name=name,
            smiles_prop=smiles_prop,
            path=path,
            *args,
            **kwargs
        )
        return cls(storage, path=os.path.dirname(storage.path))

<<<<<<< HEAD
    @property
    def smiles(self) -> Generator[str, None, None]:
        """Get the SMILES strings of the molecules in the data frame.

        Returns:
            Generator[str, None, None]: Generator of SMILES strings.
        """
        return self.storage.smiles

    def addScaffolds(
            self,
            scaffolds: list[Scaffold],
            add_rdkit_scaffold: bool = False,
            recalculate: bool = False,
=======
    @classmethod
    def runMolProcess(
            cls,
            props: dict[str, list] | pd.DataFrame,
            func: MolProcessor,
            add_rdkit: bool,
            smiles_col: str,
            *args,
            **kwargs,
>>>>>>> 38342132
    ):
        """Add scaffolds to the data frame.

        A new column is created that contains the SMILES of the corresponding scaffold.
        If `add_rdkit_scaffold` is set to `True`, a new column is created that contains
        the RDKit scaffold of the corresponding molecule.

        Args:
            scaffolds (list): list of `Scaffold` calculators.
            add_rdkit_scaffold (bool): Whether to add the RDKit scaffold of the molecule
                as a new column.
            recalculate (bool): Whether to recalculate scaffolds even if they are
                already present in the data frame.
        """
        for scaffold in scaffolds:
            scaffolds = pd.Series(
                [None] * len(self.storage),
                index=self.storage.getProperty(self.storage.idProp)
            )
<<<<<<< HEAD
            if not recalculate and self.storage.hasProperty(f"Scaffold_{scaffold}"):
                continue
            for scaffolds in self.storage.processMols(scaffold):
                scaffolds.loc[scaffolds.index] = scaffolds.values
            self.storage.addProperty(f"Scaffold_{scaffold}", scaffolds)
            if add_rdkit_scaffold:
                raise NotImplementedError(
                    "Adding RDKit molecules of scaffolds is not yet supported."
                )

    def getScaffoldNames(
            self,
            scaffolds: list[Scaffold] | None = None,
            include_mols: bool = False
    ):
        """Get the names of the scaffolds in the data frame.
=======
        else:
            mols = props[smiles_col]
        return func(mols, props, *args, **kwargs)

    def processMols(
            self,
            processor: MolProcessor,
            proc_args: tuple[Any] | None = None,
            proc_kwargs: dict[str, Any] | None = None,
            add_props: list[str] | None = None,
            as_rdkit: bool = False,
            chunk_size: int | None = None,
            n_jobs: int | None = None,
    ) -> Generator:
        """Apply a function to the molecules in the data frame.
        The SMILES  or an RDKit molecule will be supplied as the first
        positional argument to the function. Additional properties
        to provide from the data set can be specified with 'add_props', which will be
        a dictionary supplied as an additional positional argument to the function.

        IMPORTANT: For successful parallel processing, the processor must be picklable.
        Also note that
        the returned generator will produce results as soon as they are ready,
        which means that the chunks of data will
        not be in the same order as the original data frame. However, you can pass the
        value of `idProp` in `add_props` to identify the processed molecules.
        See `CheckSmilesValid` for an example.
>>>>>>> 38342132

        Args:
            scaffolds (list): List of scaffold calculators of scaffolds to include.
            include_mols (bool): Whether to include the RDKit scaffold columns as well.


        Returns:
            list: List of scaffold names.
        """
<<<<<<< HEAD
        all_names = [
            col
            for col in self.getProperties()
            if col.startswith("Scaffold_")
               and (include_mols or not col.endswith("_RDMol"))
        ]
        if scaffolds:
            wanted = [str(x) for x in scaffolds]
            return [x for x in all_names if x.split("_", 1)[1] in wanted]
        return all_names

    def getScaffolds(
            self,
            scaffolds: list[Scaffold] | None = None,
            include_mols: bool = False
    ):
        """Get the subset of the data frame that contains only scaffolds.

        Args:
            include_mols (bool): Whether to include the RDKit scaffold columns as well.

        Returns:
            pd.DataFrame: Data frame containing only scaffolds.
        """
        names = self.getScaffoldNames(scaffolds, include_mols=include_mols)
        return self.getDF()[names]

    @property
    def hasScaffolds(self):
        """Check whether the data frame contains scaffolds.
=======
        chunk_size = chunk_size or self.chunkSize
        n_jobs = n_jobs or self.nJobs
        proc_args = proc_args or ()
        proc_kwargs = proc_kwargs or {}
        add_props = add_props or self.df.columns.tolist()
        if add_props is not None and self.smilesCol not in add_props:
            add_props.append(self.smilesCol)
            add_props.append(self.idProp)
        for prop in processor.requiredProps:
            if prop not in self.df.columns:
                raise ValueError(
                    f"Cannot apply function '{processor}' to {self.name} because "
                    f"it requires the property '{prop}', which is not present in the "
                    "data set."
                )
            if prop not in add_props:
                add_props.append(prop)
        if self.nJobs > 1 and processor.supportsParallel:
            logger.debug(
                f"Applying processor '{processor}' to '{self.name}' in parallel."
            )
            for result in self.apply(
                    self.runMolProcess,
                    func_args=[processor, as_rdkit, self.smilesCol, *proc_args],
                    func_kwargs=proc_kwargs,
                    on_props=add_props,
                    as_df=False,
                    chunk_size=chunk_size,
                    n_jobs=n_jobs,
            ):
                yield result
        else:
            logger.debug(
                f"Applying processor '{processor}' to '{self.name}' in serial."
            )
            for result in self.iterChunks(
                    include_props=add_props, as_dict=True, chunk_size=len(self)
            ):
                yield self.runMolProcess(
                    result,
                    processor,
                    as_rdkit,
                    self.smilesCol,
                    *proc_args,
                    **proc_kwargs,
                )
>>>>>>> 38342132

        Returns:
            bool: Whether the data frame contains scaffolds.
        """
        return len(self.getScaffoldNames()) > 0

    def createScaffoldGroups(self, mols_per_group: int = 10):
        """Create scaffold groups.

        A scaffold group is a list of molecules that share the same scaffold. New
        columns are created that contain the scaffold group ID and the scaffold group
        size.

        Args:
            mols_per_group (int): Number of molecules per scaffold group.
        """
        scaffolds = self.getScaffolds(include_mols=False)
        for scaffold in scaffolds.columns:
            scaffolds = self.getDF()[scaffold]
            counts = pd.value_counts(scaffolds)
            mask = counts.lt(mols_per_group)
            name = f"ScaffoldGroup_{scaffold}_{mols_per_group}"
            groups = np.where(
                scaffolds.isin(counts[mask].index),
                "Other",
                scaffolds,
            )
            self.storage.addProperty(name, groups)

    def getScaffoldGroups(self, scaffold_name: str, mol_per_group: int = 10):
        """Get the scaffold groups for a given combination of scaffold and number of
        molecules per scaffold group.

        Args:
            scaffold_name (str): Name of the scaffold.
            mol_per_group (int): Number of molecules per scaffold group.

        Returns:
            list: list of scaffold groups.
        """
        df = self.getDF()
        return df[
            df.columns[
                df.columns.str.startswith(
                    f"ScaffoldGroup_{scaffold_name}_{mol_per_group}"
                )
            ][0]
        ]

    @property
    def hasScaffoldGroups(self):
        """Check whether the data frame contains scaffold groups.

        Returns:
            bool: Whether the data frame contains scaffold groups.
        """
<<<<<<< HEAD
        return (
                len([col for col in self.getProperties() if
                     col.startswith("ScaffoldGroup_")])
                > 0
        )

    @property
    def descsPath(self):
        return os.path.join(self.path, "descriptors")

    def __getstate__(self):
        o_dict = super().__getstate__()
        os.makedirs(self.descsPath, exist_ok=True)
        o_dict["descriptors"] = []
        for desc in self.descriptors:
            o_dict["descriptors"].append(os.path.basename(desc.storeDir))
        o_dict["storage"] = os.path.relpath(self.storage.save(), self.path)
        return o_dict

    def __setstate__(self, state):
        super().__setstate__(state)
        if hasattr(self, "_json_main"):
            self.path = os.path.abspath(os.path.dirname(self._json_main))
        self.descriptors = []
        for desc in state["descriptors"]:
            desc = os.path.join(self.descsPath, desc, f"{desc}_meta.json")
            self.descriptors.append(DescriptorTable.fromFile(desc))
        self.storage = ChemStore.fromFile(
            os.path.join(self.path, state["storage"])
        )

    @property
    def descriptorSets(self):
        """Get the descriptor calculators for this table."""
        return [x.calculator for x in self.descriptors]
=======
        mask = pd.Series([False] * len(self), index=self.df.index, dtype=bool)
        for result in self.processMols(
                CheckSmilesValid(id_prop=self.idProp), proc_kwargs={"throw": throw}
        ):
            mask.loc[result.index] = result.values
        return mask
>>>>>>> 38342132

    def generateDescriptorDataSetName(self, ds_set: str | DescriptorSet):
        """Generate a descriptor set name from a descriptor set."""
        return f"Descriptors_{self.name}_{ds_set}"

    def dropDescriptors(self, descriptors: list[str]):
        """Drop descriptors by name. Performs a simple feature selection by removing
        the given descriptor names from the data set.

        Args:
            descriptors (list[str]): List of descriptor names to drop.
        """
        for ds in self.descriptors:
            calc = ds.calculator
            ds_names = calc.transformToFeatureNames()
            to_keep = [x for x in ds_names if x not in descriptors]
            ds.keepDescriptors(to_keep)

    def dropDescriptorSets(
            self,
            descriptors: list[DescriptorSet | str],
            full_removal: bool = False,
    ):
        """
        Drop descriptors from the given sets from the data frame.

        Args:
            descriptors (list[DescriptorSet | str]):
                List of `DescriptorSet` objects or their names. Name of a descriptor
                set corresponds to the result returned by its `__str__` method.
            full_removal (bool):
                Whether to remove the descriptor data (will perform full removal).
                By default, a soft removal is performed by just rendering the
                descriptors inactive. A full removal will remove the descriptorSet from the
                dataset, including the saved files. It is not possible to restore a
                descriptorSet after a full removal.
        """
        # sanity check
        assert (
                len(self.descriptors) != 0
        ), "Cannot drop descriptors because the data set does not contain any."
        if len(descriptors) == 0:
            logger.warning(
                "No descriptors specified to drop. All descriptors will be retained."
            )
            return
        if not isinstance(descriptors[0], str):
            descriptors = [str(x) for x in descriptors]
        # remove the descriptors
        to_remove = []
        to_drop = []
        for name in descriptors:
            for idx, ds in enumerate(self.descriptors):
                calc = ds.calculator
                if name == str(calc):
                    to_drop.extend(ds.getDescriptorNames())
                    if full_removal:
                        to_remove.append(idx)
        self.dropDescriptors(to_drop)
        for idx in reversed(to_remove):
            self.descriptors[idx].clear()
            self.descriptors.pop(idx)

    def restoreDescriptorSets(self, descriptors: list[DescriptorSet | str]):
        """Restore descriptors that were previously removed.

        Args:
            descriptors (list[DescriptorSet | str]):
                List of `DescriptorSet` objects or their names. Name of a descriptor
                set corresponds to the result returned by its `__str__` method.
        """
        if not isinstance(descriptors[0], str):
            descriptors = [str(x) for x in descriptors]
        for name in descriptors:
            for ds in self.descriptors:
                calc = ds.calculator
                if name == str(calc):
                    ds.restoreDescriptors()

    def attachDescriptors(
            self,
            calculator: DescriptorSet,
            descriptors: pd.DataFrame,
            index_cols: list,
    ):
        """Attach descriptors to the data frame.

        Args:
            calculator (DescriptorsCalculator): DescriptorsCalculator object to use for
                descriptor calculation.
            descriptors (pd.DataFrame): DataFrame containing the descriptors to attach.
            index_cols (list): List of column names to use as index.
        """
        self.descriptors.append(
            DescriptorTable(
                calculator,
                self.generateDescriptorDataSetName(calculator),
                descriptors,
                store_dir=self.descsPath,
                overwrite=True,
                key_cols=index_cols,
                store_format=self.storeFormat,
            )
        )

    def addDescriptors(
            self,
            descriptors: list[DescriptorSet],
            recalculate: bool = False,
<<<<<<< HEAD
=======
            fail_on_invalid: bool = True,
>>>>>>> 38342132
            *args,
            **kwargs,
    ):
        """Add descriptors to the data frame with the given descriptor calculators.

        Args:
            descriptors (list[DescriptorSet]):
                List of `DescriptorSet` objects to use for descriptor
                calculation.
            recalculate (bool):
                Whether to recalculate descriptors even if they are
                already present in the data frame. If `False`, existing descriptors are
                kept and no calculation takes place.
            *args:
                Additional positional arguments to pass to each descriptor set.
            **kwargs:
                Additional keyword arguments to pass to each descriptor set.
        """
        if recalculate and self.hasDescriptors():
            self.dropDescriptorSets(descriptors, full_removal=True)
        to_calculate = []
        for desc_set, exists in zip(descriptors, self.hasDescriptors(descriptors)):
            if exists:
                logger.warning(
                    f"Molecular descriptors already exist in {self.name}. "
                    "Calculation will be skipped. "
                    "Use `recalculate=True` to overwrite them."
                )
            else:
                to_calculate.append(desc_set)
        # get the data frame with the descriptors
        # and attach it to this table as descriptors
        for calculator in to_calculate:
            df_descriptors = []
<<<<<<< HEAD
            for result in self.storage.processMols(
=======
            for result in self.processMols(
>>>>>>> 38342132
                    calculator, proc_args=args, proc_kwargs=kwargs
            ):
                if not isinstance(result, pd.DataFrame):
                    raise ValueError(
                        f"Expected a pandas DataFrame from the descriptor calculator. "
                        f"Got {type(result)} instead: {result}"
                    )
                result[self.idProp] = result.index.values
                df_descriptors.append(result)
            df_descriptors = pd.concat(df_descriptors, axis=0)
            self.attachDescriptors(calculator, df_descriptors, [self.idProp])

    def updateDescriptors(self):
        for desc_table in self.descriptors:
            self.addDescriptors([desc_table.calculator])

    def getDescriptors(self, active_only=True):
        """Get the calculated descriptors as a pandas data frame.

        Returns:
            pd.DataFrame: Data frame containing only descriptors.
        """
        ret = pd.DataFrame(
            index=pd.Index(
                self.getProperty(self.idProp),
                name=self.idProp
            ))
        for descriptors in self.descriptors:
            df_descriptors = descriptors.getDescriptors(active_only=active_only)
            ret = ret.join(df_descriptors, how="left")
        return ret

    def getDescriptorNames(self):
        """Get the names of the descriptors present for  molecules  in  this data  set.

        Returns:
            list: list of descriptor names.
        """
        names = []
        for ds in self.descriptors:
            names.extend(ds.getDescriptorNames())
        return names

    def hasDescriptors(
            self, descriptors: list[DescriptorSet | str] | None = None
    ) -> bool | list[bool]:
        """Check whether the data frame contains given descriptors.

        Args:
            descriptors (list): list of `DescriptorSet` objects or prefixes of
                descriptors to check for. If `None`,
                all descriptors are checked for and
                a single boolean is returned if any descriptors are found.

        Returns:
            list: list of booleans indicating whether each descriptor is present or not.
        """
        if not descriptors:
            return len(self.getDescriptorNames()) > 0
        else:
            descriptors = [self.generateDescriptorDataSetName(x) for x in descriptors]
            descriptors_in = [x.name for x in self.descriptors]
            ret = []
            for name in descriptors:
                if name in descriptors_in:
                    ret.append(True)
                else:
                    ret.append(False)
            return ret

    @property
    def idProp(self) -> str:
        return self.storage.idProp

    def getProperty(self, name: str, ids: tuple[str] | None = None) -> Iterable[Any]:
        return self.storage.getProperty(name, ids)

<<<<<<< HEAD
    def getProperties(self) -> list[str]:
        return self.storage.getProperties() + self.getDescriptorNames()
=======
    def addScaffolds(
            self,
            scaffolds: list[Scaffold],
            add_rdkit_scaffold: bool = False,
            recalculate: bool = False,
    ):
        """Add scaffolds to the data frame.
>>>>>>> 38342132

    def addProperty(self, name: str, data: Sized, ids: list[str] | None = None):
        self.storage.addProperty(name, data, ids)

<<<<<<< HEAD
    def removeProperty(self, name: str):
        self.storage.removeProperty(name)

    def getSubset(self, subset: list[str],
                  ids: list[str] | None = None) -> "MoleculeTable":
        # FIXME:  this needs to return a new table with properly subsetted descriptors
        raise NotImplementedError()
=======
        Args:
            scaffolds (list): list of `Scaffold` calculators.
            add_rdkit_scaffold (bool): Whether to add the RDKit scaffold of the molecule
                as a new column.
            recalculate (bool): Whether to recalculate scaffolds even if they are
                already present in the data frame.
        """
        for scaffold in scaffolds:
            if not recalculate and f"Scaffold_{scaffold}" in self.df.columns:
                continue
            for scaffolds in self.processMols(scaffold):
                self.df.loc[scaffolds.index, f"Scaffold_{scaffold}"] = scaffolds.values
            if add_rdkit_scaffold:
                from rdkit.Chem import PandasTools
                PandasTools.AddMoleculeColumnToFrame(
                    self.df,
                    smilesCol=f"Scaffold_{scaffold}",
                    molCol=f"Scaffold_{scaffold}_RDMol",
                )

    def getScaffoldNames(
            self, scaffolds: list[Scaffold] | None = None, include_mols: bool = False
    ):
        """Get the names of the scaffolds in the data frame.

        Args:
            include_mols (bool): Whether to include the RDKit scaffold columns as well.
>>>>>>> 38342132

    # def transformProperties(self, names: list[str],
    #                         transformer: Callable[[Iterable[Any]], Iterable[Any]]):
    #     subset = self.getSubset(names)
    #     ret = pd.concat(list(subset.apply(transformer, on_props=names)))
    #     return ret

<<<<<<< HEAD
    def getDF(self) -> pd.DataFrame:
        return self.getDescriptors().join(self.storage.getDF())

    @classmethod
    def fromDF(cls, df: pd.DataFrame, *args, **kwargs) -> "MoleculeTable":
        return cls(TabularStorageBasic.fromDF(df), *args, **kwargs)
=======
        Returns:
            list: List of scaffold names.
        """
        all_names = [
            col
            for col in self.df.columns
            if col.startswith("Scaffold_")
               and (include_mols or not col.endswith("_RDMol"))
        ]
        if scaffolds:
            wanted = [str(x) for x in scaffolds]
            return [x for x in all_names if x.split("_", 1)[1] in wanted]
        return all_names

    def getScaffolds(
            self, scaffolds: list[Scaffold] | None = None, include_mols: bool = False
    ):
        """Get the subset of the data frame that contains only scaffolds.
>>>>>>> 38342132

    def apply(self, func: callable, func_args: list | None = None,
              func_kwargs: dict | None = None, on_props: tuple[str, ...] | None = None,
              as_df: bool = True) -> Generator[Iterable[Any], None, None]:
        # TODO: extend this to descriptors as well
        return self.storage.apply(func, func_args, func_kwargs, on_props, as_df)

    def dropEntries(self, ids: tuple[str, ...]):
        self.storage.dropEntries(ids)
        for dset in self.descriptors:
            dset.dropEntries(ids)

    def addEntries(self, ids: list[str], props: dict[str, list],
                   raise_on_existing: bool = True):
        self.storage.addEntries(ids, props, raise_on_existing)

    def __len__(self):
        return len(self.storage)

    def __contains__(self, item):
        return item in self.storage

<<<<<<< HEAD
    def __getitem__(self, item):
        return self.storage[item]
=======
        Args:
            mols_per_group (int): number of molecules per scaffold group.
        """
        scaffolds = self.getScaffolds(include_mols=False)
        for scaffold in scaffolds.columns:
            counts = pd.value_counts(self.df[scaffold])
            mask = counts.lt(mols_per_group)
            name = f"ScaffoldGroup_{scaffold}_{mols_per_group}"
            if name not in self.df.columns:
                self.df[name] = np.where(
                    self.df[scaffold].isin(counts[mask].index),
                    "Other",
                    self.df[scaffold],
                )
>>>>>>> 38342132

    def save(self):
        """Save the whole storage to disk."""
        self.toFile(self.metaFile)

    def reload(self):
        self.__dict__.update(self.fromFile(self.metaFile).__dict__)

    def clear(self):
        if os.path.exists(self.path):
            shutil.rmtree(self.path)

    @property
    def metaFile(self) -> str:
        return os.path.join(self.path, "meta.json")

<<<<<<< HEAD
    def toFile(self, filename: str):
        ret = super().toFile(filename)
        for desc in self.descriptors:
            desc.save()
        return ret
=======
        Returns:
            bool: Whether the data frame contains scaffold groups.
        """
        return (
                len([col for col in self.df.columns if
                     col.startswith("ScaffoldGroup_")])
                > 0
        )

    def addClusters(
        self,
        clusters: list["MoleculeClusters"],
        recalculate: bool = False,
    ):
        """Add clusters to the data frame.

        A new column is created that contains the identifier of the corresponding
        cluster calculator.

        Args:
            clusters (list): list of `MoleculeClusters` calculators.
            recalculate (bool): Whether to recalculate clusters even if they are
                already present in the data frame.
        """
        for cluster in clusters:
            if not recalculate and f"Cluster_{cluster}" in self.df.columns:
                continue
            for clusters in self.processMols(cluster):
                self.df.loc[clusters.index, f"Cluster_{cluster}"] = clusters.values


    def getClusterNames(
        self, clusters: list["MoleculeClusters"] | None = None
    ):
        """Get the names of the clusters in the data frame.

        Returns:
            list: List of cluster names.
        """
        all_names = [
            col
            for col in self.df.columns
            if col.startswith("Cluster_")
        ]
        if clusters:
            wanted = [str(x) for x in clusters]
            return [x for x in all_names if x.split("_", 1)[1] in wanted]
        return all_names

    def getClusters(
        self, clusters: list["MoleculeClusters"] | None = None
    ):
        """Get the subset of the data frame that contains only clusters.

        Returns:
            pd.DataFrame: Data frame containing only clusters.
        """
        names = self.getClusterNames(clusters)
        return self.df[names]

    @property
    def hasClusters(self):
        """Check whether the data frame contains clusters.

        Returns:
            bool: Whether the data frame contains clusters.
        """
        return len(self.getClusterNames()) > 0

    def standardizeSmiles(self, smiles_standardizer, drop_invalid=True):
        """Apply smiles_standardizer to the compounds in parallel

        Args:
            smiles_standardizer (): either `None` to skip the
                standardization, `chembl`, `old`, or a partial function that reads
                and standardizes smiles.
            drop_invalid (bool): whether to drop invalid SMILES from the data set.
                Defaults to `True`. If `False`, invalid SMILES will be retained in
                their original form. If `self.invalidsRemoved` is `True`, there will be
                no effect even if `drop_invalid` is `True`. Set `self.invalidsRemoved`
                to `False` on this instance to force the removal of invalid SMILES.

        Raises:
            ValueError: when smiles_standardizer is not a callable or one of the
                predefined strings.
        """
        std_jobs = self.nJobs
        if smiles_standardizer is None:
            return
        if callable(smiles_standardizer):
            try:  # Prevents weird error if the user inputs a lambda function
                pickle.dumps(smiles_standardizer)
            except pickle.PicklingError:
                logger.warning("Standardizer is not pickleable. Will set n_jobs to 1")
                std_jobs = 1
            std_func = smiles_standardizer
        elif smiles_standardizer.lower() == "chembl":
            std_func = chembl_smi_standardizer
        elif smiles_standardizer.lower() == "old":
            std_func = old_standardize_sanitize
        else:
            raise ValueError("Standardizer must be either 'chembl', or a callable")
        if std_jobs == 1:
            std_smi = [std_func(smi) for smi in self.df[self.smilesCol].values]
        else:
            with Pool(std_jobs) as pool:
                std_smi = pool.map(std_func, self.df[self.smilesCol].values)
        self.df[self.smilesCol] = std_smi
        if drop_invalid and not self.invalidsRemoved:
            self.dropInvalids()

    def dropInvalids(self):
        """
        Drops invalid molecules from the data set.
>>>>>>> 38342132

    def iterChunks(
            self,
            size: int | None = None,
            on_props: list | None = None
    ) -> Generator[list[StoredMol], None, None]:
        # TODO: extend this to descriptors as well
        return self.storage.iterChunks(size, on_props)

    def getSummary(self) -> pd.DataFrame:
        raise NotImplementedError("Summary not yet available for MoleculeTable.")

    def searchWithSMARTS(self, patterns: list[str],
                         operator: Literal["or", "and"] = "or",
                         use_chirality: bool = False,
                         name: str | None = None) -> "MoleculeTable":
        pass

    def searchOnProperty(self, prop_name: str, values: list[float | int | str],
                         exact=False) -> "MoleculeTable":
        pass<|MERGE_RESOLUTION|>--- conflicted
+++ resolved
@@ -4,11 +4,7 @@
 
 import numpy as np
 import pandas as pd
-<<<<<<< HEAD
 from rdkit.Chem import PandasTools
-=======
-from rdkit import Chem
->>>>>>> 38342132
 
 from qsprpred.data.descriptors.sets import DescriptorSet
 from qsprpred.data.storage.interfaces.chem_store import ChemStore
@@ -21,143 +17,7 @@
 from ...logs import logger
 
 
-<<<<<<< HEAD
 class MoleculeTable(MoleculeDataSet):
-=======
-class DescriptorTable(PandasDataTable):
-    """Pandas table that holds descriptor data for modelling and other analyses.
-
-    Attributes:
-        calculator (DescriptorSet):
-            `DescriptorSet` used for descriptor calculation.
-    """
-
-    def __init__(
-            self,
-            calculator: DescriptorSet,
-            name: str,
-            df: Optional[pd.DataFrame] = None,
-            store_dir: str = ".",
-            overwrite: bool = False,
-            key_cols: list | None = None,
-            n_jobs: int = 1,
-            chunk_size: int = 1000,
-            autoindex_name: str = "QSPRID",
-            random_state: int | None = None,
-            store_format: str = "pkl",
-    ):
-        """Initialize a `DescriptorTable` object.
-
-        Args:
-            calculator (DescriptorSet):
-                `DescriptorSet` used for descriptor calculation.
-            name (str):
-                Name of the  new  descriptor table.
-            df (pd.DataFrame):
-                data frame containing the descriptors. If you provide a
-                dataframe for a dataset that already exists on disk,
-                the dataframe from disk will override the supplied data
-                frame. Set 'overwrite' to `True` to override
-                the data frame on disk.
-            store_dir (str):
-                Directory to store the dataset files. Defaults to the
-                current directory. If it already contains files with the same name,
-                the existing data will be loaded.
-            overwrite (bool):
-                Overwrite existing dataset.
-            key_cols (list):
-                list of columns to use as index. If None, the index
-                will be a custom generated ID.
-            n_jobs (int):
-                Number of jobs to use for parallel processing. If <= 0,
-                all available cores will be used.
-            chunk_size (int):
-                Size of chunks to use per job in parallel processing.
-            autoindex_name (str):
-                Column name to use for automatically generated IDs.
-            random_state (int):
-                Random state to use for shuffling and other random ops.
-            store_format (str):
-                Format to use for storing the data ('pkl' or 'csv').
-        """
-        super().__init__(
-            name,
-            df,
-            store_dir,
-            overwrite,
-            key_cols,
-            n_jobs,
-            chunk_size,
-            autoindex_name,
-            random_state,
-            store_format,
-        )
-        self.calculator = calculator
-
-    def getDescriptors(self, active_only=True):
-        """Get the descriptors stored in this table."""
-        return self.df[self.getDescriptorNames(active_only=active_only)]
-
-    def getDescriptorNames(self, active_only=True):
-        """Get the names of the descriptors in this represented by this table.
-        By default, only active descriptors are returned. You can use active_only=False
-        to get all descriptors saved in the table.
-
-        Args:
-            active_only (bool): Whether to return only descriptors that are active in
-                the current descriptor set. Defaults to `True`.
-
-        """
-        if active_only:
-            return self.calculator.transformToFeatureNames()
-        else:
-            return self.df.columns[~self.df.columns.isin(self.indexCols)].tolist()
-
-    def fillMissing(self, fill_value, names):
-        """Fill missing values in the descriptor table.
-
-        Args:
-            fill_value (float): Value to fill missing values with.
-            names (list): List of descriptor names to fill. If `None`, all descriptors
-                are filled.
-        """
-        columns = names if names else self.getDescriptorNames()
-        self.df[columns] = self.df[columns].fillna(fill_value)
-
-    def keepDescriptors(self, descriptors: list[str]) -> list[str]:
-        """Mark only the given descriptors as active in this set.
-
-        Args:
-            descriptors (list): list of descriptor names to keep
-
-        Returns:
-            list[str]: list of descriptor names that were kept
-
-        Raises:
-            ValueError: If any of the descriptors are not present in the table.
-        """
-        all_descs = self.getDescriptorNames(active_only=False)
-        to_keep = set(all_descs) & set(descriptors)
-        prefix = str(self.calculator) + "_"
-        self.calculator.descriptors = [
-            x.replace(prefix, "", 1)  # remove prefix
-            for x in self.calculator.transformToFeatureNames()
-            if x in to_keep
-        ]
-        return self.getDescriptorNames()
-
-    def restoreDescriptors(self) -> list[str]:
-        """Restore all descriptors to active in this set."""
-        all_descs = self.getDescriptorNames(active_only=False)
-        prefix = str(self.calculator) + "_"
-        self.calculator.descriptors = [
-            x.replace(prefix, "", 1) for x in all_descs  # remove prefix
-        ]
-        return self.getDescriptorNames()
-
-
-class MoleculeTable(PandasDataTable, SearchableMolTable, Summarizable):
->>>>>>> 38342132
     """Class that holds and prepares molecule data for modelling and other analyses.
 
     Attributes:
@@ -173,23 +33,9 @@
 
     def __init__(
             self,
-<<<<<<< HEAD
             storage: ChemStore,
             name: str | None = None,
             path: str = ".",
-=======
-            name: str,
-            df: Optional[pd.DataFrame] = None,
-            smiles_col: str = "SMILES",
-            add_rdkit: bool = False,
-            store_dir: str = ".",
-            overwrite: bool = False,
-            n_jobs: int | None = 1,
-            chunk_size: int | None = None,
-            drop_invalids: bool = True,
-            index_cols: Optional[list[str]] = None,
-            autoindex_name: str = "QSPRID",
->>>>>>> 38342132
             random_state: int | None = None,
             store_format: str = "pkl",
     ):
@@ -209,175 +55,12 @@
         self.name = name or f"{self.storage}_mol_table"
         self._randomState = random_state
         self.descriptors = []
-<<<<<<< HEAD
         self.path = os.path.abspath(os.path.join(path, self.name))
         self.storeFormat = store_format
 
     @property
     def randomState(self) -> int:
         return self._randomState
-=======
-        # settings
-        self.smilesCol = smiles_col
-        self.includesRdkit = add_rdkit
-        # drop invalid columns
-        self.invalidsRemoved = False
-        if drop_invalids:
-            self.dropInvalids()
-            # update chunk size if count changed
-            self.chunkSize = chunk_size
-            # label invalids removed
-            self.invalidsRemoved = True
-        # add rdkit molecules if requested
-        if self.includesRdkit and "RDMol" not in self.df.columns:
-            from rdkit.Chem import PandasTools
-            PandasTools.AddMoleculeColumnToFrame(
-                self.df,
-                smilesCol=self.smilesCol,
-                molCol="RDMol",
-                includeFingerprints=False,
-            )
-            self.includesRdkit = True
-
-    def searchWithIndex(
-            self, index: pd.Index, name: str | None = None
-    ) -> "MoleculeTable":
-        """Search in this table using a pandas index. The return values
-        is a new table with the molecules from the old table with the given indices.
-
-        Args:
-            index(pd.Index):
-                Indices to search for in this table.
-            name(str):
-                Name of the new table. Defaults to the name of the old table,
-                plus the `_searched` suffix.
-
-        Returns:
-            MoleculeTable:
-                A new table with the molecules from the
-                old table with the given indices.
-        """
-        name = f"{self.name}_searched" if name is None else name
-        ret = MoleculeTable(
-            name=name,
-            df=self.df.loc[index, :],
-            smiles_col=self.smilesCol,
-            add_rdkit=False,
-            store_dir=self.storeDir,
-            overwrite=True,
-            n_jobs=self.nJobs,
-            chunk_size=self.chunkSize,
-            drop_invalids=False,
-            index_cols=self.indexCols,
-            random_state=self.randomState,
-            store_format=self.storeFormat,
-        )
-        for table in self.descriptors:
-            ret.descriptors.append(
-                DescriptorTable(
-                    table.calculator,
-                    name=ret.generateDescriptorDataSetName(table.calculator),
-                    df=table.getDF().loc[index, :],
-                    store_dir=table.storeDir,
-                    overwrite=True,
-                    key_cols=table.indexCols,
-                    n_jobs=table.nJobs,
-                    chunk_size=table.chunkSize,
-                    store_format=table.storeFormat,
-                    random_state=table.randomState,
-                )
-            )
-        return ret
-
-    def searchOnProperty(
-            self, prop_name: str, values: list[str], name: str | None = None,
-            exact=False
-    ) -> "MoleculeTable":
-        """Search in this table using a property name and a list of values. It is
-        assumed that the property is searchable with string matching. Either an
-        exact match or a partial match can be used. If 'exact' is `False`, the
-        search will be performed with partial matching, i.e. all molecules that
-        contain any of the given values in the property will be returned. If
-        'exact' is `True`, only molecules that have the exact property value for
-        any of the given values will be returned.
-
-        Args:
-            prop_name (str):
-                Name of the property to search on.
-            values (list[str]):
-                List of values to search for. If any of the values is found in the
-                property, the molecule will be considered a match.
-            name (str | None, optional):
-                Name of the new table. Defaults to the name of
-                the old table, plus the `_searched` suffix.
-            exact (bool, optional):
-                Whether to use exact matching, i.e. whether to
-                search for exact strings or just substrings. Defaults to False.
-
-        Returns:
-            MoleculeTable:
-                A new table with the molecules from the
-                old table with the given property values.
-        """
-        mask = [False] * len(self.df)
-        for value in values:
-            mask = (
-                mask | (self.df[prop_name].str.contains(value))
-                if not exact
-                else mask | (self.df[prop_name] == value)
-            )
-        matches = self.df.index[mask]
-        return self.searchWithIndex(matches, name)
-
-    def searchWithSMARTS(
-            self,
-            patterns: list[str],
-            operator: Literal["or", "and"] = "or",
-            use_chirality: bool = False,
-            name: str | None = None,
-            match_function: Callable = match_mol_to_smarts,
-    ) -> "MoleculeTable":
-        """Search the molecules in the table with a SMARTS pattern.
-
-        Args:
-            patterns:
-                List of SMARTS patterns to search with.
-            operator (object):
-                Whether to use an "or" or "and" operator on patterns. Defaults to "or".
-            use_chirality:
-                Whether to use chirality in the search.
-            name:
-                Name of the new table. Defaults to the name of the old table,
-                plus the `smarts_searched` suffix.
-            match_function:
-                Function to use for matching the molecules to the SMARTS patterns.
-                Defaults to `match_mol_to_smarts`.
-
-        Returns:
-            (MolTable): A dataframe with the molecules that match the pattern.
-        """
-        matches = self.df.index[
-            self.df[self.smilesCol].apply(
-                lambda x: match_function(
-                    x, patterns, operator=operator, use_chirality=use_chirality
-                )
-            )
-        ]
-        return self.searchWithIndex(
-            matches, name=f"{self.name}_smarts_searched" if name is None else name
-        )
-
-    def getSummary(self):
-        """
-        Make a summary with some statistics about the molecules in this table.
-        The summary contains the number of molecules per target and the number of
-        unique molecules per target.
-
-        Requires this data set to be imported from Papyrus for now.
-
-        Returns:
-            (pd.DataFrame): A dataframe with the summary statistics.
->>>>>>> 38342132
 
     @randomState.setter
     def randomState(self, seed: int | None):
@@ -475,7 +158,6 @@
         )
         return cls(storage, path=os.path.dirname(storage.path))
 
-<<<<<<< HEAD
     @property
     def smiles(self) -> Generator[str, None, None]:
         """Get the SMILES strings of the molecules in the data frame.
@@ -490,17 +172,6 @@
             scaffolds: list[Scaffold],
             add_rdkit_scaffold: bool = False,
             recalculate: bool = False,
-=======
-    @classmethod
-    def runMolProcess(
-            cls,
-            props: dict[str, list] | pd.DataFrame,
-            func: MolProcessor,
-            add_rdkit: bool,
-            smiles_col: str,
-            *args,
-            **kwargs,
->>>>>>> 38342132
     ):
         """Add scaffolds to the data frame.
 
@@ -520,7 +191,6 @@
                 [None] * len(self.storage),
                 index=self.storage.getProperty(self.storage.idProp)
             )
-<<<<<<< HEAD
             if not recalculate and self.storage.hasProperty(f"Scaffold_{scaffold}"):
                 continue
             for scaffolds in self.storage.processMols(scaffold):
@@ -537,35 +207,6 @@
             include_mols: bool = False
     ):
         """Get the names of the scaffolds in the data frame.
-=======
-        else:
-            mols = props[smiles_col]
-        return func(mols, props, *args, **kwargs)
-
-    def processMols(
-            self,
-            processor: MolProcessor,
-            proc_args: tuple[Any] | None = None,
-            proc_kwargs: dict[str, Any] | None = None,
-            add_props: list[str] | None = None,
-            as_rdkit: bool = False,
-            chunk_size: int | None = None,
-            n_jobs: int | None = None,
-    ) -> Generator:
-        """Apply a function to the molecules in the data frame.
-        The SMILES  or an RDKit molecule will be supplied as the first
-        positional argument to the function. Additional properties
-        to provide from the data set can be specified with 'add_props', which will be
-        a dictionary supplied as an additional positional argument to the function.
-
-        IMPORTANT: For successful parallel processing, the processor must be picklable.
-        Also note that
-        the returned generator will produce results as soon as they are ready,
-        which means that the chunks of data will
-        not be in the same order as the original data frame. However, you can pass the
-        value of `idProp` in `add_props` to identify the processed molecules.
-        See `CheckSmilesValid` for an example.
->>>>>>> 38342132
 
         Args:
             scaffolds (list): List of scaffold calculators of scaffolds to include.
@@ -575,7 +216,6 @@
         Returns:
             list: List of scaffold names.
         """
-<<<<<<< HEAD
         all_names = [
             col
             for col in self.getProperties()
@@ -606,54 +246,6 @@
     @property
     def hasScaffolds(self):
         """Check whether the data frame contains scaffolds.
-=======
-        chunk_size = chunk_size or self.chunkSize
-        n_jobs = n_jobs or self.nJobs
-        proc_args = proc_args or ()
-        proc_kwargs = proc_kwargs or {}
-        add_props = add_props or self.df.columns.tolist()
-        if add_props is not None and self.smilesCol not in add_props:
-            add_props.append(self.smilesCol)
-            add_props.append(self.idProp)
-        for prop in processor.requiredProps:
-            if prop not in self.df.columns:
-                raise ValueError(
-                    f"Cannot apply function '{processor}' to {self.name} because "
-                    f"it requires the property '{prop}', which is not present in the "
-                    "data set."
-                )
-            if prop not in add_props:
-                add_props.append(prop)
-        if self.nJobs > 1 and processor.supportsParallel:
-            logger.debug(
-                f"Applying processor '{processor}' to '{self.name}' in parallel."
-            )
-            for result in self.apply(
-                    self.runMolProcess,
-                    func_args=[processor, as_rdkit, self.smilesCol, *proc_args],
-                    func_kwargs=proc_kwargs,
-                    on_props=add_props,
-                    as_df=False,
-                    chunk_size=chunk_size,
-                    n_jobs=n_jobs,
-            ):
-                yield result
-        else:
-            logger.debug(
-                f"Applying processor '{processor}' to '{self.name}' in serial."
-            )
-            for result in self.iterChunks(
-                    include_props=add_props, as_dict=True, chunk_size=len(self)
-            ):
-                yield self.runMolProcess(
-                    result,
-                    processor,
-                    as_rdkit,
-                    self.smilesCol,
-                    *proc_args,
-                    **proc_kwargs,
-                )
->>>>>>> 38342132
 
         Returns:
             bool: Whether the data frame contains scaffolds.
@@ -710,7 +302,6 @@
         Returns:
             bool: Whether the data frame contains scaffold groups.
         """
-<<<<<<< HEAD
         return (
                 len([col for col in self.getProperties() if
                      col.startswith("ScaffoldGroup_")])
@@ -746,14 +337,6 @@
     def descriptorSets(self):
         """Get the descriptor calculators for this table."""
         return [x.calculator for x in self.descriptors]
-=======
-        mask = pd.Series([False] * len(self), index=self.df.index, dtype=bool)
-        for result in self.processMols(
-                CheckSmilesValid(id_prop=self.idProp), proc_kwargs={"throw": throw}
-        ):
-            mask.loc[result.index] = result.values
-        return mask
->>>>>>> 38342132
 
     def generateDescriptorDataSetName(self, ds_set: str | DescriptorSet):
         """Generate a descriptor set name from a descriptor set."""
@@ -863,10 +446,6 @@
             self,
             descriptors: list[DescriptorSet],
             recalculate: bool = False,
-<<<<<<< HEAD
-=======
-            fail_on_invalid: bool = True,
->>>>>>> 38342132
             *args,
             **kwargs,
     ):
@@ -901,11 +480,7 @@
         # and attach it to this table as descriptors
         for calculator in to_calculate:
             df_descriptors = []
-<<<<<<< HEAD
             for result in self.storage.processMols(
-=======
-            for result in self.processMols(
->>>>>>> 38342132
                     calculator, proc_args=args, proc_kwargs=kwargs
             ):
                 if not isinstance(result, pd.DataFrame):
@@ -983,23 +558,12 @@
     def getProperty(self, name: str, ids: tuple[str] | None = None) -> Iterable[Any]:
         return self.storage.getProperty(name, ids)
 
-<<<<<<< HEAD
     def getProperties(self) -> list[str]:
         return self.storage.getProperties() + self.getDescriptorNames()
-=======
-    def addScaffolds(
-            self,
-            scaffolds: list[Scaffold],
-            add_rdkit_scaffold: bool = False,
-            recalculate: bool = False,
-    ):
-        """Add scaffolds to the data frame.
->>>>>>> 38342132
 
     def addProperty(self, name: str, data: Sized, ids: list[str] | None = None):
         self.storage.addProperty(name, data, ids)
 
-<<<<<<< HEAD
     def removeProperty(self, name: str):
         self.storage.removeProperty(name)
 
@@ -1007,35 +571,6 @@
                   ids: list[str] | None = None) -> "MoleculeTable":
         # FIXME:  this needs to return a new table with properly subsetted descriptors
         raise NotImplementedError()
-=======
-        Args:
-            scaffolds (list): list of `Scaffold` calculators.
-            add_rdkit_scaffold (bool): Whether to add the RDKit scaffold of the molecule
-                as a new column.
-            recalculate (bool): Whether to recalculate scaffolds even if they are
-                already present in the data frame.
-        """
-        for scaffold in scaffolds:
-            if not recalculate and f"Scaffold_{scaffold}" in self.df.columns:
-                continue
-            for scaffolds in self.processMols(scaffold):
-                self.df.loc[scaffolds.index, f"Scaffold_{scaffold}"] = scaffolds.values
-            if add_rdkit_scaffold:
-                from rdkit.Chem import PandasTools
-                PandasTools.AddMoleculeColumnToFrame(
-                    self.df,
-                    smilesCol=f"Scaffold_{scaffold}",
-                    molCol=f"Scaffold_{scaffold}_RDMol",
-                )
-
-    def getScaffoldNames(
-            self, scaffolds: list[Scaffold] | None = None, include_mols: bool = False
-    ):
-        """Get the names of the scaffolds in the data frame.
-
-        Args:
-            include_mols (bool): Whether to include the RDKit scaffold columns as well.
->>>>>>> 38342132
 
     # def transformProperties(self, names: list[str],
     #                         transformer: Callable[[Iterable[Any]], Iterable[Any]]):
@@ -1043,33 +578,12 @@
     #     ret = pd.concat(list(subset.apply(transformer, on_props=names)))
     #     return ret
 
-<<<<<<< HEAD
     def getDF(self) -> pd.DataFrame:
         return self.getDescriptors().join(self.storage.getDF())
 
     @classmethod
     def fromDF(cls, df: pd.DataFrame, *args, **kwargs) -> "MoleculeTable":
         return cls(TabularStorageBasic.fromDF(df), *args, **kwargs)
-=======
-        Returns:
-            list: List of scaffold names.
-        """
-        all_names = [
-            col
-            for col in self.df.columns
-            if col.startswith("Scaffold_")
-               and (include_mols or not col.endswith("_RDMol"))
-        ]
-        if scaffolds:
-            wanted = [str(x) for x in scaffolds]
-            return [x for x in all_names if x.split("_", 1)[1] in wanted]
-        return all_names
-
-    def getScaffolds(
-            self, scaffolds: list[Scaffold] | None = None, include_mols: bool = False
-    ):
-        """Get the subset of the data frame that contains only scaffolds.
->>>>>>> 38342132
 
     def apply(self, func: callable, func_args: list | None = None,
               func_kwargs: dict | None = None, on_props: tuple[str, ...] | None = None,
@@ -1092,25 +606,8 @@
     def __contains__(self, item):
         return item in self.storage
 
-<<<<<<< HEAD
     def __getitem__(self, item):
         return self.storage[item]
-=======
-        Args:
-            mols_per_group (int): number of molecules per scaffold group.
-        """
-        scaffolds = self.getScaffolds(include_mols=False)
-        for scaffold in scaffolds.columns:
-            counts = pd.value_counts(self.df[scaffold])
-            mask = counts.lt(mols_per_group)
-            name = f"ScaffoldGroup_{scaffold}_{mols_per_group}"
-            if name not in self.df.columns:
-                self.df[name] = np.where(
-                    self.df[scaffold].isin(counts[mask].index),
-                    "Other",
-                    self.df[scaffold],
-                )
->>>>>>> 38342132
 
     def save(self):
         """Save the whole storage to disk."""
@@ -1127,26 +624,37 @@
     def metaFile(self) -> str:
         return os.path.join(self.path, "meta.json")
 
-<<<<<<< HEAD
     def toFile(self, filename: str):
         ret = super().toFile(filename)
         for desc in self.descriptors:
             desc.save()
         return ret
-=======
-        Returns:
-            bool: Whether the data frame contains scaffold groups.
-        """
-        return (
-                len([col for col in self.df.columns if
-                     col.startswith("ScaffoldGroup_")])
-                > 0
-        )
+
+    def iterChunks(
+            self,
+            size: int | None = None,
+            on_props: list | None = None
+    ) -> Generator[list[StoredMol], None, None]:
+        # TODO: extend this to descriptors as well
+        return self.storage.iterChunks(size, on_props)
+
+    def getSummary(self) -> pd.DataFrame:
+        raise NotImplementedError("Summary not yet available for MoleculeTable.")
+
+    def searchWithSMARTS(self, patterns: list[str],
+                         operator: Literal["or", "and"] = "or",
+                         use_chirality: bool = False,
+                         name: str | None = None) -> "MoleculeTable":
+        pass
+
+    def searchOnProperty(self, prop_name: str, values: list[float | int | str],
+                         exact=False) -> "MoleculeTable":
+        pass
 
     def addClusters(
-        self,
-        clusters: list["MoleculeClusters"],
-        recalculate: bool = False,
+            self,
+            clusters: list["MoleculeClusters"],
+            recalculate: bool = False,
     ):
         """Add clusters to the data frame.
 
@@ -1164,9 +672,8 @@
             for clusters in self.processMols(cluster):
                 self.df.loc[clusters.index, f"Cluster_{cluster}"] = clusters.values
 
-
     def getClusterNames(
-        self, clusters: list["MoleculeClusters"] | None = None
+            self, clusters: list["MoleculeClusters"] | None = None
     ):
         """Get the names of the clusters in the data frame.
 
@@ -1184,7 +691,7 @@
         return all_names
 
     def getClusters(
-        self, clusters: list["MoleculeClusters"] | None = None
+            self, clusters: list["MoleculeClusters"] | None = None
     ):
         """Get the subset of the data frame that contains only clusters.
 
@@ -1201,72 +708,4 @@
         Returns:
             bool: Whether the data frame contains clusters.
         """
-        return len(self.getClusterNames()) > 0
-
-    def standardizeSmiles(self, smiles_standardizer, drop_invalid=True):
-        """Apply smiles_standardizer to the compounds in parallel
-
-        Args:
-            smiles_standardizer (): either `None` to skip the
-                standardization, `chembl`, `old`, or a partial function that reads
-                and standardizes smiles.
-            drop_invalid (bool): whether to drop invalid SMILES from the data set.
-                Defaults to `True`. If `False`, invalid SMILES will be retained in
-                their original form. If `self.invalidsRemoved` is `True`, there will be
-                no effect even if `drop_invalid` is `True`. Set `self.invalidsRemoved`
-                to `False` on this instance to force the removal of invalid SMILES.
-
-        Raises:
-            ValueError: when smiles_standardizer is not a callable or one of the
-                predefined strings.
-        """
-        std_jobs = self.nJobs
-        if smiles_standardizer is None:
-            return
-        if callable(smiles_standardizer):
-            try:  # Prevents weird error if the user inputs a lambda function
-                pickle.dumps(smiles_standardizer)
-            except pickle.PicklingError:
-                logger.warning("Standardizer is not pickleable. Will set n_jobs to 1")
-                std_jobs = 1
-            std_func = smiles_standardizer
-        elif smiles_standardizer.lower() == "chembl":
-            std_func = chembl_smi_standardizer
-        elif smiles_standardizer.lower() == "old":
-            std_func = old_standardize_sanitize
-        else:
-            raise ValueError("Standardizer must be either 'chembl', or a callable")
-        if std_jobs == 1:
-            std_smi = [std_func(smi) for smi in self.df[self.smilesCol].values]
-        else:
-            with Pool(std_jobs) as pool:
-                std_smi = pool.map(std_func, self.df[self.smilesCol].values)
-        self.df[self.smilesCol] = std_smi
-        if drop_invalid and not self.invalidsRemoved:
-            self.dropInvalids()
-
-    def dropInvalids(self):
-        """
-        Drops invalid molecules from the data set.
->>>>>>> 38342132
-
-    def iterChunks(
-            self,
-            size: int | None = None,
-            on_props: list | None = None
-    ) -> Generator[list[StoredMol], None, None]:
-        # TODO: extend this to descriptors as well
-        return self.storage.iterChunks(size, on_props)
-
-    def getSummary(self) -> pd.DataFrame:
-        raise NotImplementedError("Summary not yet available for MoleculeTable.")
-
-    def searchWithSMARTS(self, patterns: list[str],
-                         operator: Literal["or", "and"] = "or",
-                         use_chirality: bool = False,
-                         name: str | None = None) -> "MoleculeTable":
-        pass
-
-    def searchOnProperty(self, prop_name: str, values: list[float | int | str],
-                         exact=False) -> "MoleculeTable":
-        pass+        return len(self.getClusterNames()) > 0