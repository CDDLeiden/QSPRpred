--- conflicted
+++ resolved
@@ -1,12 +1,10 @@
 from parameterized import parameterized
 
 from ... import TargetTasks
+from ...data.chem.clustering import RandomClusters, FPSimilarityMaxMinClusters, \
+    FPSimilarityLeaderPickerClusters, ScaffoldClusters
 from ...data.chem.scaffolds import BemisMurckoRDKit, BemisMurcko
-<<<<<<< HEAD
 from ...data.tables.qspr import QSPRDataset
-=======
-from ...data.chem.clustering import RandomClusters, FPSimilarityMaxMinClusters, FPSimilarityLeaderPickerClusters, ScaffoldClusters
->>>>>>> 38342132
 from ...utils.testing.base import QSPRTestCase
 from ...utils.testing.path_mixins import DataSetsPathMixIn
 
@@ -43,6 +41,7 @@
         self.assertEqual(scaffs.shape, (len(self.dataset), 1))
         # for mol in scaffs[f"Scaffold_{scaffold}_RDMol"]:
         #     self.assertTrue(isinstance(mol, Chem.rdchem.Mol))
+
 
 class TestClusters(DataSetsPathMixIn, QSPRTestCase):
     """Test calculation of clusters."""
