--- conflicted
+++ resolved
@@ -7,13 +7,12 @@
 from rdkit.Chem import Mol
 from rdkit.SimDivFilters import rdSimDivPickers
 
+from qsprpred.data.processing.mol_processor import MolProcessorWithID
 from .scaffolds import BemisMurckoRDKit, Scaffold
 from ..descriptors.fingerprints import Fingerprint, MorganFP
 from ..tables.mol import MoleculeTable
 from ...logs import logger
 
-from qsprpred.data.processing.mol_processor import MolProcessorWithID
-
 
 class MoleculeClusters(MolProcessorWithID, ABC):
     """
@@ -22,7 +21,7 @@
     Attributes:
         nClusters (int): number of clusters
     """
-    
+
     def __call__(self, mols: list[str | Mol], props, *args, **kwargs):
         """
         Calculate the clusters for a list of  molecules.
@@ -37,14 +36,13 @@
             mols = [Chem.MolToSmiles(mol) for mol in mols]
 
         clusters = self.get_clusters(mols)
-        
+
         # map clusters to molecules
-        output = np.array([-1]*len(mols))
+        output = np.array([-1] * len(mols))
         for cluster_idx, molecule_idxs in clusters.items():
             output[molecule_idxs] = cluster_idx
-        
+
         return pd.Series(output, index=props[self.idProp])
-
 
     @abstractmethod
     def get_clusters(self, smiles_list: list[str]) -> dict:
@@ -67,10 +65,10 @@
                 f"Number of initial clusters is too small to combine them well,\
                 it has set to {self.nClusters}"
             )
-            
+
     def supportsParallel(self) -> bool:
         return False
-    
+
     @abstractmethod
     def __str__(self):
         pass
@@ -87,8 +85,9 @@
     """
 
     def __init__(
-        self, seed: int = 42, n_clusters: int | None = None, id_prop: str | None = None
-        ):
+            self, seed: int = 42, n_clusters: int | None = None,
+            id_prop: str | None = None
+    ):
         super().__init__(id_prop=id_prop)
         self.seed = seed
         self.nClusters = n_clusters
@@ -116,7 +115,7 @@
             clusters[i % self.nClusters].append(index)
 
         return clusters
-    
+
     def __str__(self):
         return "RandomClusters"
 
@@ -131,7 +130,7 @@
     """
 
     def __init__(
-        self, scaffold: Scaffold = BemisMurckoRDKit(), id_prop: str | None = None
+            self, scaffold: Scaffold = BemisMurckoRDKit(), id_prop: str | None = None
     ):
         super().__init__(id_prop=id_prop)
         self.scaffold = scaffold
@@ -169,21 +168,16 @@
             clusters[unique_scaffolds.index(scaffold)].append(i)
 
         return clusters
-    
+
     def __str__(self):
         return f"ScaffoldClusters_{self.scaffold}"
 
 
 class FPSimilarityClusters(MoleculeClusters):
     def __init__(
-<<<<<<< HEAD
             self,
             fp_calculator: Fingerprint = MorganFP(radius=3, nBits=2048),
-=======
-        self,
-        fp_calculator: Fingerprint = MorganFP(radius=3, nBits=2048),
-        id_prop: str | None = None,
->>>>>>> 38342132
+            id_prop: str | None = None,
     ) -> None:
         super().__init__(id_prop=id_prop)
         self.fp_calculator = fp_calculator
@@ -243,20 +237,12 @@
     """
 
     def __init__(
-<<<<<<< HEAD
             self,
             n_clusters: int | None = None,
             seed: int | None = None,
             initial_centroids: list[str] | None = None,
             fp_calculator: Fingerprint = MorganFP(radius=3, nBits=2048),
-=======
-        self,
-        n_clusters: int | None = None,
-        seed: int | None = None,
-        initial_centroids: list[str] | None = None,
-        fp_calculator: Fingerprint = MorganFP(radius=3, nBits=2048),
-        id_prop: str | None = None,
->>>>>>> 38342132
+            id_prop: str | None = None,
     ):
         super().__init__(fp_calculator=fp_calculator, id_prop=id_prop)
         self.nClusters = n_clusters
@@ -284,7 +270,7 @@
         )
 
         return self.centroid_indices
-    
+
     def __str__(self):
         return "FPSimilarityMaxMinClusters"
 
@@ -300,16 +286,10 @@
     """
 
     def __init__(
-<<<<<<< HEAD
             self,
             similarity_threshold: float = 0.7,
             fp_calculator: Fingerprint = MorganFP(radius=3, nBits=2048),
-=======
-        self,
-        similarity_threshold: float = 0.7,
-        fp_calculator: Fingerprint = MorganFP(radius=3, nBits=2048),
-        id_prop: str | None = None,
->>>>>>> 38342132
+            id_prop: str | None = None,
     ):
         super().__init__(fp_calculator=fp_calculator, id_prop=id_prop)
         self.similarityThreshold = similarity_threshold
@@ -325,6 +305,6 @@
         )
 
         return self.centroid_indices
-    
+
     def __str__(self):
         return "FPSimilarityLeaderPickerClusters"