--- conflicted
+++ resolved
@@ -3,12 +3,9 @@
 
 import numpy as np
 import pandas as pd
-<<<<<<< HEAD
-from mlchemad.applicability_domains import KNNApplicabilityDomain
-=======
 from parameterized import parameterized
 from rdkit.Chem import Mol
->>>>>>> 63a6a08d
+from mlchemad.applicability_domains import KNNApplicabilityDomain
 from sklearn.preprocessing import StandardScaler
 
 from .mol_processor import MolProcessor
@@ -16,15 +13,7 @@
 from ..descriptors.sets import DataFrameDescriptorSet
 from ... import TargetTasks
 from ...data import QSPRDataset
-<<<<<<< HEAD
-from ...data.descriptors.calculators import (
-    CustomDescriptorsCalculator,
-    MoleculeDescriptorsCalculator,
-)
-from ...data.descriptors.sets import DataFrameDescriptorSet, FingerprintSet
 from ...data.processing.applicability_domain import MLChemADWrapper
-=======
->>>>>>> 63a6a08d
 from ...data.processing.data_filters import CategoryFilter, RepeatsFilter
 from ...data.processing.feature_filters import (
     BorutaFilter,
@@ -208,38 +197,6 @@
         )
 
 
-<<<<<<< HEAD
-class testApplicabilityDomain(DataSetsPathMixIn, QSPRTestCase):
-    """Test the applicability domain."""
-    def setUp(self):
-        """Create a small test dataset with MorganFP descriptors."""
-        super().setUp()
-        self.setUpPaths()
-        self.dataset = self.createSmallTestDataSet(self.__class__.__name__)
-        self.dataset.addDescriptors(
-            MoleculeDescriptorsCalculator(
-                [FingerprintSet(fingerprint_type="MorganFP", radius=3, nBits=1000)]
-            )
-        )
-
-    def testApplicabilityDomain(self):
-        """Test the applicability domain fitting, transforming and serialization."""
-        ad = MLChemADWrapper(
-            KNNApplicabilityDomain(
-                dist="rogerstanimoto", scaling=None, hard_threshold=0.75
-            )
-        )
-        ad.fit(self.dataset.X)
-        self.assertIsInstance(ad.contains(self.dataset.X), pd.DataFrame)
-        filtered_dataset = ad.filter(self.dataset.X)
-        self.assertIsInstance(filtered_dataset, pd.DataFrame)
-
-        ad.toFile(f"{self.generatedPath}/test_ad.json")
-        ad_fromfile = MLChemADWrapper.fromFile(f"{self.generatedPath}/test_ad.json")
-        self.assertIsInstance(ad_fromfile.contains(self.dataset.X), pd.DataFrame)
-        filtered_dataset_fromfile = ad_fromfile.filter(self.dataset.X)
-        self.assertIsInstance(filtered_dataset_fromfile, pd.DataFrame)
-=======
 def getCombos():
     return list(
         itertools.product(
@@ -316,4 +273,35 @@
                 self.assertIsInstance(item[0, 0], Mol)
             else:
                 self.assertIsInstance(item[0, 0], str)
->>>>>>> 63a6a08d
+
+
+class testApplicabilityDomain(DataSetsPathMixIn, QSPRTestCase):
+    """Test the applicability domain."""
+    def setUp(self):
+        """Create a small test dataset with MorganFP descriptors."""
+        super().setUp()
+        self.setUpPaths()
+        self.dataset = self.createSmallTestDataSet(self.__class__.__name__)
+        self.dataset.addDescriptors(
+            MoleculeDescriptorsCalculator(
+                [FingerprintSet(fingerprint_type="MorganFP", radius=3, nBits=1000)]
+            )
+        )
+
+    def testApplicabilityDomain(self):
+        """Test the applicability domain fitting, transforming and serialization."""
+        ad = MLChemADWrapper(
+            KNNApplicabilityDomain(
+                dist="rogerstanimoto", scaling=None, hard_threshold=0.75
+            )
+        )
+        ad.fit(self.dataset.X)
+        self.assertIsInstance(ad.contains(self.dataset.X), pd.DataFrame)
+        filtered_dataset = ad.filter(self.dataset.X)
+        self.assertIsInstance(filtered_dataset, pd.DataFrame)
+
+        ad.toFile(f"{self.generatedPath}/test_ad.json")
+        ad_fromfile = MLChemADWrapper.fromFile(f"{self.generatedPath}/test_ad.json")
+        self.assertIsInstance(ad_fromfile.contains(self.dataset.X), pd.DataFrame)
+        filtered_dataset_fromfile = ad_fromfile.filter(self.dataset.X)
+        self.assertIsInstance(filtered_dataset_fromfile, pd.DataFrame)