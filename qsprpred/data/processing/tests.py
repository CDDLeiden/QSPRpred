--- conflicted
+++ resolved
@@ -155,11 +155,7 @@
         self.descriptors = self.dataset.featureNames
 
     def recalculateWithMultiIndex(self):
-<<<<<<< HEAD
         self.dataset.dropDescriptorSets(self.dataset.descriptorSets, full_removal=True)
-=======
-        self.dataset.dropDescriptors(self.dataset.descriptorSets)
->>>>>>> 4d370197
         self.df_descriptors["ID_COL1"] = (
             self.dataset.getProperty(self.dataset.idProp)
             .apply(lambda x: x.split("_")[0])
@@ -181,22 +177,12 @@
             ]
         )
 
-<<<<<<< HEAD
     def testDefaultDescriptorAdd(self):
         """Test adding without index columns."""
         self.dataset.nJobs = 1
         df_new = self.dataset.getFeatures(concat=True).copy()
         calc = DataFrameDescriptorSet(df_new, suffix="new_df_desc")
         self.dataset.addDescriptors([calc])
-=======
-    # def testDefaultDescriptorAdd(self):
-    #     """Test adding without index columns."""
-    #     # TODO: issue 88 needs to be solved for this to work
-    #     self.dataset.nJobs = 1
-    #     df_new = self.dataset.getFeatures(concat=True).copy()
-    #     calc = DataFrameDescriptorSet(df_new, suffix="new_df_desc")
-    #     self.dataset.addDescriptors([calc])
->>>>>>> 4d370197
 
     @parameterized.expand(
         [
