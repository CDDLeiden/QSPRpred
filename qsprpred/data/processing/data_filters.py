--- conflicted
+++ resolved
@@ -6,7 +6,6 @@
 from abc import ABC, abstractmethod
 from functools import partial
 from itertools import chain
-from typing import Optional
 
 import numpy as np
 import pandas as pd
@@ -94,11 +93,13 @@
             so that compounds with same descriptors but different proteinid
             are not removed.
     """
-<<<<<<< HEAD
 
-    def __init__(self, keep: str = "first", year_name: Optional[str] = "Year"):
-=======
-    def __init__(self, keep: str|bool = False, timecol: str|None = None, additional_cols: list[str] = []) -> None:
+    def __init__(
+        self,
+        keep: str | bool = False,
+        timecol: str | None = None,
+        additional_cols: list[str] = [],
+    ) -> None:
         """Initialize the RepeatsFilter with the keep, timecol and additional_cols
         attributes.
 
@@ -114,7 +115,6 @@
                 so that compounds with same descriptors but different proteinid
                 are not removed. Defaults to [].
         """
->>>>>>> fc4ec1e5
         self.keep = keep
         self.timeCol = timecol
         self.additionalCols = additional_cols
@@ -173,9 +173,9 @@
         elif self.keep is False:
             df = df.drop(list(chain(*allrepeats)))
         elif self.keep in ["first", "last"]:
-            assert self.timeCol is not None, (
-                "timecol must be specified if keep is 'first' or 'last'"
-            )
+            assert (
+                self.timeCol is not None
+            ), "timecol must be specified if keep is 'first' or 'last'"
             for repeat in allrepeats:
                 years = df.loc[repeat, self.timeCol]
                 years = pd.to_numeric(years, errors="coerce")
