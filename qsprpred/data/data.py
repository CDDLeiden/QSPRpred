"""This module contains the QSPRDataset that holds and prepares data for modelling."""

import concurrent
import copy
import json
import multiprocessing
import os
import pickle
import warnings
from collections.abc import Callable
from multiprocessing import Pool
from typing import Literal, Optional

import numpy as np
import pandas as pd
from rdkit.Chem import PandasTools
from sklearn.model_selection import KFold, StratifiedKFold
from sklearn.preprocessing import LabelEncoder
from tqdm.auto import tqdm

from ..logs import logger
from ..models.tasks import TargetTasks
from ..utils.inspect import import_class
from .interfaces import DataSet, DataSplit, MoleculeDataSet
from .utils.datafilters import RepeatsFilter
from .utils.feature_standardization import (
    SKLearnStandardizer,
    apply_feature_standardizer,
)
from .utils.folds import Folds
from .utils.scaffolds import Scaffold
from .utils.smiles_standardization import (
    check_smiles_valid,
    chembl_smi_standardizer,
    old_standardize_sanitize,
)


class PandasDataSet(DataSet):
    """A Pandas DataFrame wrapper class to enable data processing functions on
    QSPRpred data.

    Arguments
        name (str): Name of the data set. You can use this name to load the dataset
            from disk anytime and create a new instance.
        df (pd.DataFrame): Pandas dataframe containing the data. If you provide a
            dataframe for a dataset that already exists on disk, the dataframe from
            disk will override the supplied data frame. Set 'overwrite' to `True` to
            override the data frame on disk.
        store_dir (int): Directory to store the dataset files. Defaults to the
            current directory. If it already contains files with the same name,
            the existing data will be loaded.
        overwrite (bool): Overwrite existing dataset.
        index_cols (List): List of columns to use as index. If None, the index
            will be a custom generated ID.
        n_jobs (int): Number of jobs to use for parallel processing. If <= 0,
            all available cores will be used.
        chunk_size (int): Size of chunks to use per job in parallel processing.
        id_prefix (str): Prefix to use for custom generated IDs."""
    class ParallelApplyWrapper:
        """A wrapper class to parallelize pandas apply functions."""
        def __init__(
            self,
            func: Callable,
            func_args: list | None = None,
            func_kwargs: dict | None = None,
            axis: int = 0,
            raw: bool = False,
            result_type: str = "expand",
        ):
            """Initialize the instance with pandas parameters to apply to data chunks.

            See `pandas.DataFrame.apply` for more information.

            Args:
                func (Callable): Function to apply to the data frame.
                func_args (list): Positional arguments to pass to the function.
                func_kwargs (dict): Keyword arguments to pass to the function.
                axis (int): Axis to apply func along (0 for columns, 1 for rows).
                raw (bool): Whether to pass Series object to func or raw array.
                result_type (str): whether to expand/ignore the results.

            """
            self.args = func_args
            self.kwargs = func_kwargs
            self.func = func
            self.axis = axis
            self.raw = raw
            self.result_type = result_type

        def __call__(self, data: pd.DataFrame):
            """Apply the function to the current chunk of data.

            Args:
                data (pd.DataFrame): chunk of data to apply function to

            Returns:
                result of applying function to chunk of data
            """
            return data.apply(
                self.func,
                raw=self.raw,
                axis=self.axis,
                result_type=self.result_type,
                args=self.args,
                **self.kwargs if self.kwargs else {},
            )

    def __init__(
        self,
        name: str,
        df: Optional[pd.DataFrame] = None,
        store_dir: int = ".",
        overwrite: bool = False,
        index_cols: Optional[list[str]] = None,
        n_jobs: int = 1,
        chunk_size: int = 1000,
        id_prefix: str = "QSPRID",
    ):
        """Initialize a `PandasDataSet` object.
        Args
            name (str): Name of the data set. You can use this name to load the dataset
                from disk anytime and create a new instance.
            df (pd.DataFrame): Pandas dataframe containing the data. If you provide a
                dataframe for a dataset that already exists on disk, the dataframe from
                disk will override the supplied data frame. Set 'overwrite' to `True` to
                override the data frame on disk.
            store_dir (int): Directory to store the dataset files. Defaults to the
                current directory. If it already contains files with the same name,
                the existing data will be loaded.
            overwrite (bool): Overwrite existing dataset.
            index_cols (List): List of columns to use as index. If None, the index
                will be a custom generated ID.
            n_jobs (int): Number of jobs to use for parallel processing. If <= 0,
                all available cores will be used.
            chunk_size (int): Size of chunks to use per job in parallel processing.
            id_prefix (str): Prefix to use for custom generated IDs.
        """
        self.name = name
        self.indexCols = index_cols
        # parallel settings
        self.nJobs = n_jobs if n_jobs > 0 else os.cpu_count()
        self.chunkSize = chunk_size
        # paths
        self.storeDir = store_dir.rstrip("/")
        self.storePrefix = f"{self.storeDir}/{self.name}"
        if not os.path.exists(self.storeDir):
            raise FileNotFoundError(f"Directory '{self.storeDir}' does not exist.")
        self.storePath = f"{self.storePrefix}_df.pkl"
        # data frame initialization
        self.df = None
        if df is not None:
            if self._isInStore("df") and not overwrite:
                warnings.warn(
                    "Existing data set found, but also found a data frame in store. "
                    "Refusing to overwrite data. If you want to overwrite data in "
                    "store, set overwrite=True.",
                    stacklevel=2,
                )
                self.reload()
            else:
                self.clearFiles()
                self.df = df
                if index_cols is not None:
                    self.setIndex(index_cols)
                else:
                    df[id_prefix] = [f"{self.name}_{i}" for i in range(len(self.df))]
                    self.setIndex([id_prefix])
        else:
            if not self._isInStore("df"):
                raise ValueError(
                    f"No data frame found in store for '{self.name}'. Are you sure "
                    "this is the correct dataset? If you are creating a new data set, "
                    "make sure to supply a data frame."
                )
            self.reload()
        assert self.df is not None, "Unknown error in data set creation."

    def __len__(self):
        """
        Get the number of rows in the data frame.

        Returns: number of rows in the data frame.
        """
        return len(self.df)

    def setIndex(self, cols: list[str]):
        """
        Set the index of the data frame.

        Args:
            cols (list[str]): list of columns to use as index.
        """
        self.df.set_index(cols, inplace=True, verify_integrity=True, drop=False)
        self.df.drop(
            inplace=True,
            columns=[c for c in self.df.columns if c.startswith("Unnamed")],
        )
        self.df.index.name = "~".join(cols)
        self.indexCols = cols

    def _isInStore(self, name):
        """Check if a pickled file with the given suffix exists.

        Args:
            name (str): Suffix of the file to check.

        Returns:
            bool: `True` if the file exists, `False` otherwise.
        """
        return os.path.exists(self.storePath
                             ) and self.storePath.endswith(f"_{name}.pkl")

    def getProperty(self, name: str) -> pd.Series:
        """Get a property of the data set.

        Args:
            name (str): Name of the property to get.

        Returns:
            pd.Series: List of values for the property.
        """
        return self.df[name]

    def getProperties(self):
        """Get the properties of the data set.

        Returns: list of properties of the data set.
        """
        return self.df.columns

    def addProperty(self, name: str, data: list):
        """Add a property to the data set.

        Args:
            name (str): Name of the property.
            data (list): List of values for the property.
        """
        if isinstance(data, pd.Series):
            if not np.array_equal(data.index.txt, self.df.index.txt):
                logger.info(
                    f"Adding property '{name}' to data set might be introducing 'nan' "
                    "values due to index with pandas series. Make sure the index of "
                    "the data frame and the series match or convert series to list."
                )
        self.df[name] = data

    def removeProperty(self, name: str):
        """Remove a property from the data set.

        Args:
            name (str): Name of the property to remove.
        """

    def getSubset(self, prefix: str):
        """Get a subset of the data set by providing a prefix for the column names or a
        column name directly.

        Args:
            prefix (str): Prefix of the column names to select.
        """
        if self.df.columns.str.startswith(prefix).any():
            return self.df[self.df.columns[self.df.columns.str.startswith(prefix)]]

    def apply(
        self,
        func: Callable,
        func_args: list | None = None,
        func_kwargs: dict | None = None,
        axis: int = 0,
        raw: bool = False,
        result_type: str = "expand",
        subset: list | None = None,
    ):
        """Apply a function to the data frame.

        In addition to the arguments of `pandas.DataFrame.apply`, this method also
        supports parallelization using `multiprocessing.Pool`.

        Args:
            func (Callable): Function to apply to the data frame.
            func_args (list): Positional arguments to pass to the function.
            func_kwargs (dict): Keyword arguments to pass to the function.
            axis (int): Axis along which the function is applied
                (0 for column, 1 for rows).
            raw (bool): Whether to pass the data frame as-is to the function or to pass
                each row/column as a Series to the function.
            result_type (str): Whether to expand the result of the function to columns
                or to leave it as a Series.
            subset (list): list of column names if only a subset of the data should be
                used (reduces memory consumption).
        """
        n_cpus = self.nJobs
        chunk_size = self.chunkSize
        if (
            n_cpus and n_cpus > 1 and
            not (hasattr(func, "noParallelization") and func.noParallelization is True)
        ):
            return self.papply(
                func,
                func_args,
                func_kwargs,
                axis,
                raw,
                result_type,
                subset,
                n_cpus,
                chunk_size,
            )
        else:
            df_sub = self.df[subset if subset else self.df.columns]
            return df_sub.apply(
                func,
                raw=raw,
                axis=axis,
                result_type=result_type,
                args=func_args,
                **func_kwargs if func_kwargs else {},
            )

    def papply(
        self,
        func: Callable,
        func_args: list | None = None,
        func_kwargs: dict | None = None,
        axis: int = 0,
        raw: bool = False,
        result_type: str = "expand",
        subset: list | None = None,
        n_cpus: int = 1,
        chunk_size: int = 1000,
    ):
        """Parallelized version of `MoleculeTable.apply`.

        Args:
            func (Callable): Function to apply to the data frame.
            func_args (list): Positional arguments to pass to the function.
            func_kwargs (dict): Keyword arguments to pass to the function.
            axis (int): Axis along which the function is applied
                (0 for column, 1 for rows).
            raw (bool): Whether to pass the data frame as-is to the function or to pass
                each row/column as a Series to the function.
            result_type (str): Whether to expand the result of the function to columns
                or to leave it as a Series.
            subset (list): list of column names if only a subset of the data should be
                used (reduces memory consumption).
            n_cpus (int): Number of CPUs to use for parallelization.
            chunk_size (int): Number of rows to process in each chunk.

        Returns:
            result of applying function to data in chunks
        """
        n_cpus = n_cpus if n_cpus else os.cpu_count()
        df_sub = self.df[subset if subset else self.df.columns]
        data = [df_sub[i:i + chunk_size] for i in range(0, len(df_sub), chunk_size)]
        # size of batches use in the process - more is faster, but uses more memory
        batch_size = n_cpus
        results = []
        with concurrent.futures.ProcessPoolExecutor(max_workers=n_cpus) as executor:
            batches = [data[i:i + batch_size] for i in range(0, len(data), batch_size)]
            for batch in tqdm(
                batches, desc=f"Parallel apply in progress for {self.name}."
            ):
                wrapped = self.ParallelApplyWrapper(
                    func,
                    func_args=func_args,
                    func_kwargs=func_kwargs,
                    result_type=result_type,
                    axis=axis,
                    raw=raw,
                )
                for result in executor.map(wrapped, batch):
                    results.append(result)

        return pd.concat(results, axis=0)

    def transform(
        self, targets: list, transformer: Callable, addAs: list | None = None
    ):
        """Transform the data frame (or its part) using a list of transformers.

        Each transformer is a function that takes the data frame (or a subset of it as
        defined by the `targets` argument) and returns a transformed data frame. The
        transformed data frame can then be added to the original data frame if `addAs`
        is set to a `list` of new column names. If `addAs` is not `None`, the result of
        the application of transformers must have the same number of rows as the
        original data frame.

        Args:
            targets (list): list of column names to transform.
            transformer (Callable): Function that transforms the data in target columns
                to a new representation.
            addAs (list): If `True`, the transformed data is added to the original data
                frame and the
            names in this list are used as column names for the new data.
        """
        ret = self.df[targets]
        ret = transformer(ret)
        if addAs:
            self.df[addAs] = ret
        return ret

    def filter(self, table_filters: list[Callable]):
        """Filter the data frame using a list of filters.

        Each filter is a function that takes the data frame and returns a
        a new data frame with the filtered rows. The new data frame is then used as the
        input for the next filter. The final data frame is saved as the new data frame
        of the `MoleculeTable`."""
        df_filtered = None
        for table_filter in table_filters:
            if len(self.df) == 0:
                logger.warning("Dataframe is empty")
            if table_filter.__class__.__name__ == "CategoryFilter":
                df_filtered = table_filter(self.df)
            elif table_filter.__class__.__name__ == "DuplicateFilter":
                descriptors = self.getDescriptors()
                if len(descriptors.columns) == 0:
                    logger.warning(
                        "Removing duplicates based on descriptors does not \
                                    work if there are no descriptors"
                    )
                else:
                    df_filtered = table_filter(self.df, descriptors)
            if df_filtered is not None:
                self.df = df_filtered.copy()

    def save(self):
        """Save the data frame to disk and all associated files.

        Returns:
            str: Path to the saved data frame.
        """
        # save data frame
        self.df.to_pickle(self.storePath)
        return self.storePath

    def clearFiles(self):
        """Remove all files associated with this data set from disk."""
        for file in [
            f for f in os.listdir(self.storeDir) if f.endswith((".pkl", ".json"))
        ]:
            if file.startswith(self.name):
                os.remove(f"{self.storeDir}/{file}")

    def reload(self):
        """Reload the data table from disk."""
        self.df = pd.read_pickle(self.storePath)
        self.indexCols = self.df.index.name.split("~")
        assert all(col in self.df.columns for col in self.indexCols)

    @staticmethod
    def fromFile(filename, *args, **kwargs) -> "PandasDataSet":
        """Create a `MoleculeTable` instance from by providing a direct path to the
        pickled data frame in storage."""
        store_dir = os.path.dirname(filename)
        name = os.path.basename(filename).split(".")[0]
        return PandasDataSet(
            name=name,
            store_dir=store_dir,
            *args,  # noqa: B026 # FIXME: this is a bug in flake8...
            **kwargs,
        )

    def getDF(self):
        """Get the data frame this instance manages.

        Returns:
            pd.DataFrame: The data frame this instance manages.
        """
        return self.df

    def shuffle(self, random_state=None):
        """Shuffle the internal data frame."""
        self.df = self.df.sample(frac=1, random_state=random_state)


class DescriptorTable(PandasDataSet):
    def __init__(
        self,
        calculator,
        name_prefix: str,
        df: Optional[pd.DataFrame] = None,
        store_dir: str = ".",
        overwrite: bool = False,
        key_cols: list | None = None,
        n_jobs: int = 1,
        chunk_size: int = 1000,
    ):
        """Initialize a `DescriptorTable` object.
        #TODO: Fill in docstring
        Args:
            calculator ():
            name_prefix (str):
            df (pd.DataFrame):
            store_dir (str):
            overwrite (bool):
            key_cols (list):
            n_jobs (int):
            chunk_size (int):
        """
        super().__init__(
            f"{name_prefix}_{calculator.getPrefix()}",
            df,
            store_dir,
            overwrite,
            key_cols,
            n_jobs,
            chunk_size,
        )
        self.calculator = calculator

    @property
    def prefix(self):
        """Get the prefix of the descriptors in this table."""
        return self.calculator.getPrefix()

    @property
    def keyCols(self):
        """Get the key columns of this table."""
        return self.indexCols

    def getDescriptors(self):
        """Get the descriptors in this table."""
        return self.df[self.getDescriptorNames()]

    def getDescriptorNames(self):
        """Get the names of the descriptors in this table."""
        return [x for x in self.df.columns if x.startswith(f"{self.prefix}_")]

    def fillMissing(self, fill_value, names):
        """Fill missing values in the descriptor table.

        Args:
            fill_value (float): Value to fill missing values with.
            names (list): List of descriptor names to fill. If `None`, all descriptors
                are filled.
        """
        columns = names if names else self.getDescriptorNames()
        self.df[columns] = self.df[columns].fillna(fill_value)


class MoleculeTable(PandasDataSet, MoleculeDataSet):
    """Class that holds and prepares molecule data for modelling and other analyses."""
    def __init__(
        self,
        name: str,
        df: Optional[pd.DataFrame] = None,
        smiles_col: str = "SMILES",
        add_rdkit: bool = False,
        store_dir: str = ".",
        overwrite: bool = False,
        n_jobs: int = 1,
        chunk_size: int = 50,
        drop_invalids: bool = True,
        index_cols: Optional[list[str]] = None,
    ):
        """Initialize a `MoleculeTable` object.

        This object wraps a pandas dataframe and provides short-hand methods to prepare
        molecule data for modelling and analysis.

        Args:
            name (str): Name of the dataset. You can use this name to load the dataset
                from disk anytime and create a new instance.
            df (pd.DataFrame): Pandas dataframe containing the data. If you provide a
                dataframe for a dataset that already exists on disk,
            the dataframe from disk will override the supplied data frame. Set
                'overwrite' to `True` to override the data frame on disk.
            smiles_col (str): Name of the column containing the SMILES sequences
                of molecules.
            add_rdkit (bool): Add RDKit molecule instances to the dataframe.
                WARNING: This can take a lot of memory.
            store_dir (str): Directory to store the dataset files. Defaults to the
                current directory. If it already contains files with the same name,
                the existing data will be loaded.
            overwrite (bool): Overwrite existing dataset.
            n_jobs (int): Number of jobs to use for parallel processing. If <= 0, all
                available cores will be used.
            chunk_size (int): Size of chunks to use per job in parallel processing.
            drop_invalids (bool): Drop invalid molecules from the data frame.
            index_cols (list[str]): list of columns to use as index. If None, the index
                will be a custom generated ID."""
        self.descriptorCalculators = []  # holds all descriptor calculators
        self.descriptors = []  # holds descriptor tables for each calculator
        self.descriptorCalculatorsPathPrefix = None
        super().__init__(name, df, store_dir, overwrite, index_cols, n_jobs, chunk_size)
        if not self.descriptorCalculatorsPathPrefix:
            self.descriptorCalculatorsPathPrefix = (
                f"{self.storePrefix}_descriptor_calculator"
            )
        # settings
        self.smilesCol = smiles_col
        self.includesRdkit = add_rdkit
        # add rdkit molecules if requested
        if self.includesRdkit and "RDMol" not in self.df.columns:
            PandasTools.AddMoleculeColumnToFrame(
                self.df,
                smilesCol=self.smilesCol,
                molCol="RDMol",
                includeFingerprints=False,
            )
            self.includesRdkit = True
        # drop invalid columns
        if drop_invalids:
            self.dropInvalids()

    def save(self):
        """Save the dataset to disk."""
        super().save()
        # save descriptor calculator
        for idx, calc in enumerate(self.descriptorCalculators):
            calc.toFile(f"{self.descriptorCalculatorsPathPrefix}_{calc}.json")
            self.descriptors[idx].save()
        return self.storePath

    def reload(self):
        """Reload the dataset from disk."""
        super().reload()

        # load descriptor calculators and tables
        self.descriptorCalculatorsPathPrefix = (
            f"{self.storePrefix}_descriptor_calculator"
        )
        files = [
            f for f in os.listdir(self.storeDir) if f.endswith(".json") and
            f.startswith(os.path.basename(self.descriptorCalculatorsPathPrefix))
        ]
        for file in files:
            path = f"{self.storeDir}/{file}"
            if os.path.exists(path):
                with open(path, "r", encoding="utf-8") as fh:  # file handle
                    data = json.load(fh)
                if "calculator" not in data:
                    calc_cls = (
                        "qsprpred.data.utils.descriptorcalculator."
                        "MoleculeDescriptorsCalculator"
                    )
                else:
                    calc_cls = data["calculator"]
                calc_cls = import_class(calc_cls)
                calc = calc_cls.fromFile(path)
                self.descriptorCalculators.append(calc)
                self.descriptors.append(self.loadDescriptorsTable(calc))

    def loadDescriptorsTable(self, calc) -> DescriptorTable:
        """Load a descriptor table from disk.

        Args:
            calc (DescriptorsCalculator): Descriptor

        Returns:
            DescriptorTable: Descriptor table.
        """

        return DescriptorTable(
            calc,
            name_prefix=self.name,
            store_dir=self.storeDir,
            n_jobs=self.nJobs,
            chunk_size=self.chunkSize,
        )

    @staticmethod
    def fromFile(filename, *args, **kwargs) -> "MoleculeTable":
        """Create a `MoleculeTable` instance from by providing a direct path to the
        pickled data frame in storage.

        Args:
            filename (str): Path to the pickled data frame.
            *args: Additional arguments to pass to the `MoleculeTable` constructor.
            **kwargs: Additional keyword arguments to pass to the `MoleculeTable`
                constructor.
        """
        store_dir = os.path.dirname(filename)
        name = os.path.basename(filename).split(".")[0]
        return MoleculeTable(
            name=name,
            store_dir=store_dir,
            *args,  # noqa: B026 # FIXME: this is a bug in flake8...
            **kwargs,
        )

    @staticmethod
    def fromSMILES(name: str, smiles: list, *args, **kwargs):
        """Create a `MoleculeTable` instance from a list of SMILES sequences.

        Args:
            name (str): Name of the data set.
            smiles (list): list of SMILES sequences.
            *args: Additional arguments to pass to the `MoleculeTable` constructor.
            **kwargs: Additional keyword arguments to pass to the `MoleculeTable`
                constructor.
        """
        smilescol = "SMILES"
        df = pd.DataFrame({smilescol: smiles})
        return MoleculeTable(name, df, *args, smiles_col=smilescol, **kwargs)

    @staticmethod
    def fromTableFile(name: str, filename: str, sep="\t", *args, **kwargs):
        """Create a `MoleculeTable` instance from a file containing a table of molecules
        (i.e. a CSV file).

        Args:
            name (str): Name of the data set.
            filename (str): Path to the file containing the table.
            sep (str): Separator used in the file for different columns.
            *args: Additional arguments to pass to the `MoleculeTable` constructor.
            **kwargs: Additional keyword arguments to pass to the `MoleculeTable`
                constructor.
        """
        return MoleculeTable(name, pd.read_table(filename, sep=sep), *args, **kwargs)

    @staticmethod
    def fromSDF(name, filename, smiles_prop, *args, **kwargs):
        """Create a `MoleculeTable` instance from an SDF file.

        Args:
            name (str): Name of the data set.
            filename (str): Path to the SDF file.
            smiles_prop (str): Name of the property in the SDF file containing the
                SMILES sequence.
            *args: Additional arguments to pass to the `MoleculeTable` constructor.
            **kwargs: Additional keyword arguments to pass to the `MoleculeTable`
                constructor.
        """
        # FIXME: the RDKit mols are always added here, which might be unnecessary
        return MoleculeTable(
            name,
            PandasTools.LoadSDF(filename, molColName="RDMol"),
            smiles_col=smiles_prop,
            *args,  # noqa: B026 # FIXME: this is a bug in flake8...
            **kwargs,
        )

    def checkMols(self, throw: bool = True):
        """
        Returns a boolean array indicating whether each molecule is valid or not.
        If `throw` is `True`, an exception is thrown if any molecule is invalid.

        Args:
            throw (bool): Whether to throw an exception if any molecule is invalid.

        Returns:
            mask (pd.Series): Boolean series indicating whether each molecule is valid.
        """
        if self.nJobs > 1:
            with multiprocessing.Pool(self.nJobs) as pool:
                mask = pool.starmap(
                    check_smiles_valid,
                    zip(self.df[self.smilesCol], [throw] * len(self.df)),
                )
            return pd.Series(mask, index=self.df.index)
        else:
            return self.df[self.smilesCol].apply(check_smiles_valid, throw=throw)

    def dropDescriptors(self, calculator: "DescriptorsCalculator"):  # noqa: F821
        """
        Drop descriptors from the data frame that were calculated using a specific calculator.

        Args:
            calculator (DescriptorsCalculator): DescriptorsCalculator object to
                use for descriptor calculation.
        """
        to_remove = []
        for idx, calc in enumerate(self.descriptorCalculators):
            if calc.getPrefix() == calculator.getPrefix():
                logger.debug(
                    "Removing existing descriptors with prefix "
                    f"{self.name}_{calculator.getPrefix()}"
                )
                to_remove.append(idx)
        for idx in reversed(to_remove):
            self.descriptors[idx].clearFiles()
            self.descriptors.pop(idx)
            self.descriptorCalculators.pop(idx)

    def addCustomDescriptors(
        self,
        calculator: "CustomDescriptorsCalculator",  # noqa: F821
        recalculate: bool = False,
        **kwargs,
    ):
        """
        Add custom descriptors to the data frame using a `CustomDescriptorsCalculator`
        object.

        Args:
            calculator (CustomDescriptorsCalculator): CustomDescriptorsCalculator object
                to use for descriptor calculation.
            recalculate (bool): Whether to recalculate descriptors even if they are
                already present in the data frame. If `False`, existing descriptors
                are kept and no calculation takes place.
            **kwargs: Additional keyword arguments to pass to the calculator.
        """
        if recalculate:
            self.dropDescriptors(calculator)
        elif self.getDescriptorNames(prefix=calculator.getPrefix()):
            logger.warning(
                f"Custom molecular descriptors already exist in {self.name}. "
                "Use `recalculate=True` to overwrite them."
            )
            return
        descriptors = calculator(self.df.index, **kwargs)
        descriptors[self.indexCols] = self.df[self.indexCols]
        self.attachDescriptors(calculator, descriptors, self.indexCols)

    def attachDescriptors(
        self,
        calculator: "DescriptorsCalculator",  # noqa: F821
        descriptors: pd.DataFrame,
        index_cols: list,
    ):
        """Attach descriptors to the data frame.

        Args:
            calculator (DescriptorsCalculator): DescriptorsCalculator object to use for
                descriptor calculation.
            descriptors (pd.DataFrame): DataFrame containing the descriptors to attach.
            index_cols (list): List of column names to use as index.
        """
        if not self.descriptorCalculators:
            self.descriptorCalculators = []
        self.descriptorCalculators.append(calculator)
        self.descriptors.append(
            DescriptorTable(
                calculator,
                self.name,
                descriptors,
                store_dir=self.storeDir,
                n_jobs=self.nJobs,
                overwrite=True,
                key_cols=index_cols,
                chunk_size=self.chunkSize,
            )
        )

    def addDescriptors(
        self,
        calculator: "MoleculeDescriptorsCalculator",  # noqa: F821
        recalculate: bool = False,
        fail_on_invalid: bool = True,
    ):
        """
        Add descriptors to the data frame using a `DescriptorsCalculator` object.

        Args:
            calculator (MoleculeDescriptorsCalculator): DescriptorsCalculator object to
                use for descriptor calculation.
            recalculate (bool): Whether to recalculate descriptors even if they are
                already present in the data frame. If `False`, existing descriptors are
                kept and no calculation takes place.
            fail_on_invalid (bool): Whether to throw an exception if any molecule
                is invalid.
        """
        if recalculate:
            self.dropDescriptors(calculator)
        elif self.getDescriptorNames(prefix=calculator.getPrefix()):
            logger.warning(
                f"Molecular descriptors already exist in {self.name}. "
                "Use `recalculate=True` to overwrite them."
            )
            return

        if fail_on_invalid:
            try:
                self.checkMols(throw=True)
            except Exception as exp:
                logger.error(
                    f"Cannot add descriptors to {self.name} because it contains one or "
                    "more invalid molecules. Remove the invalid molecules from your "
                    "data or try to standardize the data set first with "
                    "'standardizeSmiles()'. You can also pass 'fail_on_invalid=False' "
                    "to remove this exception, but the calculation might not be "
                    "successful or correct. See the following list of invalid molecule "
                    "SMILES for more information:"
                )
                logger.error(
                    self.df[~self.checkMols(throw=False)][self.smilesCol].to_numpy()
                )
                raise exp
        # get the data frame with the descriptors
        descriptors = self.apply(
            calculator, axis=0, subset=[self.smilesCol], result_type="reduce"
        )
        descriptors = descriptors.to_list()
        descriptors = pd.concat(descriptors, axis=0)
        descriptors.index = self.df.index
        descriptors[self.indexCols] = self.df[self.indexCols]
        # add the descriptors to the descriptor list
        self.attachDescriptors(calculator, descriptors, self.indexCols)

    def getDescriptors(self):
        """Get the subset of the data frame that contains only descriptors.

        Returns:
            pd.DataFrame: Data frame containing only descriptors.
        """
        join_cols = set()
        for descriptors in self.descriptors:
            join_cols.update(set(descriptors.keyCols))
        join_cols = list(join_cols)
        ret = self.df[join_cols].copy()
        ret.reset_index(drop=True, inplace=True)
        for descriptors in self.descriptors:
            df_descriptors = descriptors.getDF()
            ret = ret.merge(
                df_descriptors,
                left_on=descriptors.keyCols,
                how="left",
                right_index=True,
                suffixes=("_left", "_right"),
            )
            for x in descriptors.keyCols:
                ret.drop(columns=[f"{x}_right"], inplace=True)
                ret.rename(columns={f"{x}_left": x}, inplace=True)
        ret.set_index(self.df.index, inplace=True)
        ret.drop(columns=join_cols, inplace=True)
        return ret

    def getDescriptorNames(self, prefix: Optional[str] = None):
        """Get the names of the descriptors in the data frame.

        Args:
            prefix (str): Prefix of the descriptors to get. If `None`, all descriptors
                are returned.

        Returns:
            list: list of descriptor names.
        """
        if not prefix:
            prefixes = (
                [f"{self.name}_{x.getPrefix()}" for x in self.descriptorCalculators]
                if self.descriptorCalculators else []
            )
        else:
            prefixes = [f"{self.name}_{prefix}"]
        names = []
        for x in self.descriptors:
            if f"{self.name}_{x.prefix}" in prefixes:
                names.extend(x.getDescriptorNames())
        return names

    @property
    def hasDescriptors(self):
        """Check whether the data frame contains descriptors."""
        return len(self.getDescriptorNames()) > 0

    def getProperties(self):
        """Get names of all properties/variables saved in the data frame (all columns).

        Returns:
            list: list of property names.
        """
        return self.df.columns

    def hasProperty(self, name):
        """Check whether a property is present in the data frame.

        Args:
            name (str): Name of the property.

        Returns:
            bool: Whether the property is present.
        """
        return name in self.df.columns

    def addProperty(self, name: str, data: list):
        """Add a property to the data frame.

        Args:
            name (str): Name of the property.
            data (list): list of property values.
        """
        if isinstance(data, pd.Series):
            if not np.array_equal(data.index.txt, self.df.index.txt):
                logger.info(
                    f"Adding property '{name}' to data set might be introducing 'nan' "
                    "values due to index with pandas series. Make sure the index of "
                    "the data frame and the series match or convert series to list."
                )
        self.df[name] = data

    def removeProperty(self, name):
        """Remove a property from the data frame.

        Args:
            name (str): Name of the property to delete.
        """
        del self.df[name]

    @staticmethod
    def _scaffold_calculator(mol, scaffold: Scaffold):
        """Just a helper function to calculate the scaffold of a molecule more easily."""
        return scaffold(mol[0])

    def addScaffolds(
        self,
        scaffolds: list[Scaffold],
        add_rdkit_scaffold: bool = False,
        recalculate: bool = False,
    ):
        """Add scaffolds to the data frame.

        A new column is created that contains the SMILES of the corresponding scaffold.
        If `add_rdkit_scaffold` is set to `True`, a new column is created that contains
        the RDKit scaffold of the corresponding molecule.

        Args:
            scaffolds (list): list of `Scaffold` calculators.
            add_rdkit_scaffold (bool): Whether to add the RDKit scaffold of the molecule
                as a new column.
            recalculate (bool): Whether to recalculate scaffolds even if they are
                already present in the data frame.
        """
        for scaffold in scaffolds:
            if not recalculate and f"Scaffold_{scaffold}" in self.df.columns:
                continue
            self.df[f"Scaffold_{scaffold}"] = self.apply(
                self._scaffold_calculator,
                func_args=(scaffold, ),
                subset=[self.smilesCol],
                axis=1,
<<<<<<< HEAD
                raw=True,
=======
                raw=False
>>>>>>> 20df545e
            )
            if add_rdkit_scaffold:
                PandasTools.AddMoleculeColumnToFrame(
                    self.df,
                    smilesCol=f"Scaffold_{scaffold}",
                    molCol=f"Scaffold_{scaffold}_RDMol",
                )

    def getScaffoldNames(self, include_mols: bool = False):
        """Get the names of the scaffolds in the data frame.

        Args:
            include_mols (bool): Whether to include the RDKit scaffold columns as well.

        Returns:
            list: List of scaffold names.
        """
        return [
            col for col in self.df.columns if col.startswith("Scaffold_") and
            (include_mols or not col.endswith("_RDMol"))
        ]

    def getScaffolds(self, includeMols: bool = False):
        """Get the subset of the data frame that contains only scaffolds.

        Args:
            includeMols (bool): Whether to include the RDKit scaffold columns as well.

        Returns:
            pd.DataFrame: Data frame containing only scaffolds.
        """
        if includeMols:
            return self.df[[
                col for col in self.df.columns if col.startswith("Scaffold_")
            ]]
        else:
            return self.df[self.getScaffoldNames()]

    @property
    def hasScaffolds(self):
        """Check whether the data frame contains scaffolds.

        Returns:
            bool: Whether the data frame contains scaffolds.
        """
        return len(self.getScaffoldNames()) > 0

    def createScaffoldGroups(self, mols_per_group: int = 10):
        """Create scaffold groups.

        A scaffold group is a list of molecules that share the same scaffold. New
        columns are created that contain the scaffold group ID and the scaffold group
        size.

        Args:
            mols_per_group (int): Number of molecules per scaffold group.
        """
        scaffolds = self.getScaffolds(includeMols=False)
        for scaffold in scaffolds.columns:
            counts = pd.value_counts(self.df[scaffold])
            mask = counts.lt(mols_per_group)
            name = f"ScaffoldGroup_{scaffold}_{mols_per_group}"
            if name not in self.df.columns:
                self.df[name] = np.where(
                    self.df[scaffold].isin(counts[mask].index),
                    "Other",
                    self.df[scaffold],
                )

    def getScaffoldGroups(self, scaffold_name: str, mol_per_group: int = 10):
        """Get the scaffold groups for a given combination of scaffold and number of
        molecules per scaffold group.

        Args:
            scaffold_name (str): Name of the scaffold.
            mol_per_group (int): Number of molecules per scaffold group.

        Returns:
            list: list of scaffold groups.
        """
        return self.df[self.df.columns[self.df.columns.str.startswith(
            f"ScaffoldGroup_{scaffold_name}_{mol_per_group}"
        )][0]]

    @property
    def hasScaffoldGroups(self):
        """Check whether the data frame contains scaffold groups.

        Returns:
            bool: Whether the data frame contains scaffold groups.
        """
        return (
            len([col for col in self.df.columns if col.startswith("ScaffoldGroup_")])
            > 0
        )

    def standardizeSmiles(self, smiles_standardizer, drop_invalid=True):
        """Apply smiles_standardizer to the compounds in parallel

        Args:
            smiles_standardizer (): either `None` to skip the
                standardization, `chembl`, `old`, or a partial function that reads
                and standardizes smiles.
            drop_invalid (bool): whether to drop invalid SMILES from the data set.
                Defaults to `True`. If `False`, invalid SMILES will be retained in
                their original form.

        Raises:
            ValueError: when smiles_standardizer is not a callable or one of the
                predefined strings.
        """
        std_jobs = self.nJobs
        if smiles_standardizer is None:
            return
        if callable(smiles_standardizer):
            try:  # Prevents weird error if the user inputs a lambda function
                pickle.dumps(smiles_standardizer)
            except pickle.PicklingError:
                logger.warning("Standardizer is not pickleable. Will set n_jobs to 1")
                std_jobs = 1
            std_func = smiles_standardizer
        elif smiles_standardizer.lower() == "chembl":
            std_func = chembl_smi_standardizer
        elif smiles_standardizer.lower() == "old":
            std_func = old_standardize_sanitize
        else:
            raise ValueError("Standardizer must be either 'chembl', or a callable")
        if std_jobs == 1:
            std_smi = [std_func(smi) for smi in self.df[self.smilesCol].values]
        else:
            with Pool(std_jobs) as pool:
                std_smi = pool.map(std_func, self.df[self.smilesCol].values)
        self.df[self.smilesCol] = std_smi
        if drop_invalid:
            self.dropInvalids()

    def dropInvalids(self):
        """
        Drops invalid molecules from the data set.

        Returns:
            mask (pd.Series): Boolean mask of invalid molecules in the original
                data set.
        """
        invalid_mask = self.checkMols(throw=False)
        self.df.drop(self.df.index[~invalid_mask], inplace=True)
        invalids = (~invalid_mask).sum()
        if invalids > 0:
            logger.warning(f"Dropped {invalids} invalid molecules from the data set.")
        return ~invalid_mask


class TargetProperty:
    """Target property for QSPRmodelling class.

    Attributes:
        name (str): name of the target property
        task (Literal[TargetTasks.REGRESSION,
              TargetTasks.SINGLECLASS,
              TargetTasks.MULTICLASS]): task type for the target property
        th (int): threshold for the target property, only used for classification tasks
        nClasses (int): number of classes for the target property, only used for
            classification tasks
        transformer (Callable): function to transform the target property
    """
    def __init__(
        self,
        name: str,
        task: Literal[TargetTasks.REGRESSION, TargetTasks.SINGLECLASS,
                      TargetTasks.MULTICLASS],
        original_name: Optional[str] = None,
        th: Optional[list[float] | str] = None,
        n_classes: Optional[int] = None,
        transformer: Optional[Callable] = None,
    ):
        """Initialize a TargetProperty object.

        Args:
            name (str): name of the target property
            task (Literal[TargetTasks.REGRESSION,
              TargetTasks.SINGLECLASS,
              TargetTasks.MULTICLASS]): task type for the target property
            original_name (str): original name of the target property, if not specified,
                the name is used
            th (list[float] | str): threshold for the target property, only used
                for classification tasks
            n_classes (int): number of classes for the target property (only used if th
                is precomputed, otherwise it is inferred)
            transformer (Callable): function to transform the target property
        """
        self.name = name
        self.originalName = original_name if original_name is not None else name
        self.task = task
        if task.isClassification():
            assert (
                th is not None
            ), f"Threshold not specified for classification task {name}"
            self.th = th
            if isinstance(th, str) and th == "precomputed":
                self.nClasses = n_classes
        self.transformer = transformer

    @property
    def th(self):
        """Set the threshold for the target property.

        Args:
            th (Union[list[int], str]): threshold for the target property
        """
        return self._th

    @th.setter
    def th(self, th: list[float] | str):
        """Set the threshold for the target property and the number of classes if th is
        not precomputed."""
        assert (
            self.task.isClassification()
        ), "Threshold can only be set for classification tasks"
        self._th = th
        if isinstance(th, str):
            assert th == "precomputed", f"Invalid threshold {th}"
        else:
            self._nClasses = len(self.th) - 1 if len(self.th) > 1 else 2

    @th.deleter
    def th(self):
        """Delete the threshold for the target property and the number of classes."""
        del self._th
        del self._nClasses

    @property
    def nClasses(self):
        """Get the number of classes for the target property."""
        return self._nClasses

    @nClasses.setter
    def nClasses(self, nClasses: int):
        """Set the number of classes for the target property if th is precomputed.

        Args:
            nClasses (int): number of classes
        """
        assert (
            self.th == "precomputed"
        ), "Number of classes can only be set if threshold is precomputed"
        self._nClasses = nClasses

    def __repr__(self):
        """Representation of the TargetProperty object."""
        if self.task.isClassification() and self.th is not None:
            return f"TargetProperty(name={self.name}, task={self.task}, th={self.th})"
        else:
            return f"TargetProperty(name={self.name}, task={self.task})"

    def __str__(self):
        """Return string identifier of the TargetProperty object."""
        return self.name

    @classmethod
    def fromDict(cls, d: dict):
        """Create a TargetProperty object from a dictionary.

        Args:
            d (dict): dictionary containing the target property information
            task_from_str (bool): whether to convert the task from a string

        Returns:
            TargetProperty: TargetProperty object
        """
        if isinstance(d["task"], str):
            return TargetProperty(
                **{
                    k: TargetTasks[v] if k == "task" else v
                    for k, v in d.items()
                }
            )
        else:
            return TargetProperty(**d)

    @classmethod
    def fromList(cls, _list: list[dict], task_from_str: bool = False):
        """Create a list of TargetProperty objects from a list of dictionaries.

        Args:
            _list (list): list of dictionaries containing the target property
                information
            task_from_str (bool): whether to convert the task from a string

        Returns:
            list[TargetProperty]: list of TargetProperty objects
        """
        if task_from_str:
            return [
                TargetProperty(
                    **{
                        k: TargetTasks[v] if k == "task" else v
                        for k, v in d.items()
                    }
                ) for d in _list
            ]
        else:
            return [TargetProperty(**d) for d in _list]

    @staticmethod
    def toList(_list: list, task_as_str: bool = False, drop_transformer: bool = True):
        """Convert a list of TargetProperty objects to a list of dictionaries.

        Args:
            _list (list): list of TargetProperty objects
            task_as_str (bool): whether to convert the task to a string

        Returns:
            list[dict]: list of dictionaries containing the target property information
        """
        target_props = []
        for target_prop in _list:
            target_props.append(
                {
                    "name": target_prop.name,
                    "task": target_prop.task.name if task_as_str else target_prop.task,
                    "original_name": target_prop.originalName,
                }
            )
            if target_prop.task.isClassification():
                target_props[-1].update(
                    {
                        "th": target_prop.th,
                        "n_classes": target_prop.nClasses
                    }
                )
            if not drop_transformer:
                target_props[-1].update({"transformer": target_prop.transformer})
        return target_props

    @staticmethod
    def selectFromList(_list: list, names: list, original_names: bool = False):
        """Select a subset of TargetProperty objects from a list of TargetProperty
        objects.

        Args:
            _list (list): list of TargetProperty objects
            names (list): list of names of the target properties to be selected
            original_names (bool): whether to use the original names of the target
                properties

        Returns:
            list[TargetProperty]: list of TargetProperty objects
        """
        if original_names:
            return [t for t in _list if t.originalName in names]
        return [t for t in _list if t.name in names]

    @staticmethod
    def getNames(_list: list):
        """Get the names of the target properties from a list of TargetProperty objects.

        Args:
            _list (list): list of TargetProperty objects

        Returns:
            list[str]: list of names of the target properties
        """
        return [t.name for t in _list]

    @staticmethod
    def getOriginalNames(_list: list):
        """Get the original names of the target properties from a list of TargetProperty
        objects.

        Args:
            _list (list): list of TargetProperty objects

        Returns:
            list[str]: list of original names of the target properties
        """
        return [t.originalName for t in _list]


class QSPRDataset(MoleculeTable):
    """Prepare dataset for QSPR model training.

    It splits the data in train and test set, as well as creating cross-validation
    folds. Optionally low quality data is filtered out. For classification the dataset
    samples are labelled as active/inactive.

    Attributes:
        targetProperties (str) : property to be predicted with QSPRmodel
        df (pd.dataframe) : dataset
        X (np.ndarray/pd.DataFrame) : m x n feature matrix for cross validation, where m
            is the number of samplesand n is the number of features.
        y (np.ndarray/pd.DataFrame) : m-d label array for cross validation, where m is
            the number of samples and equals to row of X.
        X_ind (np.ndarray/pd.DataFrame) : m x n Feature matrix for independent set,
            where m is the number of samples and n is the number of features.
        y_ind (np.ndarray/pd.DataFrame) : m-l label array for independent set, where m
            is the number of samples and equals to row of X_ind, and l is the number of
            types.
        featureNames (list of str) : feature names
    """
    def __init__(
        self,
        name: str,
        target_props: list[TargetProperty | dict],
        df: Optional[pd.DataFrame] = None,
        smiles_col: str = "SMILES",
        add_rdkit: bool = False,
        store_dir: str = ".",
        overwrite: bool = False,
        n_jobs: int = 1,
        chunk_size: int = 50,
        drop_invalids: bool = True,
        drop_empty: bool = True,
        target_imputer: Optional[Callable] = None,
        index_cols: Optional[list[str]] = None,
    ):
        """Construct QSPRdata, also apply transformations of output property if
        specified.

        Args:
            name (str): data name, used in saving the data
            target_props (list[TargetProperty | dict]): target properties, names
                should correspond with target columnname in df
            df (pd.DataFrame, optional): input dataframe containing smiles and target
                property. Defaults to None.
            smiles_col (str, optional): name of column in df containing SMILES.
                Defaults to "SMILES".
            add_rdkit (bool, optional): if true, column with rdkit molecules will be
                added to df. Defaults to False.
            store_dir (str, optional): directory for saving the output data.
                Defaults to '.'.
            overwrite (bool, optional): if already saved data at output dir if should
                be overwritten. Defaults to False.
            n_jobs (int, optional): number of parallel jobs. If <= 0, all available
                cores will be used. Defaults to 1.
            chunk_size (int, optional): chunk size for parallel processing.
                Defaults to 50.
            drop_invalids (bool, optional): if true, invalid SMILES will be dropped.
                Defaults to True.
            drop_empty (bool, optional): if true, rows with empty target property will
                be removed.
            target_imputer (Callable, optional): imputer for missing target property
                values. Defaults to None.
            index_cols (list[str], optional): columns to be used as index in the
                dataframe. Defaults to `None` in which case a custom ID will be
                generated.

        Raises:
            `ValueError`: Raised if threshold given with non-classification task.
        """
        super().__init__(
            name,
            df,
            smiles_col,
            add_rdkit,
            store_dir,
            overwrite,
            n_jobs,
            chunk_size,
            drop_invalids,
            index_cols,
        )
        # load metadata if saved already
        self.metaInfo = None
        try:
            self.metaInfo = QSPRDataset.loadMetadata(name, store_dir)
        except FileNotFoundError:
            pass
        # load names of descriptors to use as training features
        self.featureNames = self.getFeatureNames()
        # load target properties
        self.setTargetProperties(target_props, drop_empty, target_imputer)
        # load standardizers for features
        self.feature_standardizer = self.loadFeatureStandardizer()
        if not self.feature_standardizer:
            self.feature_standardizer = None
        self.fold_generator = self.getDefaultFoldGenerator()
        # populate feature matrix and target property array
        self.X = None
        self.y = None
        self.X_ind = None
        self.y_ind = None
        self.restoreTrainingData()
        logger.info(
            f"Dataset '{self.name}' created for target "
            f"targetProperties: '{self.targetProperties}'."
        )

    @staticmethod
    def fromTableFile(name: str, filename: str, sep: str = "\t", *args, **kwargs):
        r"""Create QSPRDataset from table file (i.e. CSV or TSV).

        Args:
            name (str): name of the data set
            filename (str): path to the table file
            sep (str, optional): separator in the table file. Defaults to "\t".
            *args: additional arguments for QSPRDataset constructor
            **kwargs: additional keyword arguments for QSPRDataset constructor
        Returns:
            QSPRDataset: `QSPRDataset` object
        """
        return QSPRDataset(
            name,
            df=pd.read_table(filename, sep=sep),
            *args,  # noqa: B026 # FIXME: this is a bug in flake8...
            **kwargs,
        )

    @staticmethod
    def fromSDF(name: str, filename: str, smiles_prop: str, *args, **kwargs):
        """Create QSPRDataset from SDF file.

        It is currently not implemented for QSPRDataset, but you can convert from
        'MoleculeTable' with the 'fromMolTable' method.

        Args:
            name (str): name of the data set
            filename (str): path to the SDF file
            smiles_prop (str): name of the property in the SDF file containing SMILES
            *args: additional arguments for QSPRDataset constructor
            **kwargs: additional keyword arguments for QSPRDataset constructor
        """
        raise NotImplementedError(
            f"SDF loading not implemented for {QSPRDataset.__name__}, yet. You can "
            "convert from 'MoleculeTable' with 'fromMolTable'."
        )

    def setTargetProperties(
        self,
        target_props: list[TargetProperty],
        drop_empty: bool = True,
        target_imputer: Optional[Callable] = None,
    ):
        """Set list of target properties and apply transformations if specified.

        Args:
            target_props (list[TargetProperty]): list of target properties
        """
        # check target properties validity
        assert isinstance(target_props, list), (
            "target_props should be a list of TargetProperty objects or dictionaries "
            "initialize TargetProperties from."
        )
        if isinstance(target_props[0], dict):
            assert all(isinstance(d, dict) for d in target_props), (
                "target_props should be a list of TargetProperty objects or "
                "dictionaries to initialize TargetProperties from, not a mix."
            )
            self.targetProperties = TargetProperty.fromList(target_props)
        else:
            assert all(isinstance(d, TargetProperty) for d in target_props), (
                "target_props should be a list of TargetProperty objects or "
                "dictionaries to initialize TargetProperties from, not a mix."
            )
            self.targetProperties = target_props
        assert all(
            prop in self.df.columns for prop in self.targetPropertyNames
        ), "Not all target properties in dataframe columns."
        # transform target properties
        for target_prop in self.targetProperties:
            if target_prop.transformer is not None:
                transformed_prop = f"{target_prop.name}_transformed"
                self.transform(
                    [target_prop.name],
                    target_prop.transformer,
                    addAs=[transformed_prop],
                )
                target_prop.name = transformed_prop
        # drop rows with missing smiles/no target property for any of
        # the target properties
        if drop_empty:
            self.dropEmpty()
        # impute missing target property values
        if target_imputer is not None:
            self.imputeTargetProperties(target_imputer)
        # convert classification targets to integers
        for target_prop in self.targetProperties:
            if target_prop.task.isClassification():
                self.makeClassification(target_prop)

    def dropEmpty(self):
        """Drop rows with empty target property value from the data set."""
        self.df.dropna(subset=([self.smilesCol]), inplace=True)
        self.df.dropna(subset=(self.targetPropertyNames), how="all", inplace=True)

    def imputeTargetProperties(self, imputer: Callable):
        """Impute missing target property values.

        Args:
            imputer (Callable): imputer object, should have a fit and transform method.
        """
        names = self.targetPropertyNames
        for idx, target_prop in enumerate(self.targetProperties):
            self.targetProperties[idx].name = f"{target_prop.name}_imputed"
        self.df[self.targetPropertyNames] = imputer.fit_transform(self.df[names])

    @property
    def hasFeatures(self):
        """Check whether the currently selected set of features is not empty."""
        return True if (self.featureNames and len(self.featureNames) > 0) else False

    def getFeatureNames(self) -> list[str]:
        """Get current feature names for this data set.

        Returns:
            list[str]: list of feature names
        """
        features = None if not self.hasDescriptors else self.getDescriptorNames()
        if self.descriptorCalculators:
            features = []
            for calc in self.descriptorCalculators:
                prefix = calc.getPrefix()
                for descset in calc.descSets:
                    features.extend(
                        [f"{prefix}_{descset}_{x}" for x in descset.descriptors]
                    )
        if (
            self.metaInfo and not features and ("feature_names" in self.metaInfo) and
            (self.metaInfo["feature_names"] is not None)
        ):
            features.extend(
                [x for x in self.metaInfo["feature_names"] if x not in features]
            )
        return features

    def restoreTrainingData(self):
        """Restore training data from the data frame.

        If the data frame contains a column 'Split_IsTrain',
        the data will be split into training and independent sets. Otherwise, the
            independent set will
        be empty. If descriptors are available, the resulting training matrices will
            be featurized.
        """
        self.loadDataToSplits()
        self.featurizeSplits()

    def makeRegression(self, target_property: TargetProperty | str):
        """Switch to regression task using the given target property.

        Args:
            target_property (str): name of the target property to use for regression
        """
        if isinstance(target_property, str):
            target_property = self.getTargetProperties(
                [target_property], original_names=True
            )[0]
        target_property.name = target_property.originalName
        target_property.task = TargetTasks.REGRESSION
        del target_property.th
        self.restoreTrainingData()

    def makeClassification(
        self, target_property: TargetProperty | str, th: Optional[list[float]] = None
    ):
        """Switch to classification task using the given threshold values.

        Args:
            target_property (TargetProperty): Target property to use for classification
                or name of the target property.
            th (list[float], optional): list of threshold values. If not provided, the
                values will be inferred from th specified in TargetProperty.
                Defaults to None.
        """
        if th is not None:
            assert (
                isinstance(th, list) or th == "precomputed"
            ), "Threshold values should be provided as a list of floats."
            if isinstance(th, list):
                assert (
                    len(th) > 0
                ), "Threshold values should be provided as a list of floats."

        if isinstance(target_property, str):
            target_property = self.getTargetProperties(
                [target_property], original_names=True
            )[0]

        # check if the column only has nan values
        if self.df[target_property.name].isna().all():
            logger.debug(
                f"Target property {target_property.name}"
                " is all nan, assuming predictor."
            )
            return target_property

        # if no threshold values provided, use the ones specified in the TargetProperty
        if th is None:
            assert hasattr(target_property, "th"), (
                "Target property does not have a threshold attribute and "
                "no threshold specified in function args."
            )
            th = target_property.th

        new_prop = f"{target_property.originalName}_class"

        if th == "precomputed":
            self.df[new_prop] = self.df[target_property.originalName]
            assert all(
                value is None or (type(value) in (int, bool)) or
                (isinstance(value, float) and value.is_integer())
                for value in self.df[new_prop]
            ), "Precomputed classification target must be integers or booleans."
            nClasses = len(self.df[new_prop].dropna().unique())
            target_property.task = (
                TargetTasks.MULTICLASS if nClasses > 2  # noqa: PLR2004
                else TargetTasks.SINGLECLASS
            )
            target_property.th = th
            target_property.nClasses = nClasses
            target_property.name = new_prop
        else:
            assert len(th) > 0, "Threshold list must contain at least one value."
            if len(th) > 1:
                assert len(th) > 3, (  # noqa: PLR2004c
                    "For multi-class classification, "
                    "set more than 3 values as threshold."
                )
                assert max(self.df[target_property.originalName]) <= max(th), (
                    "Make sure final threshold value is not smaller "
                    "than largest value of property"
                )
                assert min(self.df[target_property.originalName]) >= min(th), (
                    "Make sure first threshold value is not larger "
                    "than smallest value of property"
                )
                self.df[f"{new_prop}_intervals"] = pd.cut(
                    self.df[target_property.originalName], bins=th, include_lowest=True
                ).astype(str)
                self.df[new_prop] = LabelEncoder().fit_transform(
                    self.df[f"{new_prop}_intervals"]
                )
            else:
                self.df[new_prop] = self.df[target_property.originalName] > th[0]
            target_property.task = (
                TargetTasks.SINGLECLASS if len(th) == 1 else TargetTasks.MULTICLASS
            )
            target_property.th = th
            target_property.name = new_prop
        self.restoreTrainingData()
        logger.info("Target property converted to classification.")
        return target_property

    @staticmethod
    def loadMetadata(name: str, store_dir: str):
        """Load metadata from a JSON file.

        Args:
            name (str): name of the data set
            store_dir (str): directory where the data set is stored
        """
        with open(os.path.join(store_dir, f"{name}_meta.json")) as f:
            meta = json.load(f)
            meta["init"]["target_props"] = TargetProperty.fromList(
                meta["init"]["target_props"], task_from_str=True
            )
            return meta

    @staticmethod
    def fromFile(filename: str, *args, **kwargs) -> "QSPRDataset":
        """Load QSPRDataset from the saved file directly.

        Args:
            filename (str): path to the saved file
            args: additional arguments to pass to the constructor
            kwargs: additional keyword arguments to pass to the constructor

        Returns:
            QSPRDataset: loaded data set
        """
        store_dir = os.path.dirname(filename)
        name = os.path.basename(filename).rsplit("_", 1)[0]
        meta = QSPRDataset.loadMetadata(name, store_dir)
        return QSPRDataset(
            *args, name=name, store_dir=store_dir, **meta["init"], **kwargs
        )

    @staticmethod
    def fromMolTable(
        mol_table: MoleculeTable,
        target_props: list[TargetProperty | dict],
        name=None,
        **kwargs,
    ) -> "QSPRDataset":
        """Create QSPRDataset from a MoleculeTable.

        Args:
            mol_table (MoleculeTable): MoleculeTable to use as the data source
            target_props (list): list of target properties to use
            name (str, optional): name of the data set. Defaults to None.
            kwargs: additional keyword arguments to pass to the constructor

        Returns:
            QSPRDataset: created data set
        """
        kwargs["store_dir"] = (
            mol_table.storeDir if "store_dir" not in kwargs else kwargs["store_dir"]
        )
        name = mol_table.name if name is None else name
        ds = QSPRDataset(name, target_props, mol_table.getDF(), **kwargs)
        ds.descriptorCalculators = mol_table.descriptorCalculators
        ds.descriptors = mol_table.descriptors
        return ds

    def addCustomDescriptors(
        self,
        calculator: "CustomDescriptorsCalculator",  # noqa: F821
        recalculate: bool = False,
        featurize: bool = True,
        **kwargs,
    ):
        """Add custom descriptors to the data set.

        If descriptors are already present, they will be recalculated if `recalculate`
        is `True`.

        Args:
            calculator (CustomDescriptorsCalculator): calculator instance to use for
                descriptor calculation
            recalculate (bool, optional): whether to recalculate descriptors if they
                are already present. Defaults to `False`.
            featurize (bool, optional): whether to featurize the data set splits
                after adding descriptors. Defaults to `True`.
            kwargs: additional keyword arguments to pass to the calculator
        """
        super().addCustomDescriptors(calculator, recalculate, **kwargs)
        self.featurize(update_splits=featurize)

    def addDescriptors(
        self,
        calculator: "MoleculeDescriptorsCalculator",  # noqa: F821
        recalculate: bool = False,
        featurize: bool = True,
    ):
        """Add descriptors to the data set.

        If descriptors are already present, they will be recalculated if `recalculate`
        is `True`. Featurization will be performed after adding descriptors if
        `featurize` is `True`. Featurazation converts current data matrices to pure
        numeric matrices of selected descriptors (features).

        Args:
            calculator (MoleculeDescriptorsCalculator): calculator instance to use for
                descriptor calculation
            recalculate (bool, optional): whether to recalculate descriptors if they are
                already present. Defaults to `False`.
            featurize (bool, optional): whether to featurize the data set splits after
                adding descriptors. Defaults to `True`.
        """
        super().addDescriptors(calculator, recalculate)
        self.featurize(update_splits=featurize)

    def featurize(self, update_splits=True):
        self.featureNames = self.getFeatureNames()
        if update_splits:
            self.featurizeSplits()

    def saveSplit(self):
        """Save split data to the managed data frame."""
        if self.X is not None:
            self.df["Split_IsTrain"] = self.df.index.isin(self.X.index)
        else:
            logger.debug("No split data available. Skipping split data save.")

    def save(self, save_split: bool = True):
        """Save the data set to file and serialize metadata.

        Args:
            save_split (bool): whether to save split data to the managed data frame.
        """
        if save_split:
            self.saveSplit()
        super().save()

        # save metadata
        self.saveMetadata()

    def split(self, split: DataSplit, featurize: bool = False):
        """Split dataset into train and test set.

        You can either split tha data frame itself or you can set `featurize` to `True`
        if you want to use feature matrices instead of the raw data frame.

        Args:
            split (DataSplit) :
                split instance orchestrating the split
            featurize (bool):
                whether to featurize the data set splits after splitting.
                Defaults to `False`.

        """
        if (
            hasattr(split, "hasDataSet") and hasattr(split, "setDataSet") and
            not split.hasDataSet
        ):
            split.setDataSet(self)
        # split the data into train and test
        folds = Folds(split)
        self.X, self.X_ind, self.y, self.y_ind, train_index, test_index = next(
            folds.iterFolds(self.df, self.df[self.targetPropertyNames])
        )
        self.X = self.df.iloc[train_index, :]
        self.X_ind = self.df.iloc[test_index, :]
        self.y = self.df.iloc[train_index, :][self.targetPropertyNames]
        self.y_ind = self.df.iloc[test_index, :][self.targetPropertyNames]
        # select target properties
        logger.info("Total: train: %s test: %s" % (len(self.y), len(self.y_ind)))
        for prop in self.targetProperties:
            logger.info("Target property: %s" % prop.name)
            if prop.task == TargetTasks.SINGLECLASS:
                logger.info(
                    "    In train: active: %s not active: %s" % (
                        sum(self.y[prop.name]),
                        len(self.y[prop.name]) - sum(self.y[prop.name]),
                    )
                )
                logger.info(
                    "    In test:  active: %s not active: %s\n" % (
                        sum(self.y_ind[prop.name]),
                        len(self.y_ind[prop.name]) - sum(self.y_ind[prop.name]),
                    )
                )
            if prop.task == TargetTasks.MULTICLASS:
                logger.info("train: %s" % self.y[prop.name].value_counts())
                logger.info("test: %s\n" % self.y_ind[prop.name].value_counts())
                try:
                    assert np.all([x > 0 for x in self.y[prop.name].value_counts()])
                    assert np.all([x > 0 for x in self.y_ind[prop.name].value_counts()])
                except AssertionError as err:
                    logger.exception(
                        "All bins in multi-class classification "
                        "should contain at least one sample"
                    )
                    raise err

                if self.y[prop.name].dtype.name == "category":
                    self.y[prop.name] = self.y[prop.name].cat.codes
                    self.y_ind[prop.name] = self.y_ind[prop.name].cat.codes
        # convert splits to features if required
        if featurize:
            self.featurizeSplits()

    def loadDataToSplits(self):
        """Load the data frame into the train and test splits.

        Loads only if the information is available. Otherwise, the whole data
        set will be regarded as the training set and the test set will have zero length.
        """
        self.X = self.df
        self.y = self.df[self.targetPropertyNames]

        # split data into training and independent sets if saved previously
        if "Split_IsTrain" in self.df.columns:
            self.X = self.df.query("Split_IsTrain")
            self.X_ind = self.df.query("~Split_IsTrain")
            self.y = self.X[self.targetPropertyNames]
            self.y_ind = self.X_ind[self.targetPropertyNames]
        else:
            self.X_ind = self.X.drop(self.X.index)
            self.y_ind = self.y.drop(self.y.index)

    def loadDescriptorsToSplits(
        self, shuffle: bool = True, random_state: Optional[int] = None
    ):
        """Load all available descriptors into the train and test splits.

        If no descriptors are available, an exception will be raised.

        args:
            shuffle (bool): whether to shuffle the training and test sets
            random_state (int): random state for shuffling

        Raises:
            ValueError: if no descriptors are available
        """
        if not self.hasDescriptors:
            raise ValueError(
                "No descriptors available. Cannot load descriptors to splits."
            )

        descriptors = self.getDescriptors()
        self.X = descriptors.loc[self.X.index, :]
        self.y = self.df.loc[self.y.index, self.targetPropertyNames]

        if self.X_ind is not None and self.y_ind is not None:
            self.X_ind = descriptors.loc[self.X_ind.index, :]
            self.y_ind = self.df.loc[self.y_ind.index, self.targetPropertyNames]
        else:
            self.X_ind = pd.DataFrame(columns=self.X.columns)
            self.y_ind = pd.DataFrame(columns=[self.targetPropertyNames])

        # shuffle the training and test sets
        if shuffle:
            self.X = self.X.sample(frac=1, random_state=random_state)
            self.X_ind = self.X_ind.sample(frac=1, random_state=random_state)
            self.y = self.y.loc[self.X.index, :]
            self.y_ind = self.y_ind.loc[self.X_ind.index, :]

    def featurizeSplits(self, shuffle: bool = True, random_state: Optional[int] = None):
        """If the data set has descriptors, load them into the train and test splits.

        If no descriptors are available, remove all features from
        the splits They will become zero length along the feature axis (columns), but
        will retain their original length along the sample axis (rows). This is useful
        for the case where the data set has no descriptors, but the user wants to retain
        train and test splits.

        shuffle (bool): whether to shuffle the training and test sets
        random_state (int): random state for shuffling
        """
        if self.featureNames:
            self.loadDescriptorsToSplits(shuffle=shuffle, random_state=random_state)
            self.X = self.X[self.featureNames]
            self.X_ind = self.X_ind[self.featureNames]
        else:
            self.X = self.X.drop(self.X.columns, axis=1)
            self.X_ind = self.X_ind.drop(self.X_ind.columns, axis=1)

    def fillMissing(self, fill_value: float, columns: Optional[list[str]] = None):
        """Fill missing values in the data set with a given value.

        Args:
            fill_value (float): value to fill missing values with
            columns (list[str], optional): columns to fill missing values in.
                Defaults to None.
        """
        for desc in self.descriptors:
            desc.fillMissing(fill_value, columns)
        logger.warning("Missing values filled with %s" % fill_value)

    def filterFeatures(self, feature_filters: list[Callable]):
        """Filter features in the data set.

        Args:
            feature_filters (list[Callable]): list of feature filter functions that take
                X feature matrix and y target vector as arguments
        """
        if not self.hasFeatures:
            raise ValueError("No features to filter")

        if self.X.shape[1] == 1:
            logger.warning("Only one feature present. Skipping feature filtering.")
            return
        else:
            for featurefilter in feature_filters:
                self.X = featurefilter(self.X, self.y)

            self.featureNames = self.X.columns.to_list()
            if self.X_ind is not None:
                self.X_ind = self.X_ind[self.featureNames]
            logger.info(f"Selected features: {self.featureNames}")

            # update descriptor calculator
            if self.descriptorCalculators is not None:
                for calc in self.descriptorCalculators:
                    prefix = calc.getPrefix()
                    calc.keepDescriptors(
                        [x for x in self.featureNames if x.startswith(prefix)]
                    )

    def setFeatureStandardizer(self, feature_standardizer):
        """Set feature standardizer.

        Args:
            feature_standardizer (SKLearnStandardizer | BaseEstimator): feature
                standardizer
        """
        if not hasattr(feature_standardizer, "toFile"):
            feature_standardizer = SKLearnStandardizer(feature_standardizer)
        self.feature_standardizer = feature_standardizer

    def addFeatures(
        self,
        feature_calculators: list["DescriptorsCalculator"] | None = None,  # noqa: F821
        recalculate: bool = False,
    ):
        """Add features to the data set.

        Args:
            feature_calculators (List[DescriptorsCalculator], optional): list of
                feature calculators to add. Defaults to None.
            recalculate (bool): if True, recalculate features even if they are already
                present in the data set. Defaults to False.
        """
        if feature_calculators is not None:
            for calc in feature_calculators:
                # we avoid isinstance() here to avoid circular imports
                if calc.__class__.__name__ == "MoleculeDescriptorsCalculator":
                    self.addDescriptors(calc, recalculate=recalculate, featurize=False)
                else:
                    raise ValueError("Unknown feature calculator type: %s" % type(calc))

    def prepareDataset(
        self,
        smiles_standardizer: str | Callable | None = "chembl",
        datafilters: list = [RepeatsFilter(keep=True)],
        split=None,
        fold=None,
        feature_calculators: list | None = None,
        feature_filters: list | None = None,
        feature_standardizer: Optional[SKLearnStandardizer] = None,
        feature_fill_value: float = np.nan,
        recalculate_features: bool = False,
        shuffle: bool = True,
        random_state: Optional[int] = None,
    ):
        """Prepare the dataset for use in QSPR model.

        Arguments:
            smiles_standardizer (str | Callable): either `chembl`, `old`, or a
                partial function that reads and standardizes smiles. If `None`, no
                standardization will be performed. Defaults to `chembl`.
            datafilters (list of datafilter obj): filters number of rows from dataset
            split (datasplitter obj): splits the dataset into train and test set
            fold (datasplitter obj): splits the train set into folds for
                cross validation
            feature_calculators (list[DescriptorsCalculator]): calculate features using
                different information from the data set
            feature_filters (list of feature filter objs): filters features
            feature_standardizer (SKLearnStandardizer or sklearn.base.BaseEstimator):
                standardizes and/or scales features
            recalculate_features (bool): recalculate features even if they are already
                present in the file
            feature_fill_value (float): value to fill missing values with.
                Defaults to `numpy.nan`
            shuffle (bool): whether to shuffle the training and test sets
            random_state (int): random state for shuffling
        """
        # apply sanitization and standardization
        if smiles_standardizer is not None:
            self.standardizeSmiles(smiles_standardizer)

        # calculate features
        if feature_calculators is not None:
            self.addFeatures(feature_calculators, recalculate=recalculate_features)

        # apply data filters
        if datafilters is not None:
            self.filter(datafilters)

        # Replace any NaN values in featureNames by 0
        # FIXME: this is not very good, we should probably add option to do custom
        # data imputation here or drop rows with NaNs
        if feature_fill_value is not None:
            self.fillMissing(feature_fill_value)

        # split dataset
        if split is not None:
            self.split(split)
        else:
            self.X = self.df
            self.y = self.df[self.targetPropertyNames]

        # featurize splits
        if self.hasDescriptors:
            self.featurizeSplits(shuffle=shuffle, random_state=random_state)
        else:
            logger.warning(
                "Attempting to featurize splits without descriptors. "
                "Skipping this step..."
            )

        # apply feature filters on training set
        if feature_filters and self.hasDescriptors:
            self.filterFeatures(feature_filters)
        elif not self.hasDescriptors:
            logger.warning("No descriptors present, feature filters will be skipped.")

        # set feature standardizers
        if feature_standardizer:
            self.setFeatureStandardizer(feature_standardizer)
            if self.fold_generator:
                self.fold_generator = Folds(
                    self.fold_generator.split, self.feature_standardizer
                )
            if not self.hasDescriptors:
                logger.warning(
                    "No descriptors present, feature standardizers were initialized, "
                    "but might fail or have no effect."
                )

        # create fold generator
        if fold:
            self.fold_generator = Folds(fold, self.feature_standardizer)

    def getDefaultFoldSplit(self):
        """Return the default fold split for the model task.

        Returns:
            DataSplit (DataSplit): default fold split implementation
        """
        if (
            len(self.targetProperties) > 1 or
            self.targetProperties[0].task == TargetTasks.REGRESSION
        ):
            return KFold(5)
        else:
            return StratifiedKFold(5)

    def getDefaultFoldGenerator(self):
        """Return the default fold generator. The fold generator is used to create folds
        for cross validation.

        Returns:
            Folds (Folds): default fold generator implementation
        """
        return Folds(self.getDefaultFoldSplit(), self.feature_standardizer)

    def checkFeatures(self):
        """Check consistency of features and descriptors."""
        if not self.hasDescriptors:
            raise ValueError(
                "No descriptors exist in the data set. Cannot create folds."
            )
        elif not self.hasFeatures:
            raise ValueError("No features exist in the data set. Cannot create folds.")
        elif self.X.shape[0] != self.y.shape[0]:
            raise ValueError(
                "X and y have different number of rows: "
                f"{self.X.shape[0]} != {self.y.shape[0]}"
            )
        elif self.X.shape[0] == 0:
            raise ValueError("X has no rows.")

    def createFolds(self, split: DataSplit | None = None):
        """Create folds for cross validation from the  current feature matrix.

        If you specify a split to use, it will be used to generate the folds.
        The split should implement the `DataSplit` interface. It can
        also optionally implement `DataSetDependant` if the split requires the full
        data set besides the feature matrix alone.

        Args:
            split (DataSplit, optional): split to use for creating folds.
                Defaults to None.
        """
        # do some checks and give split tha data set if required
        self.checkFeatures()
        if hasattr(split, "setDataSet"):
            split.setDataSet(self)
        # choose the fold generator
        if split is None and not self.fold_generator:
            self.fold_generator = self.getDefaultFoldGenerator()
        elif split is not None:
            self.fold_generator = Folds(split, self.feature_standardizer)
        # generate the folds
        return self.fold_generator.iterFolds(self.X, self.y)

    def fitFeatureStandardizer(self):
        """Fit the feature standardizers on the training set.

        Returns:
            X (pd.DataFrame): standardized training set
        """
        if self.hasDescriptors:
            X = self.getDescriptors()
            if self.featureNames is not None:
                X = X[self.featureNames]
            return apply_feature_standardizer(self.feature_standardizer, X, fit=True)[0]

    def getFeatures(
        self, inplace: bool = False, concat: bool = False, raw: bool = False
    ):
        """Get the current feature sets (training and test) from the dataset.

        This method also applies any feature standardizers that have been set on the
        dataset during preparation.

        Args:
            inplace (bool): If `True`, the created feature matrices will be saved to the
                dataset object itself as 'X' and 'X_ind' attributes. Note that this will
                overwrite any existing feature matrices and if the data preparation
                workflow changes, these are not kept up to date. Therefore, it is
                recommended to generate new feature sets after any data set changes.
            concat (bool): If `True`, the training and test feature matrices will be
                concatenated into a single matrix. This is useful for training models
                that do not require separate training and test sets (i.e. the final
                optimized models).
            raw (bool): If `True`, the raw feature matrices will be returned without
                any standardization applied.
        """
        self.checkFeatures()

        if concat:
            df_X = pd.concat(
                [self.X[self.featureNames], self.X_ind[self.featureNames]], axis=0
            )
            df_X_ind = None
        else:
            df_X = self.X[self.featureNames]
            df_X_ind = self.X_ind[self.featureNames]

        X = df_X.values
        X_ind = df_X_ind.values if df_X_ind is not None else None
        if not raw and self.feature_standardizer:
            X, self.feature_standardizer = apply_feature_standardizer(
                self.feature_standardizer, df_X, fit=True
            )
            if X_ind is not None and X_ind.shape[0] > 0:
                X_ind, _ = apply_feature_standardizer(
                    self.feature_standardizer, df_X_ind, fit=False
                )

        X = pd.DataFrame(X, index=df_X.index, columns=df_X.columns)
        if X_ind is not None:
            X_ind = pd.DataFrame(X_ind, index=df_X_ind.index, columns=df_X_ind.columns)

        if inplace:
            self.X = X
            self.X_ind = X_ind

        return (X, X_ind) if not concat else X

    def getTargetPropertiesValues(self, concat: bool = False):
        """Get the response values (training and test) for the set target property.

        Args:
            concat (bool): if `True`, return concatenated training and validation set
                target properties

        Returns:
            `tuple` of (train_responses, test_responses) or `pandas.DataFrame` of all
            target property values
        """
        if concat:
            return pd.concat(
                [self.y, self.y_ind] if self.y_ind is not None else [self.y]
            )
        else:
            return self.y, self.y_ind if self.y_ind is not None else self.y

    def getTargetProperties(self, names: list, original_names: bool = False):
        """Get the target properties with the given names.

        Args:
            names (list[str]): name of the target properties
            original_names (bool): if `True`, use the original names of the target
                properties

        Returns:
            `TargetProperty`: target property with the given name
        """
        return TargetProperty.selectFromList(
            self.targetProperties, names, original_names=original_names
        )

    @property
    def targetPropertyNames(self):
        """Get the names of the target properties."""
        return TargetProperty.getNames(self.targetProperties)

    @property
    def targetPropertyOriginalNames(self):
        """Get the original names of the target properties."""
        return TargetProperty.getOriginalNames(self.targetProperties)

    def loadFeatureStandardizer(self):
        """Load feature standardizer from the metadata.

        Returns:
            `SKLearnStandardizer`
        """
        if (
            self.metaInfo is not None and "standardizer_path" in self.metaInfo and
            self.metaInfo["standardizer_path"]
        ):
            return SKLearnStandardizer.fromFile(
                f"{self.storePrefix}{self.metaInfo['standardizer_path']}"
            )
        else:
            return None

    def saveFeatureStandardizer(self):
        """Save feature standardizers to the metadata.

        Returns:
            `str`: paths to the saved standardizers
        """
        path = f"{self.storePrefix}_feature_standardizer.json"
        if (
            self.feature_standardizer and self.featureNames is not None and
            len(self.featureNames) > 0
        ):
            # make sure feature standardizers are fitted before serialization
            self.fitFeatureStandardizer()
            self.feature_standardizer.toFile(path)
            return path
        elif self.feature_standardizer:
            self.feature_standardizer.toFile(path)
            return path

    def generateMetadata(self):
        """Generate metadata of the dataset.

        Returns:
            `dict`: metadata of the dataset
        """
        stanadardizer_path = self.saveFeatureStandardizer()
        meta_init = {
            "target_props":
                TargetProperty.toList(
                    copy.deepcopy(self.targetProperties), task_as_str=True
                ),
            "smiles_col":
                self.smilesCol,
        }
        ret = {
            "init":
                meta_init,
            "standardizer_path":
                stanadardizer_path.replace(self.storePrefix, "")
                if stanadardizer_path else None,
            "descriptorcalculator_path":
                self.descriptorCalculatorsPathPrefix.replace(self.storePrefix, "")
                if self.descriptorCalculatorsPathPrefix else None,
            "feature_names":
                list(self.featureNames) if self.featureNames is not None else None,
        }
        return ret

    def saveMetadata(self):
        """Save metadata to file.

        Returns:
            `str`: path to the saved metadata file
        """
        ret = self.generateMetadata()
        path = f"{self.storePrefix}_meta.json"
        with open(path, "w") as f:
            json.dump(ret, f)
        return path

    @property
    def isMultiTask(self):
        """Check if the dataset contains multiple target properties.

        Returns:
            `bool`: `True` if the dataset contains multiple target properties
        """
        return len(self.targetProperties) > 1

    @property
    def nTasks(self):
        """Get the number of target properties in the dataset."""
        return len(self.targetProperties)

    def dropTask(self, task):
        """Drop the given task from the dataset.

        Args:
            task (str): name of the task to drop
        """
        assert task in self.targetPropertyNames, f"Task {task} not found in dataset."
        assert (
            len(self.targetProperties) > 1
        ), "Cannot drop task from single-task dataset."
        self.targetProperties = [tp for tp in self.targetProperties if tp.name != task]
        self.restoreTrainingData()

    def addTask(self, task: TargetProperty | dict):
        """Add a task to the dataset.

        Args:
            task (TargetProperty): name of the task to add
        """
        if isinstance(task, dict):
            task = TargetProperty.fromDict(task)

        assert (
            task.name not in self.targetPropertyNames
        ), f"Task {task} already exists in dataset."
        assert task.name in self.df.columns, f"Task {task} not found in dataset."

        self.targetProperties.append(task)
        self.restoreTrainingData()<|MERGE_RESOLUTION|>--- conflicted
+++ resolved
@@ -1021,11 +1021,7 @@
                 func_args=(scaffold, ),
                 subset=[self.smilesCol],
                 axis=1,
-<<<<<<< HEAD
-                raw=True,
-=======
                 raw=False
->>>>>>> 20df545e
             )
             if add_rdkit_scaffold:
                 PandasTools.AddMoleculeColumnToFrame(
