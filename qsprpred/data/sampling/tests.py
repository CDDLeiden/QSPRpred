--- conflicted
+++ resolved
@@ -219,15 +219,9 @@
         dataset.save()
         dataset_new = QSPRDataset.fromFile(dataset.metaFile)
         self.validate_split(dataset_new)
-<<<<<<< HEAD
-        self.assertTrue(dataset_new.descriptorCalculators)
+        self.assertTrue(dataset_new.descriptorSets)
         self.assertTrue(dataset_new.featureStandardizer)
-        self.assertTrue(len(dataset_new.featureNames) == N_BITS)
-=======
-        self.assertTrue(dataset_new.descriptorSets)
-        self.assertTrue(dataset_new.feature_standardizer)
         self.assertTrue(len(dataset_new.featureNames) == n_bits)
->>>>>>> 63a6a08d
         self.assertTrue(all(mol_id in dataset_new.X_ind.index for mol_id in test_ids))
         self.assertTrue(all(mol_id in dataset_new.y_ind.index for mol_id in train_ids))
         dataset_new.clearFiles()
