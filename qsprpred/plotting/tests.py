--- conflicted
+++ resolved
@@ -16,7 +16,6 @@
 from ..plotting.classification import ConfusionMatrixPlot, MetricsPlot, ROCPlot
 from ..plotting.regression import CorrelationPlot, WilliamsPlot
 from ..tasks import TargetTasks
-<<<<<<< HEAD
 from ..utils.testing.base import QSPRTestCase
 from ..utils.testing.path_mixins import ModelDataSetsPathMixIn
 
@@ -26,12 +25,6 @@
         super().setUp()
         self.setUpPaths()
 
-=======
-from ..utils.testing.path_mixins import ModelDataSetsPathMixIn
-
-
-class ModelRetriever(ModelDataSetsPathMixIn):
->>>>>>> 0f46cb15
     def getModel(
         self, dataset: QSPRDataset, name: str, alg: Type = RandomForestClassifier
     ) -> SklearnModel:
@@ -61,13 +54,10 @@
 class ROCPlotTest(PlottingTest):
     """Test ROC curve plotting class."""
 
-<<<<<<< HEAD
-=======
-    def setUp(self):
-        super().setUp()
-        self.setUpPaths()
-
->>>>>>> 0f46cb15
+    def setUp(self):
+        super().setUp()
+        self.setUpPaths()
+
     def testPlotSingle(self):
         """Test plotting ROC curve for single task."""
         dataset = self.createLargeTestDataSet(
@@ -95,13 +85,10 @@
 class MetricsPlotTest(PlottingTest):
     """Test metrics plotting class."""
 
-<<<<<<< HEAD
-=======
-    def setUp(self):
-        super().setUp()
-        self.setUpPaths()
-
->>>>>>> 0f46cb15
+    def setUp(self):
+        super().setUp()
+        self.setUpPaths()
+
     @parameterized.expand(
         [
             (task, task, th)
@@ -143,13 +130,10 @@
 class CorrPlotTest(PlottingTest):
     """Test correlation plotting class."""
 
-<<<<<<< HEAD
-=======
-    def setUp(self):
-        super().setUp()
-        self.setUpPaths()
-
->>>>>>> 0f46cb15
+    def setUp(self):
+        super().setUp()
+        self.setUpPaths()
+
     def testPlotSingle(self):
         """Test plotting correlation for single task."""
         dataset = self.createLargeTestDataSet(
@@ -174,13 +158,10 @@
 class WilliamsPlotTest(PlottingTest):
     """Test plotting Williams plot for single task."""
 
-<<<<<<< HEAD
-=======
-    def setUp(self):
-        super().setUp()
-        self.setUpPaths()
-
->>>>>>> 0f46cb15
+    def setUp(self):
+        super().setUp()
+        self.setUpPaths()
+
     def testPlotSingle(self):
         """Test plotting Williams plot for single task."""
         dataset = self.createLargeTestDataSet(
@@ -209,13 +190,10 @@
 class ConfusionMatrixPlotTest(PlottingTest):
     """Test confusion matrix plotting class."""
 
-<<<<<<< HEAD
-=======
-    def setUp(self):
-        super().setUp()
-        self.setUpPaths()
-
->>>>>>> 0f46cb15
+    def setUp(self):
+        super().setUp()
+        self.setUpPaths()
+
     @parameterized.expand(
         [
             (task, task, th)
