--- conflicted
+++ resolved
@@ -59,23 +59,14 @@
             target_props=[{
                 "name": "CL",
                 "task": TargetTasks.SINGLECLASS,
-<<<<<<< HEAD
-                "th": [2]
-=======
                 "th": [6.5]
->>>>>>> 69b7270c
             }],
             preparation_settings=self.getDefaultPrep(),
         )
         model = self.getModel(dataset, "test_roc_plot_single_model")
-<<<<<<< HEAD
-        CrossValAssessor(scoring="roc_auc")(model)
-        TestSetAssessor(scoring="roc_auc")(model)
-=======
         score_func = SklearnMetric.getDefaultMetric(model.task)
         CrossValAssessor(scoring = score_func)(model)
         TestSetAssessor(scoring = score_func)(model)
->>>>>>> 69b7270c
         model.save()
         # make plots
         plt = ROCPlot([model])
@@ -98,23 +89,14 @@
             target_props=[{
                 "name": "CL",
                 "task": TargetTasks.SINGLECLASS,
-<<<<<<< HEAD
-                "th": [2]
-=======
                 "th": [6.5]
->>>>>>> 69b7270c
             }],
             preparation_settings=self.getDefaultPrep(),
         )
         model = self.getModel(dataset, "test_metrics_plot_single_model")
-<<<<<<< HEAD
-        CrossValAssessor(scoring="roc_auc")(model)
-        TestSetAssessor(scoring="roc_auc")(model)
-=======
         score_func = SklearnMetric.getDefaultMetric(model.task)
         CrossValAssessor(scoring = score_func)(model)
         TestSetAssessor(scoring = score_func)(model)
->>>>>>> 69b7270c
         model.save()
         # generate metrics plot and associated files
         plt = MetricsPlot([model])
@@ -136,15 +118,10 @@
         model = self.getModel(
             dataset, "test_corr_plot_single_model", alg=RandomForestRegressor
         )
-<<<<<<< HEAD
-        CrossValAssessor(scoring="r2")(model)
-        TestSetAssessor(scoring="r2")(model)
-=======
         score_func = SklearnMetric.getDefaultMetric(model.task)
         print(score_func)
         CrossValAssessor(scoring = score_func)(model)
         TestSetAssessor(scoring = score_func)(model)
->>>>>>> 69b7270c
         model.save()
         # generate metrics plot and associated files
         plt = CorrelationPlot([model])
