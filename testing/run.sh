--- conflicted
+++ resolved
@@ -11,10 +11,6 @@
 pytest -xv ../qsprpred/extra/gpu
 pytest -xv ../qsprpred/extra/models
 pytest -xv ../qsprpred/plotting
-<<<<<<< HEAD
-pytest -xv ../qsprpred/utils
-=======
->>>>>>> 0f46cb15
 cd test_cli && ./run.sh && cd "$WD"
 cd test_tutorial && ./run.sh && cd "$WD"
 cd test_consistency && ./run.sh && cd "$WD"