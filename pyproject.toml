[build-system]
requires = ["setuptools>=61.0", "setuptools_scm[toml]>=7.1"]
build-backend = "setuptools.build_meta"

[project]
name = "qsprpred"
dynamic = ["version"]
description = "A cheminformatics package for training and testing QSAR/QSPR models"
readme = { file = "README.md", content-type = "text/markdown" }
requires-python = ">=3.10"
license = { file = "LICENSE" }
keywords = ["qsar", "machine learning", "cheminformatics"]
authors = [{name = "Helle van den Maagdenberg", email = "h.w.van.den.maagdenberg@lacdr.leidenuniv.nl"},
           {name = "Linde Schoenmaker", email = "l.schoenmaker@lacdr.leidenuniv.nl"},
           {name = "Martin Sicho", email = "m.sicho@lacdr.leidenuniv.nl"},
           {name = "David Araripe", email = "d.figueiredo.vidal@lacdr.leidenuniv.nl"},
           {name = "Sohvi Luukkonen", email = "s.luukkonen@lacdr.leidenuniv.nl"},
           {name = "Olivier Béquignon", email = "o.j.m.bequignon@lacdr.leidenuniv.nl"},
           {name = "Marina Gorostiola Gonzalez", email = "m.gorostiola.gonzalez@lacdr.leidenuniv.nl"},
           {name = "Remco van den Broek", email = "r.l.van.den.broek@umail.leidenuniv.nl"},
           {name = "Gerard van Westen", email = "gerard@lacdr.leidenuniv.nl"}]
maintainers = [{name = "Helle van den Maagdenberg", email = "h.w.van.den.maagdenberg@lacdr.leidenuniv.nl"},
               {name = "Linde Schoenmaker", email = "l.schoenmaker@lacdr.leidenuniv.nl"}, 
               {name = "Martin Sicho", email = "m.sicho@lacdr.leidenuniv.nl"},
               {name = "David Araripe", email = "d.figueiredo.vidal@lacdr.leidenuniv.nl"},
               {name = "Sohvi Luukkonen", email = "s.luukkonen@lacdr.leidenuniv.nl"},
               {name = "Olivier Béquignon", email = "o.j.m.bequignon@lacdr.leidenuniv.nl"}, 
               {name = "Marina Gorostiola Gonzalez", email = "m.gorostiola.gonzalez@lacdr.leidenuniv.nl"},
               {name = "Remco van den Broek", email = "r.l.van.den.broek@umail.leidenuniv.nl"},
               {name = "Gerard van Westen", email = "gerard@lacdr.leidenuniv.nl"}]
classifiers = [
    "Development Status :: 4 - Beta",
    "Operating System :: OS Independent", # We tested it on Mac and Windows as well?
    "Programming Language :: Python",
    "Programming Language :: Python :: 3.10",
    "Programming Language :: Python :: 3 :: Only",
    "Topic :: Scientific/Engineering :: Bio-Informatics",
    "Topic :: Scientific/Engineering :: Chemistry",
]
dependencies = [
    "parameterized",
    "numpy >= 1.19, <1.24.0",
    "scikit-learn >= 1.0.2",
    "pandas >= 1.2.2",
    "matplotlib >= 2.0",
    "chembl_structure_pipeline >= 1.2.0",
    "rdkit",
    "optuna",
    "gitpython",
    "xgboost",
    "boruta",
    "tqdm",
<<<<<<< HEAD
    "ml2json >= 0.2.2",
=======
    "jsonpickle",
    "sklearn-json @ git+https://github.com/OlivierBeq/sklearn-json.git#egg=sklearn-json",
>>>>>>> bd3ef5f1
    "papyrus_scripts @ git+https://github.com/OlivierBeq/Papyrus-scripts.git",
    "gbmt-splits @ git+https://github.com/sohviluukkonen/gbmt-splits@0.0.4",
]

[project.optional-dependencies]

extra = [
  "mold2-pywrapper @ git+https://github.com/OlivierBeq/Mold2_pywrapper.git@master",
  "padel-pywrapper >= 1.0.2.post1", "Mordred", "biopython", "prodec", "Signature-pywrapper",
]
pyboost = ["py-boost"]
deep = ["torch >= 1.7.0", "chemprop >= 1.6.0"]
full = ["qsprpred[pyboost]", "qsprpred[deep]", "qsprpred[extra]"]
dev = ["qsprpred[full]", "pre-commit", "isort", "yapf", "ruff", "pytest"]

[tool.setuptools.packages.find]
where = ["."]

[project.urls]
homepage = "https://github.com/CDDLeiden/QSPRPred"
repository = "https://github.com/CDDLeiden/QSPRPred"
documentation = "https://cddleiden.github.io/QSPRPred/docs/"

[tool.setuptools]
include-package-data = true

[tool.setuptools_scm]
write_to = "qsprpred/_version.py"

[tool.yapf]
based_on_style = "facebook"
column_limit = 88

[tool.isort]
profile = "black"
line_length = 88
multi_line_output = 3
skip_gitignore = true
honor_noqa = true
src_paths = ["qsprpred"]
known_first_party = 'qsprpred'

[tool.ruff]
 line-length = 88
 target-version = "py39"
 fix = true
 fixable = ["A", "B", "C", "D", "E", "F", "G", "I", "N", "Q", "S", "T", "W", "ANN", "ARG", "BLE", "COM", "DJ", "DTZ", "EM", "ERA", "EXE", "FBT", "ICN", "INP", "ISC", "NPY", "PD", "PGH", "PIE", "PL", "PT", "PTH", "PYI", "RET", "RSE", "RUF", "SIM", "SLF", "TCH", "TID", "TRY", "UP", "YTT"]
 unfixable = []

 # inspired by the configuration used in the pandas project
 select = [
   # pyflakes
   "F",
   # pycodestyle
   "E", "W",
   # flake8-2020
   "YTT",
   # flake8-bugbear
   "B",
   # flake8-quotes
   "Q",
   # flake8-debugger
   "T10",
   # flake8-gettext
   "INT",
   # pylint
   "PLC", "PLE", "PLR", "PLW",
   # misc lints
   "PIE",
   # flake8-pyi
   "PYI",
   # tidy imports
   "TID",
   # implicit string concatenation
   "ISC",
   # type-checking imports
   "TCH",
   # comprehensions
   "C4",
   # pygrep-hooks
   "PGH",
   # Ruff-specific rules
   "RUF",
 ]

 ignore = [
   # line length - somes lines are just too long
   "E501",
   # we decided on having relative rather than absolute imports
   "TID252",
   # module level import not at top of file
   "E402",
   # do not assign a lambda expression, use a def
   "E731",
   # controversial
   "B006",
   # controversial
   "B007",
   # controversial
   "B008",
   # tests use assert False
   "B011",
   # tests use comparisons but not their returned value
   "B015",
   # false positives
   "B019",
   # Loop control variable overrides iterable it iterates
   "B020",
   # Function definition does not bind loop variable
   "B023",
   # Only works with python >=3.10
   "B905",
   # Too many arguments to function call
   "PLR0913",
   # Too many returns
   "PLR0911",
   # Too many branches
   "PLR0912",
   # Too many statements
   "PLR0915",
   # Redefined loop name
   "PLW2901",
   # Global statements are discouraged
   "PLW0603",
   # Docstrings should not be included in stubs
   "PYI021",
   # No builtin `eval()` allowed
   "PGH001",
   # compare-to-empty-string
   "PLC1901",
   # pairwise-over-zipped (>=PY310 only)
   "RUF007",
   # Within an except clause, raise exceptions with ...
   "B904",
   # Use "collections.abc.*" instead of "typing.*" (PEP 585 syntax)
   # "PYI027",  # not yet implemented
   # while int | float can be shortened to float, the former is more explicit
   # "PYI041",  # not yet implemented
 ]

# Esclude a variety of commonly ignored dictionaries
 exclude = [
    "docs/*.py",
    ".bzr",
    ".direnv",
    ".eggs",
    ".git",
    ".git-rewrite",
    ".hg",
    ".mypy_cache",
    ".nox",
    ".pants.d",
    ".pytype",
    ".ruff_cache",
    ".svn",
    ".tox",
    ".venv",
    "__pypackages__",
    "_build",
    "buck-out",
    "build",
    "dist",
    "node_modules",
    "venv",
]<|MERGE_RESOLUTION|>--- conflicted
+++ resolved
@@ -50,12 +50,8 @@
     "xgboost",
     "boruta",
     "tqdm",
-<<<<<<< HEAD
     "ml2json >= 0.2.2",
-=======
     "jsonpickle",
-    "sklearn-json @ git+https://github.com/OlivierBeq/sklearn-json.git#egg=sklearn-json",
->>>>>>> bd3ef5f1
     "papyrus_scripts @ git+https://github.com/OlivierBeq/Papyrus-scripts.git",
     "gbmt-splits @ git+https://github.com/sohviluukkonen/gbmt-splits@0.0.4",
 ]
