--- conflicted
+++ resolved
@@ -42,8 +42,5 @@
 - `TanimotoDistances` was added as descriptortype.
 - Balanced class weighing was added as an option to the CLI
 - `PredictorDesc` was added as a new `DescriptorSet` type. It uses a QSPRpred model as descriptor.
-<<<<<<< HEAD
 - New submodule for evaluation metric custom (`qsprpred.metrics`) with `calibration_error` function to estimate the calibration of a classifier
-=======
-- Added the [Mold2](https://pubs.acs.org/doi/10.1021/ci800038f) and [PaDEL](https://onlinelibrary.wiley.com/doi/10.1002/jcc.21707) molecular descriptors
->>>>>>> 72e12c24
+- Added the [Mold2](https://pubs.acs.org/doi/10.1021/ci800038f) and [PaDEL](https://onlinelibrary.wiley.com/doi/10.1002/jcc.21707) molecular descriptors