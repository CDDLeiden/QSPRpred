# Change Log

From v3.0.2 to v3.1.0

## Fixes

- Fixed a bug in `QSPRDataset` where property transformations were not applied.
- Fixed a bug where an attached standardizer would be refit when calling
  `QSPRModel.predictMols` with `use_applicability_domain=True`.
- Fixed random seed not set in `FoldsFromDataSplit.iterFolds` for `ClusterSplit`.

## Changes

- renamed `PandasDataTable.transform` to `PandasDataTable.transformProperties`
- moved `imputeProperties`, `dropEmptyProperties` and `hasProperty` from `MoleculeTable`
  to `PandasDataTable`.
- removed `getProperties`, `addProperty`, `removeProperty`, now use `PandasDataTable`
  methods directly.
- Since the way descriptors are saved has changed, this release is incompatible with
  previous data sets and models. However, these can be easily converted to the new
  format by adding
  a prefix with descriptor set name to the old descriptor tables. Feel free to contact
  us if you require assistance with this.
- Due to some changes in `rdkit-2023.9.6`, the `add_rdkit`
  option for molecule tables temporarily might not work.
  This also affects the current ChemProp integration, which was not adapted to 2.0.0 yet.  
  In order to prevent these issues, QSPRpred now forces rdkit version `rdkit-2023.9.5`, 
  but we will be working on resolving these.

## New Features

- Descriptors are now saved with prefixes to indicate the descriptor sets. This reduces
  the chance of name collisions when using multiple descriptor sets.
- Added new methods to `MoleculeTable` and `QSARDataset` for more fine-grained control
  of clearing, dropping and restoring of descriptor sets calculated for the dataset.
    - `dropDescriptorSets` will drop descriptors associated with the given descriptor
      sets.
    - `dropDescriptors` will drop individual descriptors associated with the given
      descriptor sets and properties.
    - All drop actions are restorable with `restoreDescriptorSets` unless explicitly
      cleared from the data set with the `clear` parameter of `dropDescriptorSets`.
- Added a proper API for parallelization backend selection and configuration (see
  documentation of `ParallelGenerator` and `JITParallelGenerator` for more information).
- Clusters can now be added to a `MoleculeTable` with `addClusters` and retrieved with
  `getClusters`, similar to scaffolds.

## Removed Features

<<<<<<< HEAD
- the `old` standardization option was removed
=======
- removed support for PyBoost since the project was abandoned by the original developers and is [no longer maintained](https://github.com/sb-ai-lab/Py-Boost/graphs/contributors)
>>>>>>> 38342132
<|MERGE_RESOLUTION|>--- conflicted
+++ resolved
@@ -23,8 +23,9 @@
   us if you require assistance with this.
 - Due to some changes in `rdkit-2023.9.6`, the `add_rdkit`
   option for molecule tables temporarily might not work.
-  This also affects the current ChemProp integration, which was not adapted to 2.0.0 yet.  
-  In order to prevent these issues, QSPRpred now forces rdkit version `rdkit-2023.9.5`, 
+  This also affects the current ChemProp integration, which was not adapted to 2.0.0
+  yet.  
+  In order to prevent these issues, QSPRpred now forces rdkit version `rdkit-2023.9.5`,
   but we will be working on resolving these.
 
 ## New Features
@@ -46,8 +47,7 @@
 
 ## Removed Features
 
-<<<<<<< HEAD
 - the `old` standardization option was removed
-=======
-- removed support for PyBoost since the project was abandoned by the original developers and is [no longer maintained](https://github.com/sb-ai-lab/Py-Boost/graphs/contributors)
->>>>>>> 38342132
+- removed support for PyBoost since the project was abandoned by the original developers
+  and
+  is [no longer maintained](https://github.com/sb-ai-lab/Py-Boost/graphs/contributors)