--- conflicted
+++ resolved
@@ -26,12 +26,9 @@
 - A new function `Metrics.checkMetricCompatibility` has been added, which checks if a metric is compatible with a given task and a given prediction methods (i.e. `predict` or `predictProba`)
 - In `EvaluationMethod` (see above), an attribute `use_proba` has been added, which determines whether the `predict` or `predictProba` method is used to make predictions (#56).
 - New module `early_stopping` with classes `EarlyStopping` and `EarlyStoppingMode` has been added. This module allows for more control over early stopping in models that support it.
-<<<<<<< HEAD
 - Add new descriptorset `SmilesDesc` to use the smiles strings as a descriptor.
-=======
 - Refactoring of the test suite under `qsprpred.data` and improvement of temporary file handling (!114).
 - `PyBoostModel` - QSPRpred wrapper for py-boost models.
->>>>>>> c7338bb6
 
 ## Removed Features
 - `StratifiedPerTarget` is replaced by `PCMSplit`.