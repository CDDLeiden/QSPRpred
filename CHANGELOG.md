--- conflicted
+++ resolved
@@ -3,20 +3,8 @@
 From v2.1.0.a2 to v2.2.0
 
 ## Fixes
-<<<<<<< HEAD
-
-- fixed error with serialization of the `DNNModel.params` attribute, when no
-  parameters are set.
-
-## Changes
-
-
-## New Features
-
-
-## Removed Features
-=======
 - Fixed random seeds to give reproducible results. Each dataset is initialized with a single random state (either from the constructor or a random number generator) which is used in all subsequent random operations. Each model is initialized with a single random state as well: it uses the random state from the dataset, unless it's overriden in the constructor. When a dataset is saved to a file so is its random state, which is used by the dataset when the dataset is reloaded.
+- fixed error with serialization of the `DNNModel.params` attribute, when no parameters are set.
 
 ## Changes
 - The jupyter notebooks now pass a random state to ensure consistent results.
@@ -25,5 +13,4 @@
 - Most unit tests now have a variant that checks whether using a fixed random seed gives reproducible results.
 - The build pipeline now contains a check that the jupyter notebooks give the same results as ones that were observed before.
 
-## Removed Features
->>>>>>> ecea2c5c
+## Removed Features