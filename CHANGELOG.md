--- conflicted
+++ resolved
@@ -4,11 +4,8 @@
 ## Fixes
 
 - problems with PaDEL descriptors and fingerprints on Linux were fixed
-<<<<<<< HEAD
+- Fix not re-initiating model weights during DNN training
 - Feature values converted to `np.float32` and then np.inf are converted to `nan` on `DescriptorsCalculator.__call__`.
-=======
-- Fix not re-initiating model weights during DNN training
->>>>>>> 7fa3464c
 
 ## Changes
 
