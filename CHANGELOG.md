--- conflicted
+++ resolved
@@ -4,16 +4,13 @@
 
 ## Fixes
 
-<<<<<<< HEAD
 - Fixed a bug where an attached standardizer would be refit when calling 
 `QSPRModel.predictMols` with `use_applicability_domain=True`.
 - Fixed a bug with `use_applicability_domain=True` in `QSPRModel.predictMols` 
   where an error would be raised if there were invalid molecules in the input.
 - Fixed a bug where dataset type was not properly set to numeric in `MlChemADWrapper.contains`
-=======
 - Fixed a bug where an attached standardizer would be refit when calling
   `QSPRModel.predictMols` with `use_applicability_domain=True`.
->>>>>>> 7f63e85d
 - Fixed random seed not set in `FoldsFromDataSplit.iterFolds` for `ClusterSplit`.
 
 ## Changes
