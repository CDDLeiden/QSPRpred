# Change Log

From v3.0.1 to v3.0.2

## Fixes

<<<<<<< HEAD
- Fixed a bug where an attached standardizer would be refit when calling 
`QSPRModel.predictMols` with `use_applicability_domain=True`.
- Fixed a bug with `use_applicability_domain=True` in `QSPRModel.predictMols` 
  where an error would be raised if there were invalid molecules in the input.
- Fixed a bug where dataset type was not properly set to numeric in `MlChemADWrapper.contains`
=======
- Fixed a bug in `QSPRDataset` where property transformations were not applied.
>>>>>>> 4d370197
- Fixed a bug where an attached standardizer would be refit when calling
  `QSPRModel.predictMols` with `use_applicability_domain=True`.
- Fixed random seed not set in `FoldsFromDataSplit.iterFolds` for `ClusterSplit`.

## Changes

- Data type in `MlChemADWrapper` is now set to `float64` by default, instead of `float32`.

## New Features

- The `DataFrameDescriptorSet` class was extended to allow more flexibility when joining
  custom descriptor sets.
- Added the `prepMols` method to `DescriptorSet` to allow separated customization of
  molecule preparation before descriptor calculation.

## Removed Features

None.<|MERGE_RESOLUTION|>--- conflicted
+++ resolved
@@ -4,18 +4,16 @@
 
 ## Fixes
 
-<<<<<<< HEAD
 - Fixed a bug where an attached standardizer would be refit when calling 
 `QSPRModel.predictMols` with `use_applicability_domain=True`.
 - Fixed a bug with `use_applicability_domain=True` in `QSPRModel.predictMols` 
   where an error would be raised if there were invalid molecules in the input.
 - Fixed a bug where dataset type was not properly set to numeric in `MlChemADWrapper.contains`
-=======
 - Fixed a bug in `QSPRDataset` where property transformations were not applied.
->>>>>>> 4d370197
 - Fixed a bug where an attached standardizer would be refit when calling
   `QSPRModel.predictMols` with `use_applicability_domain=True`.
 - Fixed random seed not set in `FoldsFromDataSplit.iterFolds` for `ClusterSplit`.
+- Fixed a bug where class ratios were shuffled in the `RatioDistributionAlgorithm`.
 
 ## Changes
 
