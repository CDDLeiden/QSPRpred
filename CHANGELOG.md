# Change Log

From v1.3.1 to v2.0.0

## Fixes

- more robust error handling of invalid molecules in `MoleculeTable`
- Not all scorers in `supported_scoring` were actually working in the multi-class case, the scorer support is now
  divided by single and multiclass support (moved to `metrics.py`, see also New Features).
- Instead of all smiles, only invalid smiles are now printed to the log when they are removed.
- problems with PaDEL descriptors and fingerprints on Linux were fixed
- fixed a serialization issue with `DataFrameDescriptorSet` 

## Changes
<<<<<<< HEAD

- Hyperparameter optimization moved to a separate class from `QSPRModel.bayesOptimization` and `QSPRModel.gridSearch` to `OptunaOptimization` and `GridSearchOptimization` in the new module `qsprpred.models.param_optimzation` with a base clase `HyperParameterOptimization` in `qsprpred.models.interfaces`.
- `QSPRModel` attribute `model` now called `estimator`, which is always an instance of `alg`, while `alg` may no longer be an instance but only a Type.
- Converting input data for `qsprpred.models.neural_network.Base` to dataloaders now executed in the `fit` and `predict` functions instead of in the `qspred.deep.models.QSPRDNN` class.
=======
>>>>>>> edb25d73
- `MoleculeTable` now uses a custom index. When a `MoleculeTable` is created a new column (`QSPRID`) is added (overwritten if already present), which is then used as the index of the underlying data frame.
  - It is possible to override this with a custom index by passing `index_cols` to the `MoleculeTable` constructor. These columns will be then used as index or a multi-index if more than one column is passed.
  - Due to this change, `scaffoldsplit` now uses these IDs instead of unreliable SMILES strings (see documentation for the new API). 
- If there are invalid molecules in `MoleculeTable`, `addDescriptors` now fails by default. You can disable this by passing `fail_on_invalid=False` to the method.
- To support multitask modelling, the representation of the target in the `QSPRdataset` has changed to a list of 
  `TargetProperty`s (see New Features). These can be automatically initizalid from dictionaries in the `QSPRdataset`
  init.
- A `fill_value` argument was also added to the `predict_CLI` script to allow for filling missing values in the
  prediction data set as well.
- ⚠️ Beware! ⚠️ `setup.py` and `setup.cfg` were substituted with `pyproject.toml` and `MANIFEST.in`. A lighter version of the package is now the default installaton option!!!
  - Installation options for the optional dependencies are described in README.md
  - CI scripts were modified to test the package on the full version. See changes in `.gitlab-ci.yml`.
  - Features using the extra dependencies were moved to `qsprpred.extra` and `qsprpred.deep` subpackages. The structure of the subpackages is the same as of the main package, so you just need to remember to use `qsprpred.extra` or `qsprpred.deep` instead of just `qsprpred` in your imports if you were using these features from the main package before. 
- The way descriptors are stored in `MoleculeTable` was changed. They now reside in their own `DescriptorTable` instances that are linked to the orginal `MoleculeTable`
  - This change was made to allow several types of descriptors to be calculated and used efficiently (facilitated by a the `DescriptorsCalculators` interface)
  - Unfortunately, this change is not backwards compatible, so previously pickled `MoleculeTable` instances will not work with this version. There were also changes to how models handle multiple descriptor types, which also makes them incompatible with previous versions. However, this can be fixed by modifying the old JSON files as illustrated in commits 7d3f8633 and 6564f024.
>>>>>>> CHANGELOG.md
- 'LowVarianceFilter` now includes boundary in the filtered features, e.g. if threshold is 0.1, also features that
  have a variance of 0.1 will be removed.

## New Features
- New feature split `ManualSplit` for splitting data by a user-defined column
- The index of the `MoleculeTable` can now be used to relate cross-validation and test outputs to the original molecules. Therefore, the index is now also saved in the model training outputs.
- the `Papyrus.getData()` method now accepts `activity_types` parameter to select a list of activity types to get.
- Added the `checkMols` method to `MoleculeTable` to use for indication of invalid molecules in the data.
- Support for Sklearn Multitask modelling
- New class abstract class `Metric`, which is an abstract base class that allows for creating custom scorers.
- Subclass `SklearnMetric` of the `Metric` class, this class wraps the sklearn metrics, to allow for checking 
  the compatibility of each Sklearn scoring function with the `QSPRSklearn` model type.
- New class `TargetProperty`, to allow for multitask modelling, a `QSPRdataset` has to have the option of multiple
  targetproperties. To support this a targer property is now defined seperatly from the dataset as a `TargetProperty`
  instance, which holds the information on name,  `TargetTask` (see also Changes) and threshold of the property.
- Support for protein descriptors and PCM modeling was added.
  - The `PCMDataset` class was introduced that extends `QSPRDataset` and adds the `addProteinDescriptors` method, which can be used to calculate protein descriptors by linking information from the table with sequencing data.
- Support for precalculated descriptors was added with `addCustomDescriptors` method of `MoleculeTable`.
  - It allows for adding precalculated descriptors to the `MoleculeTable` by linking the information from the table with external precalculated descriptors.
- The [tutorial](tutorial) was improved with more detailed sections on data preparation and PCM modelling added.<|MERGE_RESOLUTION|>--- conflicted
+++ resolved
@@ -12,13 +12,10 @@
 - fixed a serialization issue with `DataFrameDescriptorSet` 
 
 ## Changes
-<<<<<<< HEAD
 
 - Hyperparameter optimization moved to a separate class from `QSPRModel.bayesOptimization` and `QSPRModel.gridSearch` to `OptunaOptimization` and `GridSearchOptimization` in the new module `qsprpred.models.param_optimzation` with a base clase `HyperParameterOptimization` in `qsprpred.models.interfaces`.
 - `QSPRModel` attribute `model` now called `estimator`, which is always an instance of `alg`, while `alg` may no longer be an instance but only a Type.
 - Converting input data for `qsprpred.models.neural_network.Base` to dataloaders now executed in the `fit` and `predict` functions instead of in the `qspred.deep.models.QSPRDNN` class.
-=======
->>>>>>> edb25d73
 - `MoleculeTable` now uses a custom index. When a `MoleculeTable` is created a new column (`QSPRID`) is added (overwritten if already present), which is then used as the index of the underlying data frame.
   - It is possible to override this with a custom index by passing `index_cols` to the `MoleculeTable` constructor. These columns will be then used as index or a multi-index if more than one column is passed.
   - Due to this change, `scaffoldsplit` now uses these IDs instead of unreliable SMILES strings (see documentation for the new API). 
@@ -35,7 +32,6 @@
 - The way descriptors are stored in `MoleculeTable` was changed. They now reside in their own `DescriptorTable` instances that are linked to the orginal `MoleculeTable`
   - This change was made to allow several types of descriptors to be calculated and used efficiently (facilitated by a the `DescriptorsCalculators` interface)
   - Unfortunately, this change is not backwards compatible, so previously pickled `MoleculeTable` instances will not work with this version. There were also changes to how models handle multiple descriptor types, which also makes them incompatible with previous versions. However, this can be fixed by modifying the old JSON files as illustrated in commits 7d3f8633 and 6564f024.
->>>>>>> CHANGELOG.md
 - 'LowVarianceFilter` now includes boundary in the filtered features, e.g. if threshold is 0.1, also features that
   have a variance of 0.1 will be removed.
 
