--- conflicted
+++ resolved
@@ -1,36 +1,14 @@
 # Change Log
-<<<<<<< HEAD
-From v1.3.0 to v1.4.0.dev0
+
+From v1.3.1 to v1.4.0
 
 ## Fixes
 
+- more robust error handling of invalid molecules in `MoleculeTable`
 - Not all scorers in `supported_scoring` were actually working in the multi-class case, the scorer support is now
   divided by single and multiclass support (moved to `metrics.py`, see also New Features).
 - Instead of all smiles, only invalid smiles are now printed to the log when they are removed.
 - problems with PaDEL descriptors and fingerprints on Linux were fixed
-- Fix not re-initiating model weights during DNN training
-- Feature values converted to `np.float32` and then np.inf are converted to `nan` on `DescriptorsCalculator.__call__`.
-
-## Changes
-- To support multitask modelling, the representation of the target in the `QSPRdataset` has changed to a list of 
-  `TargetProperty`s (see New Features). These can be automatically initizalid from dictionaries in the `QSPRdataset`
-  init.
-
-## New Features
-.
-- Support for Sklearn Multitask modelling
-- New class abstract class `Metric`, which is an abstract base class that allows for creating custom scorers.
-- Subclass `SklearnMetric` of the `Metric` class, this class wraps the sklearn metrics, to allow for checking 
-  the compatibility of each Sklearn scoring function with the `QSPRSklearn` model type.
-- New class `TargetProperty`, to allow for multitask modelling, a `QSPRdataset` has to have the option of multiple
-  targetproperties. To support this a targer property is now defined seperatly from the dataset as a `TargetProperty`
-  instance, which holds the information on name,  `TargetTask` (see also Changes) and threshold of the property. 
-=======
-From v1.3.1 to v1.4.0
-
-## Fixes
-
-- more robust error handling of invalid molecules
 
 ## Changes
 
@@ -38,9 +16,18 @@
   - It is possible to override this with a custom index by passing `index_cols` to the `MoleculeTable` constructor. These columns will be then used as index or a multi-index if more than one column is passed.
   - Due to this change, `scaffoldsplit` now uses these IDs instead of unreliable SMILES strings (see documentation for the new API). 
 - If there are invalid molecules in `MoleculeTable`, `addDescriptors` now fails by default. You can disable this by passing `fail_on_invalid=False` to the method.
+- To support multitask modelling, the representation of the target in the `QSPRdataset` has changed to a list of 
+  `TargetProperty`s (see New Features). These can be automatically initizalid from dictionaries in the `QSPRdataset`
+  init.
 
 ## New Features
 
 - The index of the `MoleculeTable` can now be used to relate cross-validation and test outputs to the original molecules. Therefore, the index is now also saved in the model training outputs.
 - Added the `checkMols` method to `MoleculeTable` to use for indication of invalid molecules in the data.
->>>>>>> 4cf45604
+- Support for Sklearn Multitask modelling
+- New class abstract class `Metric`, which is an abstract base class that allows for creating custom scorers.
+- Subclass `SklearnMetric` of the `Metric` class, this class wraps the sklearn metrics, to allow for checking 
+  the compatibility of each Sklearn scoring function with the `QSPRSklearn` model type.
+- New class `TargetProperty`, to allow for multitask modelling, a `QSPRdataset` has to have the option of multiple
+  targetproperties. To support this a targer property is now defined seperatly from the dataset as a `TargetProperty`
+  instance, which holds the information on name,  `TargetTask` (see also Changes) and threshold of the property.