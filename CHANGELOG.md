--- conflicted
+++ resolved
@@ -1,11 +1,13 @@
 # Change Log
 
-<<<<<<< HEAD
 From v3.0.1 to v3.1.0
 
 ## Fixes
 
 - Fixed a bug in `QSPRDataset` where property transformations were not applied.
+- Fixed a bug where an attached standardizer would be refit when calling 
+`QSPRModel.predictMols` with `use_applicability_domain=True`.
+- Fixed random seed not set in `FoldsFromDataSplit.iterFolds` for `ClusterSplit`.
 
 ## Changes
 
@@ -34,24 +36,5 @@
       cleared from the data set with the `clear` parameter of `dropDescriptorSets`.
 
 ## Removed Features
-=======
-From v3.0.2 to v3.0.3
 
-## Fixes
-
-- Fixed a bug where an attached standardizer would be refit when calling 
-`QSPRModel.predictMols` with `use_applicability_domain=True`.
-- Fixed random seed not set in `FoldsFromDataSplit.iterFolds` for `ClusterSplit`.
-
-## Changes
-
-None.
-
-## New Features
-
-None.
-
-## Removed Features
-
-None.
->>>>>>> d7036925
+None.